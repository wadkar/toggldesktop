name: Build

on:
  push:
    branches:
      - '**'
  release:
    types: [ created ]

jobs:
  macos:
    runs-on: macOS-latest
    steps:
    - uses: actions/checkout@v2
      with:
        fetch-depth: 1
    - name: Prepare ENV
      run: |
        TAG_NAME=$(./dist/get-tag-name.sh)
        version=${TAG_NAME/v/}
        timestamp=$(date '+%Y-%m-%d-%H-%M-%S')
        escaped_version=$(echo $version | sed 's/\./_/g')
        installer=TogglDesktop-$escaped_version-$timestamp.dmg
        installer_name=TogglDesktop-$escaped_version.dmg

        echo $version
        echo $installer
        echo $installer_name

        # Export env to all future steps
        echo "::set-env name=TAG_NAME::$TAG_NAME"
        echo "::set-env name=version::$version"
        echo "::set-env name=timestamp::$timestamp"
        echo "::set-env name=escaped_version::$escaped_version"
        echo "::set-env name=installer::$installer"
        echo "::set-env name=installer_name::$installer_name"
    - name: Setup Golang env
      if: github.event_name == 'release'
      uses: actions/setup-go@v1
      with:
        version: 1.13
    - name: Import signing key
      run: |
        # Create a new keychian and make it default
        security create-keychain -p password build.keychain
        security default-keychain -s ~/Library/Keychains/build.keychain

        # Mac Developer Certificate
        base64 -D <<< "${{ secrets.CERT_MACOS_DEVELOPMENT }}" > Bundle_cert_macos_development.p12
        security import ./Bundle_cert_macos_development.p12 -k ~/Library/Keychains/build.keychain -P ${{ secrets.CERT_MACOS_DEVELOPMENT_PASSWORD }} -T /usr/bin/codesign

        # Application Certificate
        base64 -D <<< "${{ secrets.CERT_MACOS_APPLICATION }}" > Bundle_cert_macos_distribution.p12
        security import ./Bundle_cert_macos_distribution.p12 -k ~/Library/Keychains/build.keychain -P ${{ secrets.CERT_MACOS_APPLICATION_PASSWORD }} -T /usr/bin/codesign
        
        # Installer Certificate
        base64 -D <<< "${{ secrets.CERT_MACOS_INSTALLER }}" > Bundle_cert_macos_installer.p12
        security import ./Bundle_cert_macos_installer.p12 -k ~/Library/Keychains/build.keychain -P ${{ secrets.CERT_MACOS_INSTALLER_PASSWORD }} -T /usr/bin/codesign

        # Unlock
        security unlock-keychain -p password ~/Library/Keychains/build.keychain
        security set-keychain-settings -lu
        security set-key-partition-list -S apple-tool:,apple:,codesign: -s -k password ~/Library/Keychains/build.keychain
    - name: Get cocoapods
      run: |
        bash ./dist/osx/build.sh cocoapods
    - name: Build the application
      run: |
        bash ./dist/osx/build.sh app
    - name: Insert version string
      run: |
        bash ./dist/osx/build.sh plist
    - name: Codesign
      run: |
        bash ./dist/osx/build.sh sign
    - name: Notarize
      if: github.event_name == 'release'
      run: |
        export "APPLE_APPID_USER=${{ secrets.MACOS_APPID_USER }}"
        export "APPLE_APPID_PASSWORD=${{ secrets.MACOS_APPID_PASSWORD }}"
        bash ./dist/osx/build.sh notarize
    - name: Compose dmg
      if: github.event_name == 'release'
      run: |
        bash ./dist/osx/build.sh dmg
    - name: Update Appcast
      if: github.event_name == 'release'
      run: |
        base64 -D <<< "${{ secrets.APPCAST_PRIVATE_PEM }}" > dsa_priv.pem
        bash ./dist/osx/build.sh appcast
    - name: Upload
      if: github.event_name == 'release'
      run: |
        export "GITHUB_TOKEN=${{ secrets.GITHUB_TOKEN }}"
        bash ./dist/osx/build.sh upload
    - name: Update Release
      if: github.event_name == 'release'
      run: |
        bash ./dist/osx/build.sh update_release
   
  linux-basic:
    runs-on: ubuntu-latest
    if: github.event_name != 'release'
    steps:
    - uses: actions/checkout@v1
      with:
        fetch-depth: 1
    - name: Install dependencies
      run: |
        sudo apt update
        sudo apt install libxss1 libgstreamer-plugins-base1.0-0 libgstreamer1.0-0 qt5-default libqt5gui5 libqt5webengine5 libqt5webenginecore5 libqt5webenginewidgets5 libqt5printsupport5 libqt5quickwidgets5 libqt5x11extras5 libxss1 
        sudo apt install patchelf binutils cmake pkg-config qtbase5-dev qtwebengine5-dev libqt5x11extras5-dev  qtbase5-private-dev libssl-dev libxss-dev libxmu-dev
    - name: Build the Linux binary
      run: |
        bash ./dist/linux/package.sh build
    - name: Run App test
      run: |
        pushd build-tarball
        ../dist/run-tests.sh test=./src/test/TogglAppTest name="App" slack_url=${{ secrets.SLACK_HOOK_URL }} slack_channel="#desktop-bots"
<<<<<<< HEAD
    # - name: Run API test
    #   run: |
    #     pushd build-tarball
    #     ../dist/run-tests.sh test=./src/test/TogglApiTest name="API" slack_url=${{ secrets.SLACK_HOOK_URL }} slack_channel="#desktop-bots"
=======
>>>>>>> a66e5da8

  linux-tarball:
    runs-on: ubuntu-16.04
    if: github.event_name == 'release'
    steps:
    - uses: actions/checkout@v1
      with:
        fetch-depth: 1
    - name: Install dependencies
      run: |
        sudo apt update
        sudo apt install libxss1 libgstreamer-plugins-base1.0-0 libgstreamer1.0-0
        sudo apt install patchelf binutils cmake pkg-config libssl-dev libxss-dev libxmu-dev
        sudo apt install dbus libfreetype6 fontconfig libx11-6 libx11-xcb1 libgl1-mesa-dev libnss3 libasound2 libxcomposite1 libxcursor1 libxi6 libxtst6 wget
    - name: Fetch and install binary Qt
      run: |
        bash ./dist/linux/install-qt.sh 5.12.5
    - name: Build the Linux binary
      run: |
        export CMAKE_PREFIX_PATH="${PWD}/Qt/5.12.5/gcc_64/lib/cmake/"
        bash ./dist/linux/package.sh build
    - name: Package the binaries, create tarball
      run: |
        export CMAKE_PREFIX_PATH="${PWD}/Qt/5.12.5/gcc_64/lib/cmake/"
        bash ./dist/linux/package.sh compose
    - name: Upload to GitHub
      run: |
        TAG_NAME=$(./dist/get-tag-name.sh)
        ./dist/upload-github-release-asset.sh github_api_token=${{ secrets.GITHUB_TOKEN }} tag="$TAG_NAME" filename="toggldesktop_x86_64.tar.gz" renameto="toggldesktop_linux_${TAG_NAME/v/}_x86_64.tar.gz"

  linux-ubuntu1804:
    runs-on: ubuntu-18.04
    if: github.event_name == 'release'
    steps:
    - uses: actions/checkout@v1
      with:
        fetch-depth: 1
    - name: Install signing key
      run: |
        gpg --import <<< "${{ secrets.CERT_LINUX_DEB64 }}"
    - name: Install dependencies
      run: |
        sudo apt update
        sudo apt install devscripts cmake debhelper pkg-config qtbase5-dev qtwebengine5-dev libqt5x11extras5-dev qtbase5-private-dev libssl-dev libxss-dev libxmu-dev
    - name: Build a Debian package
      run: |
        TAG_NAME=$(./dist/get-tag-name.sh)
        cd dist/linux
        ln -s ../../src .
        ln -s ../../CMakeLists.txt .
        ln -s ../../third_party .
        dch -b -D unstable --package "toggldesktop" -v ${TAG_NAME/v/} "General bug fixes and improvements" -u low -M
        debuild
    - name: Upload to GitHub
      run: |
        TAG_NAME=$(./dist/get-tag-name.sh)
        ./dist/upload-github-release-asset.sh github_api_token=${{ secrets.GITHUB_TOKEN }} tag="$TAG_NAME" filename="dist/toggldesktop_${TAG_NAME/v/}_amd64.deb"

  linux-flatpak-kde:
    runs-on: ubuntu-18.04
    if: github.event_name == 'release'
    steps:
    - uses: actions/checkout@v1
      with:
        fetch-depth: 1
    - name: Install Flatpak
      run: |
        sudo apt update
        sudo apt install flatpak flatpak-builder
    - name: Install Flatpak KDE SDK
      run: |
        sudo flatpak remote-add --if-not-exists flathub https://dl.flathub.org/repo/flathub.flatpakrepo
        sudo flatpak install --system -y flathub org.kde.Platform//5.12
        sudo flatpak install --system -y flathub org.kde.Sdk//5.12
    - name: Build Linux Flatpak package - KDE based
      run: |
        pushd dist/linux/flatpak
        sudo flatpak-builder --repo=flatpak-repo --force-clean flatpak-build com.toggl.TogglDesktop.json
        flatpak build-bundle flatpak-repo com.toggl.TogglDesktop.flatpak com.toggl.TogglDesktop
        mv com.toggl.TogglDesktop.flatpak ../../..
        popd
    - name: Upload to GitHub
      run: |
        TAG_NAME=$(./dist/get-tag-name.sh)
        ./dist/upload-github-release-asset.sh github_api_token=${{ secrets.GITHUB_TOKEN }} tag="$TAG_NAME" filename="com.toggl.TogglDesktop.flatpak" renameto="com.toggl.TogglDesktop-${TAG_NAME/v/}.flatpak"

  windows-32bit:
    runs-on: windows-2019
    steps:
    - uses: actions/checkout@v1
      with:
        fetch-depth: 1
    - name: Install signing key
      run: |
        echo "${{ secrets.CERT_WINDOWS_STANDALONE }}" > Certificate.b64
        base64 -d Certificate.b64 > Certificate.pfx
        cp Certificate.pfx dist/windows
      shell: bash
    - name: Set version
      shell: bash
      run: |
        TAG_NAME=$(./dist/get-tag-name.sh)
        echo "Setting version to ${TAG_NAME/v/}"
        bash dist/windows/scripts/set_version.sh "${TAG_NAME/v/}"
    - name: Cache POCO bin
      id: cache-poco-bin
      uses: actions/cache@v1
      with:
        path: third_party/poco/bin
        key: ${{ runner.os }}-poco-bin-1.9.0
    - name: Cache POCO lib
      id: cache-poco-lib
      uses: actions/cache@v1
      with:
        path: third_party/poco/lib
        key: ${{ runner.os }}-poco-lib-1.9.0
    - name: Build on Windows x86 without POCO
      if: steps.cache-poco-bin.outputs.cache-hit == 'true'
      shell: cmd
      run: |
        "C:\Program Files (x86)\Microsoft Visual Studio\2019\Enterprise\MSBuild\Current\Bin\MSBuild.exe" /p:Configuration=Release /p:Platform="x86" /t:Clean,Build /restore /m src\ui\windows\TogglDesktop\TogglDesktop.NoPoco.sln
    - name: Build on Windows x86
      if: steps.cache-poco-bin.outputs.cache-hit != 'true'
      shell: cmd
      run: |
        "C:\Program Files (x86)\Microsoft Visual Studio\2019\Enterprise\MSBuild\Current\Bin\MSBuild.exe" /p:Configuration=Release /p:Platform="x86" /t:Clean,Build /restore /m src\ui\windows\TogglDesktop\TogglDesktop.sln
    - name: Sign binaries
      if: github.event_name == 'release'
      run: |
        ./dist/windows/scripts/sign.sh
      shell: bash
    - name: Install NSIS
      if: github.event_name == 'release'
      run: |
        choco install nsis -y
    - name: Create x86 installer
      if: github.event_name == 'release'
      run: |
        cd dist/windows
        makensis TogglDesktopInstaller-x86.nsi
    - name: Sign the installer
      if: github.event_name == 'release'
      shell: cmd
      run: |
        "C:\Program Files (x86)\Windows Kits\10\bin\10.0.18362.0\x64\signtool.exe" sign -a -t http://timestamp.verisign.com/scripts/timestamp.dll -f Certificate.pfx dist\windows\TogglDesktopInstaller.exe
    - name: Upload to GitHub
      if: github.event_name == 'release'
      run: |
        TAG_NAME=$(./dist/get-tag-name.sh)
        ./dist/upload-github-release-asset.sh github_api_token=${{ secrets.GITHUB_TOKEN }} tag="$TAG_NAME" filename="dist/windows/TogglDesktopInstaller.exe" renameto="TogglDesktopInstaller-${TAG_NAME/v/}.exe"
      shell: bash

  windows-64bit:
    runs-on: windows-2019
    steps:
    - uses: actions/checkout@v1
      with:
        fetch-depth: 1
    - name: Install signing key
      run: |
        echo "${{ secrets.CERT_WINDOWS_STANDALONE }}" > Certificate.b64
        base64 -d Certificate.b64 > Certificate.pfx
        cp Certificate.pfx dist/windows
      shell: bash
    - name: Set version
      shell: bash
      run: |
        TAG_NAME=$(./dist/get-tag-name.sh)
        echo "Setting version to ${TAG_NAME/v/}"
        bash dist/windows/scripts/set_version.sh "${TAG_NAME/v/}"
    - name: Cache POCO bin64
      id: cache-poco-bin64
      uses: actions/cache@v1
      with:
        path: third_party/poco/bin64
        key: ${{ runner.os }}-poco-bin64-1.9.0
    - name: Cache POCO lib64
      id: cache-poco-lib64
      uses: actions/cache@v1
      with:
        path: third_party/poco/lib64
        key: ${{ runner.os }}-poco-lib64-1.9.0
    - name: Build on Windows x64 without POCO
      if: steps.cache-poco-bin64.outputs.cache-hit == 'true'
      shell: cmd
      run: |
        "C:\Program Files (x86)\Microsoft Visual Studio\2019\Enterprise\MSBuild\Current\Bin\MSBuild.exe" /p:Configuration=Release /p:Platform="x64" /t:Clean,Build /restore /m src\ui\windows\TogglDesktop\TogglDesktop.NoPoco.sln
    - name: Build on Windows x64
      if: steps.cache-poco-bin64.outputs.cache-hit != 'true'
      shell: cmd
      run: |
        "C:\Program Files (x86)\Microsoft Visual Studio\2019\Enterprise\MSBuild\Current\Bin\MSBuild.exe" /p:Configuration=Release /p:Platform="x64" /t:Clean,Build /restore /m src\ui\windows\TogglDesktop\TogglDesktop.sln
    - name: Sign binaries
      if: github.event_name == 'release'
      run: |
        ./dist/windows/scripts/sign.sh
      shell: bash
    - name: Install NSIS
      if: github.event_name == 'release'
      run: |
        choco install nsis -y
    - name: Make x64 installer
      if: github.event_name == 'release'
      run: |
        cd dist/windows
        makensis TogglDesktopInstaller-x64.nsi
    - name: Sign the installer
      if: github.event_name == 'release'
      shell: cmd
      run: |
        "C:\Program Files (x86)\Windows Kits\10\bin\10.0.18362.0\x64\signtool.exe" sign -a -t http://timestamp.verisign.com/scripts/timestamp.dll -f Certificate.pfx dist\windows\TogglDesktopInstaller-x64.exe
    - name: Upload to GitHub
      if: github.event_name == 'release'
      run: |
        TAG_NAME=$(./dist/get-tag-name.sh)
        ./dist/upload-github-release-asset.sh github_api_token=${{ secrets.GITHUB_TOKEN }} tag="$TAG_NAME" filename="dist/windows/TogglDesktopInstaller-x64.exe" renameto="TogglDesktopInstaller-x64-${TAG_NAME/v/}.exe"
      shell: bash

  windows-store:
    runs-on: windows-2019
    if: github.event_name == 'release'
    steps:
    - uses: actions/checkout@v1
      with:
        fetch-depth: 1
    - name: Install signing key - Part 1
      run: |
        echo "${{ secrets.CERT_WINDOWS_STORE }}" > Certificate.b64
        base64 -d Certificate.b64 > Certificate.pfx
      shell: bash
    - name: Install signing key - Part 2
      run: |
        $SecurePassword = "1" | ConvertTo-SecureString -AsPlainText -Force
        Import-PfxCertificate -FilePath Certificate.pfx cert:\currentUser\My -Password $SecurePassword
      shell: powershell
    - name: Set version
      shell: bash
      run: |
        TAG_NAME=$(./dist/get-tag-name.sh)
        echo "Setting version to ${TAG_NAME/v/}"
        bash dist/windows/scripts/set_version.sh "${TAG_NAME/v/}"
    - name: Build on Windows for Microsoft Store
      shell: cmd
      run: |
        "C:\Program Files (x86)\Microsoft Visual Studio\2019\Enterprise\MSBuild\Current\Bin\MSBuild.exe" /p:Configuration=StoreRelease /p:Platform="x86" /p:AppxPackageSigningEnabled=false /t:Clean,Build /restore -m src\ui\windows\TogglDesktop\TogglDesktop.sln
        "C:\Program Files (x86)\Microsoft Visual Studio\2019\Enterprise\MSBuild\Current\Bin\MSBuild.exe" /p:Configuration=StoreRelease /p:Platform="x64" /p:UapAppxPackageBuildMode=CI /p:AppxBundle=Always /p:AppxBundlePlatforms="x86|x64" /p:AppxPackageSigningEnabled=true /p:PackageCertificateThumbprint="322D8592D0FDB01F1C8FCA56ED3FBFAF646D3739" /p:AppxPackageDir="..\\..\\..\\..\\..\\" /t:Clean,Build /restore -m src\ui\windows\TogglDesktop\TogglDesktop.sln
        dir
    - name: Upload to GitHub
      run: |
        TAG_NAME=$(./dist/get-tag-name.sh)
        ./dist/upload-github-release-asset.sh github_api_token=${{ secrets.GITHUB_TOKEN }} tag="$TAG_NAME" filename="TogglDesktop.Package_${TAG_NAME/v/}.0_x86_x64_bundle_StoreRelease.appxupload"
      shell: bash<|MERGE_RESOLUTION|>--- conflicted
+++ resolved
@@ -117,13 +117,6 @@
       run: |
         pushd build-tarball
         ../dist/run-tests.sh test=./src/test/TogglAppTest name="App" slack_url=${{ secrets.SLACK_HOOK_URL }} slack_channel="#desktop-bots"
-<<<<<<< HEAD
-    # - name: Run API test
-    #   run: |
-    #     pushd build-tarball
-    #     ../dist/run-tests.sh test=./src/test/TogglApiTest name="API" slack_url=${{ secrets.SLACK_HOOK_URL }} slack_channel="#desktop-bots"
-=======
->>>>>>> a66e5da8
 
   linux-tarball:
     runs-on: ubuntu-16.04
