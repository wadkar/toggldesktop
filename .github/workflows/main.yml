name: Build

on:
  push:
    branches:
      - '**'
  release:
    types: [ created ]

jobs:
  macos:
    runs-on: macOS-latest
    steps:
    - uses: actions/checkout@v2
      with:
        fetch-depth: 1
    - name: Prepare ENV
      run: |
        TAG_NAME=$(./dist/get-tag-name.sh)
        version=${TAG_NAME/v/}
        timestamp=$(date '+%Y-%m-%d-%H-%M-%S')
        escaped_version=$(echo $version | sed 's/\./_/g')
        installer=TogglDesktop-$escaped_version-$timestamp.dmg
        installer_name=TogglDesktop-$escaped_version.dmg

        echo $version
        echo $installer
        echo $installer_name

        # Export env to all future steps
        echo "::set-env name=TAG_NAME::$TAG_NAME"
        echo "::set-env name=version::$version"
        echo "::set-env name=timestamp::$timestamp"
        echo "::set-env name=escaped_version::$escaped_version"
        echo "::set-env name=installer::$installer"
        echo "::set-env name=installer_name::$installer_name"
    - name: Setup Golang env
      if: github.event_name == 'release'
      uses: actions/setup-go@v1
      with:
        version: 1.13
    - name: Import signing key
      run: |
        # Create a new keychian and make it default
        security create-keychain -p password build.keychain
        security default-keychain -s ~/Library/Keychains/build.keychain

        # Mac Developer Certificate
        base64 -D <<< "${{ secrets.CERT_MACOS_DEVELOPER }}" > Bundle_cert_macos_developer.p12
        security import ./Bundle_cert_macos_developer.p12 -k ~/Library/Keychains/build.keychain -P ${{ secrets.CERT_MACOS_DEVELOPER_PASSWORD }} -T /usr/bin/codesign
<<<<<<< HEAD

        # Mac Developer Certificate v2
        base64 -D <<< "${{ secrets.CERT_MACOS_DEVELOPMENT_v2 }}" > Bundle_cert_macos_development_v2.p12
        security import ./Bundle_cert_macos_development_v2.p12 -k ~/Library/Keychains/build.keychain -P ${{ secrets.CERT_MACOS_DEVELOPMENT_PASSWORD_v2 }} -T /usr/bin/codesign

        # Mac Development Certificate
        base64 -D <<< "${{ secrets.CERT_MACOS_DEVELOPMENT }}" > Bundle_cert_macos_development.p12
        security import ./Bundle_cert_macos_development.p12 -k ~/Library/Keychains/build.keychain -P ${{ secrets.CERT_MACOS_DEVELOPMENT_PASSWORD }} -T /usr/bin/codesign
=======
>>>>>>> f46470e5

        # Application Certificate
        base64 -D <<< "${{ secrets.CERT_MACOS_APPLICATION }}" > Bundle_cert_macos_distribution.p12
        security import ./Bundle_cert_macos_distribution.p12 -k ~/Library/Keychains/build.keychain -P ${{ secrets.CERT_MACOS_APPLICATION_PASSWORD }} -T /usr/bin/codesign

        # Installer Certificate
        base64 -D <<< "${{ secrets.CERT_MACOS_INSTALLER }}" > Bundle_cert_macos_installer.p12
        security import ./Bundle_cert_macos_installer.p12 -k ~/Library/Keychains/build.keychain -P ${{ secrets.CERT_MACOS_INSTALLER_PASSWORD }} -T /usr/bin/codesign

        # Unlock
        security unlock-keychain -p password ~/Library/Keychains/build.keychain
        security set-keychain-settings -lu
        security set-key-partition-list -S apple-tool:,apple:,codesign: -s -k password ~/Library/Keychains/build.keychain
    - name: Get cocoapods
      run: |
        bash ./dist/osx/build.sh cocoapods
    - name: Build the application
      run: |
        bash ./dist/osx/build.sh app
    - name: Insert version string
      run: |
        bash ./dist/osx/build.sh plist
    - name: Codesign
      run: |
        bash ./dist/osx/build.sh sign
    - name: Notarize
      if: github.event_name == 'release'
      run: |
        export "APPLE_APPID_USER=${{ secrets.MACOS_APPID_USER }}"
        export "APPLE_APPID_PASSWORD=${{ secrets.MACOS_APPID_PASSWORD }}"
        bash ./dist/osx/build.sh notarize
    - name: Compose dmg
      if: github.event_name == 'release'
      run: |
        bash ./dist/osx/build.sh dmg
    - name: Update Appcast
      if: github.event_name == 'release'
      run: |
        base64 -D <<< "${{ secrets.APPCAST_PRIVATE_PEM }}" > dsa_priv.pem
        bash ./dist/osx/build.sh appcast
    - name: Upload
      if: github.event_name == 'release'
      run: |
        export "GITHUB_TOKEN=${{ secrets.GITHUB_TOKEN }}"
        bash ./dist/osx/build.sh upload
    - name: Update Release
      if: github.event_name == 'release'
      run: |
        bash ./dist/osx/build.sh update_release
   
  linux-basic:
    runs-on: ubuntu-latest
    if: github.event_name != 'release'
    steps:
    - uses: actions/checkout@v1
      with:
        fetch-depth: 1
    - name: Install dependencies
      run: |
        sudo apt update
        sudo apt install libxss1 libgstreamer-plugins-base1.0-0 libgstreamer1.0-0 qt5-default libqt5gui5 libqt5webengine5 libqt5webenginecore5 libqt5webenginewidgets5 libqt5printsupport5 libqt5quickwidgets5 libqt5x11extras5 libxss1 
        sudo apt install patchelf binutils cmake pkg-config qtbase5-dev qtwebengine5-dev libqt5x11extras5-dev  qtbase5-private-dev libssl-dev libxss-dev libxmu-dev
    - name: Build the Linux binary
      run: |
        bash ./dist/linux/package.sh build
    - name: Run App test
      run: |
        pushd build-tarball
        ../dist/run-tests.sh test=./src/test/TogglAppTest name="App" slack_url=${{ secrets.SLACK_HOOK_URL }} slack_channel="#desktop-bots"

  linux-tarball:
    runs-on: ubuntu-16.04
    if: github.event_name == 'release'
    steps:
    - uses: actions/checkout@v1
      with:
        fetch-depth: 1
    - name: Install dependencies
      run: |
        sudo apt update
        sudo apt install libxss1 libgstreamer-plugins-base1.0-0 libgstreamer1.0-0
        sudo apt install patchelf binutils cmake pkg-config libssl-dev libxss-dev libxmu-dev
        sudo apt install dbus libfreetype6 fontconfig libx11-6 libx11-xcb1 libgl1-mesa-dev libnss3 libasound2 libxcomposite1 libxcursor1 libxi6 libxtst6 wget
    - name: Fetch and install binary Qt
      run: |
        bash ./dist/linux/install-qt.sh 5.12.5
    - name: Build the Linux binary
      run: |
        export CMAKE_PREFIX_PATH="${PWD}/Qt/5.12.5/gcc_64/lib/cmake/"
        bash ./dist/linux/package.sh build
    - name: Package the binaries, create tarball
      run: |
        export CMAKE_PREFIX_PATH="${PWD}/Qt/5.12.5/gcc_64/lib/cmake/"
        bash ./dist/linux/package.sh compose
    - name: Upload to GitHub
      run: |
        TAG_NAME=$(./dist/get-tag-name.sh)
        ./dist/upload-github-release-asset.sh github_api_token=${{ secrets.GITHUB_TOKEN }} tag="$TAG_NAME" filename="toggldesktop_x86_64.tar.gz" renameto="toggldesktop_linux_${TAG_NAME/v/}_x86_64.tar.gz"

  linux-ubuntu1804:
    runs-on: ubuntu-18.04
    if: github.event_name == 'release'
    steps:
    - uses: actions/checkout@v1
      with:
        fetch-depth: 1
    - name: Install signing key
      run: |
        gpg --import <<< "${{ secrets.CERT_LINUX_DEB64 }}"
    - name: Install dependencies
      run: |
        sudo apt update
        sudo apt install devscripts cmake debhelper pkg-config qtbase5-dev qtwebengine5-dev libqt5x11extras5-dev qtbase5-private-dev libssl-dev libxss-dev libxmu-dev
    - name: Build a Debian package
      run: |
        TAG_NAME=$(./dist/get-tag-name.sh)
        cd dist/linux
        ln -s ../../src .
        ln -s ../../CMakeLists.txt .
        ln -s ../../third_party .
        dch -b -D unstable --package "toggldesktop" -v ${TAG_NAME/v/} "General bug fixes and improvements" -u low -M
        debuild
    - name: Upload to GitHub
      run: |
        TAG_NAME=$(./dist/get-tag-name.sh)
        ./dist/upload-github-release-asset.sh github_api_token=${{ secrets.GITHUB_TOKEN }} tag="$TAG_NAME" filename="dist/toggldesktop_${TAG_NAME/v/}_amd64.deb"

  linux-flatpak-kde:
    runs-on: ubuntu-18.04
    if: github.event_name == 'release'
    steps:
    - uses: actions/checkout@v1
      with:
        fetch-depth: 1
    - name: Install Flatpak
      run: |
        sudo apt update
        sudo apt install flatpak flatpak-builder
    - name: Install Flatpak KDE SDK
      run: |
        sudo flatpak remote-add --if-not-exists flathub https://dl.flathub.org/repo/flathub.flatpakrepo
        sudo flatpak install --system -y flathub org.kde.Platform//5.12
        sudo flatpak install --system -y flathub org.kde.Sdk//5.12
    - name: Build Linux Flatpak package - KDE based
      run: |
        pushd dist/linux/flatpak
        sudo flatpak-builder --repo=flatpak-repo --force-clean flatpak-build com.toggl.TogglDesktop.json
        flatpak build-bundle flatpak-repo com.toggl.TogglDesktop.flatpak com.toggl.TogglDesktop
        mv com.toggl.TogglDesktop.flatpak ../../..
        popd
    - name: Upload to GitHub
      run: |
        TAG_NAME=$(./dist/get-tag-name.sh)
        ./dist/upload-github-release-asset.sh github_api_token=${{ secrets.GITHUB_TOKEN }} tag="$TAG_NAME" filename="com.toggl.TogglDesktop.flatpak" renameto="com.toggl.TogglDesktop-${TAG_NAME/v/}.flatpak"

  windows-32bit:
    runs-on: windows-2019
    steps:
    - uses: actions/checkout@v1
      with:
        fetch-depth: 1
    - name: Install signing key
      run: |
        echo "${{ secrets.CERT_WINDOWS_STANDALONE }}" > Certificate.b64
        base64 -d Certificate.b64 > Certificate.pfx
        cp Certificate.pfx dist/windows
      shell: bash
    - name: Set version
      shell: bash
      run: |
        TAG_NAME=$(./dist/get-tag-name.sh)
        echo "Setting version to ${TAG_NAME/v/}"
        bash dist/windows/scripts/set_version.sh "${TAG_NAME/v/}"
    - name: Cache POCO bin
      id: cache-poco-bin
      uses: actions/cache@v1
      with:
        path: third_party/poco/bin
        key: ${{ runner.os }}-poco-bin-1.9.0
    - name: Cache POCO lib
      id: cache-poco-lib
      uses: actions/cache@v1
      with:
        path: third_party/poco/lib
        key: ${{ runner.os }}-poco-lib-1.9.0
    - name: Build on Windows x86 without POCO
      if: steps.cache-poco-bin.outputs.cache-hit == 'true'
      shell: cmd
      run: |
        "C:\Program Files (x86)\Microsoft Visual Studio\2019\Enterprise\MSBuild\Current\Bin\MSBuild.exe" /p:Configuration=Release /p:Platform="x86" /t:Clean,Build /restore /m src\ui\windows\TogglDesktop\TogglDesktop.NoPoco.sln
    - name: Build on Windows x86
      if: steps.cache-poco-bin.outputs.cache-hit != 'true'
      shell: cmd
      run: |
        "C:\Program Files (x86)\Microsoft Visual Studio\2019\Enterprise\MSBuild\Current\Bin\MSBuild.exe" /p:Configuration=Release /p:Platform="x86" /t:Clean,Build /restore /m src\ui\windows\TogglDesktop\TogglDesktop.sln
    - name: Sign binaries
      if: github.event_name == 'release'
      run: |
        ./dist/windows/scripts/sign.sh
      shell: bash
    - name: Install NSIS
      if: github.event_name == 'release'
      run: |
        choco install nsis -y
    - name: Create x86 installer
      if: github.event_name == 'release'
      run: |
        cd dist/windows
        makensis TogglDesktopInstaller-x86.nsi
    - name: Sign the installer
      if: github.event_name == 'release'
      shell: cmd
      run: |
        "C:\Program Files (x86)\Windows Kits\10\bin\10.0.18362.0\x64\signtool.exe" sign -a -t http://timestamp.verisign.com/scripts/timestamp.dll -f Certificate.pfx dist\windows\TogglDesktopInstaller.exe
    - name: Upload to GitHub
      if: github.event_name == 'release'
      run: |
        TAG_NAME=$(./dist/get-tag-name.sh)
        ./dist/upload-github-release-asset.sh github_api_token=${{ secrets.GITHUB_TOKEN }} tag="$TAG_NAME" filename="dist/windows/TogglDesktopInstaller.exe" renameto="TogglDesktopInstaller-${TAG_NAME/v/}.exe"
      shell: bash

  windows-64bit:
    runs-on: windows-2019
    steps:
    - uses: actions/checkout@v1
      with:
        fetch-depth: 1
    - name: Install signing key
      run: |
        echo "${{ secrets.CERT_WINDOWS_STANDALONE }}" > Certificate.b64
        base64 -d Certificate.b64 > Certificate.pfx
        cp Certificate.pfx dist/windows
      shell: bash
    - name: Set version
      shell: bash
      run: |
        TAG_NAME=$(./dist/get-tag-name.sh)
        echo "Setting version to ${TAG_NAME/v/}"
        bash dist/windows/scripts/set_version.sh "${TAG_NAME/v/}"
    - name: Cache POCO bin64
      id: cache-poco-bin64
      uses: actions/cache@v1
      with:
        path: third_party/poco/bin64
        key: ${{ runner.os }}-poco-bin64-1.9.0
    - name: Cache POCO lib64
      id: cache-poco-lib64
      uses: actions/cache@v1
      with:
        path: third_party/poco/lib64
        key: ${{ runner.os }}-poco-lib64-1.9.0
    - name: Build on Windows x64 without POCO
      if: steps.cache-poco-bin64.outputs.cache-hit == 'true'
      shell: cmd
      run: |
        "C:\Program Files (x86)\Microsoft Visual Studio\2019\Enterprise\MSBuild\Current\Bin\MSBuild.exe" /p:Configuration=Release /p:Platform="x64" /t:Clean,Build /restore /m src\ui\windows\TogglDesktop\TogglDesktop.NoPoco.sln
    - name: Build on Windows x64
      if: steps.cache-poco-bin64.outputs.cache-hit != 'true'
      shell: cmd
      run: |
        "C:\Program Files (x86)\Microsoft Visual Studio\2019\Enterprise\MSBuild\Current\Bin\MSBuild.exe" /p:Configuration=Release /p:Platform="x64" /t:Clean,Build /restore /m src\ui\windows\TogglDesktop\TogglDesktop.sln
    - name: Sign binaries
      if: github.event_name == 'release'
      run: |
        ./dist/windows/scripts/sign.sh
      shell: bash
    - name: Install NSIS
      if: github.event_name == 'release'
      run: |
        choco install nsis -y
    - name: Make x64 installer
      if: github.event_name == 'release'
      run: |
        cd dist/windows
        makensis TogglDesktopInstaller-x64.nsi
    - name: Sign the installer
      if: github.event_name == 'release'
      shell: cmd
      run: |
        "C:\Program Files (x86)\Windows Kits\10\bin\10.0.18362.0\x64\signtool.exe" sign -a -t http://timestamp.verisign.com/scripts/timestamp.dll -f Certificate.pfx dist\windows\TogglDesktopInstaller-x64.exe
    - name: Upload to GitHub
      if: github.event_name == 'release'
      run: |
        TAG_NAME=$(./dist/get-tag-name.sh)
        ./dist/upload-github-release-asset.sh github_api_token=${{ secrets.GITHUB_TOKEN }} tag="$TAG_NAME" filename="dist/windows/TogglDesktopInstaller-x64.exe" renameto="TogglDesktopInstaller-x64-${TAG_NAME/v/}.exe"
      shell: bash

  windows-dev-release:
    needs: [windows-32bit, windows-64bit]
    runs-on: ubuntu-latest # anything supporting bash
    if: github.event_name == 'release'
    steps:
    - uses: actions/checkout@v2
      with:
        fetch-depth: 1
    - name: Add new dev channel release
      shell: bash
      run: |
        git config user.name "runner"
        git config user.email "action@github.com"
        TAG_NAME=$(./dist/get-tag-name.sh)
        ./dist/update_releases.sh win dev ${TAG_NAME/v/}
    
  windows-store:
    runs-on: windows-2019
    if: github.event_name == 'release'
    steps:
    - uses: actions/checkout@v1
      with:
        fetch-depth: 1
    - name: Install signing key - Part 1
      run: |
        echo "${{ secrets.CERT_WINDOWS_STORE }}" > Certificate.b64
        base64 -d Certificate.b64 > Certificate.pfx
      shell: bash
    - name: Install signing key - Part 2
      run: |
        $SecurePassword = "1" | ConvertTo-SecureString -AsPlainText -Force
        Import-PfxCertificate -FilePath Certificate.pfx cert:\currentUser\My -Password $SecurePassword
      shell: powershell
    - name: Set version
      shell: bash
      run: |
        TAG_NAME=$(./dist/get-tag-name.sh)
        echo "Setting version to ${TAG_NAME/v/}"
        bash dist/windows/scripts/set_version.sh "${TAG_NAME/v/}"
    - name: Build on Windows for Microsoft Store
      shell: cmd
      run: |
        "C:\Program Files (x86)\Microsoft Visual Studio\2019\Enterprise\MSBuild\Current\Bin\MSBuild.exe" /p:Configuration=StoreRelease /p:Platform="x86" /p:AppxPackageSigningEnabled=false /t:Clean,Build /restore -m src\ui\windows\TogglDesktop\TogglDesktop.sln
        "C:\Program Files (x86)\Microsoft Visual Studio\2019\Enterprise\MSBuild\Current\Bin\MSBuild.exe" /p:Configuration=StoreRelease /p:Platform="x64" /p:UapAppxPackageBuildMode=CI /p:AppxBundle=Always /p:AppxBundlePlatforms="x86|x64" /p:AppxPackageSigningEnabled=true /p:PackageCertificateThumbprint="322D8592D0FDB01F1C8FCA56ED3FBFAF646D3739" /p:AppxPackageDir="..\\..\\..\\..\\..\\" /t:Clean,Build /restore -m src\ui\windows\TogglDesktop\TogglDesktop.sln
        dir
    - name: Upload to GitHub
      run: |
        TAG_NAME=$(./dist/get-tag-name.sh)
        ./dist/upload-github-release-asset.sh github_api_token=${{ secrets.GITHUB_TOKEN }} tag="$TAG_NAME" filename="TogglDesktop.Package_${TAG_NAME/v/}.0_x86_x64_bundle_StoreRelease.appxupload"
      shell: bash<|MERGE_RESOLUTION|>--- conflicted
+++ resolved
@@ -48,17 +48,6 @@
         # Mac Developer Certificate
         base64 -D <<< "${{ secrets.CERT_MACOS_DEVELOPER }}" > Bundle_cert_macos_developer.p12
         security import ./Bundle_cert_macos_developer.p12 -k ~/Library/Keychains/build.keychain -P ${{ secrets.CERT_MACOS_DEVELOPER_PASSWORD }} -T /usr/bin/codesign
-<<<<<<< HEAD
-
-        # Mac Developer Certificate v2
-        base64 -D <<< "${{ secrets.CERT_MACOS_DEVELOPMENT_v2 }}" > Bundle_cert_macos_development_v2.p12
-        security import ./Bundle_cert_macos_development_v2.p12 -k ~/Library/Keychains/build.keychain -P ${{ secrets.CERT_MACOS_DEVELOPMENT_PASSWORD_v2 }} -T /usr/bin/codesign
-
-        # Mac Development Certificate
-        base64 -D <<< "${{ secrets.CERT_MACOS_DEVELOPMENT }}" > Bundle_cert_macos_development.p12
-        security import ./Bundle_cert_macos_development.p12 -k ~/Library/Keychains/build.keychain -P ${{ secrets.CERT_MACOS_DEVELOPMENT_PASSWORD }} -T /usr/bin/codesign
-=======
->>>>>>> f46470e5
 
         # Application Certificate
         base64 -D <<< "${{ secrets.CERT_MACOS_APPLICATION }}" > Bundle_cert_macos_distribution.p12
