--- conflicted
+++ resolved
@@ -165,15 +165,10 @@
 
     bool isRedirect(const Poco::Int64 status_code) const;
 
-<<<<<<< HEAD
-    virtual HTTPSResponse makeHttpRequest(
-        HTTPSRequest req) const;
+    virtual HTTPResponse makeHttpRequest(
+        HTTPRequest req) const;
 
     std::string clientIDForRefererHeader() const;
-=======
-    virtual HTTPResponse makeHttpRequest(
-        HTTPRequest req) const;
->>>>>>> 81a4c8a9
 };
 
 class TOGGL_INTERNAL_EXPORT SyncStateMonitor {
