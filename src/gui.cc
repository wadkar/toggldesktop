
// Copyright 2014 Toggl Desktop developers.

#include "../src/gui.h"

#include <cstdlib>
#include <sstream>

#include "./client.h"
#include "./const.h"
#include "./error.h"
#include "./formatter.h"
#include "./project.h"
#include "./related_data.h"
#include "./task.h"
#include "./time_entry.h"
#include "./user.h"
#include "./workspace.h"

#include "Poco/Logger.h"
#include "Poco/Stopwatch.h"

namespace toggl {

namespace view {

bool TimeEntry::operator == (const TimeEntry& a) const {
    return false;
}

void TimeEntry::Fill(toggl::TimeEntry * const model) {
    DurationInSeconds = model->DurationInSeconds();
    Description = model->Description();
    GUID = model->GUID();
    WID = model->WID();
    TID = model->TID();
    PID = model->PID();
    Started = model->Start();
    Ended = model->Stop();
    StartTimeString =
        toggl::Formatter::FormatTimeForTimeEntryEditor(
            model->Start());
    EndTimeString =
        toggl::Formatter::FormatTimeForTimeEntryEditor(
            model->Stop());
    Billable = model->Billable();
    Tags = model->Tags();
    UpdatedAt = model->UpdatedAt();
    DateHeader =
        toggl::Formatter::FormatDateHeader(model->Start());
    DurOnly = model->DurOnly();
    Error = model->ValidationError();
    Unsynced = model->Unsynced();
}

void TimeEntry::GenerateRoundedTimes() {
    int quarter = 900;
    int tmp_rounded;

    tmp_rounded = ((int)(Started / quarter) * quarter);
    // gets the percentage that is used to set margin from top
    RoundedStart = (Started - tmp_rounded) / 9;

    tmp_rounded = (((int)(Ended / quarter)) * quarter) + quarter;
    // gets the percentage that is used to set margin from bottom
    RoundedEnd = (tmp_rounded - Ended) / 9;
}

bool Autocomplete::operator == (const Autocomplete& a) const {
    return false;
}

bool Generic::operator == (const Generic& a) const {
    return false;
}

bool AutotrackerRule::operator == (const AutotrackerRule& a) const {
    return false;
}

bool TimelineEvent::operator == (const TimelineEvent& a) const {
    return false;
}

}  // namespace view

void GUI::DisplayApp() {
    on_display_app_(true);
}

void GUI::DisplayProjectColors() {
    if (!on_display_project_colors_) {
        return;
    }
    uint64_t count = Project::ColorCodes.size();
    char_t **list = new char_t *[count];
    for (uint64_t i = 0; i < count; i++) {
        list[i] = copy_string(Project::ColorCodes[i]);
    }
    on_display_project_colors_(list, count);
    for (uint64_t i = 0; i < count; i++) {
        free(list[i]);
    }
    delete[] list;
}

void GUI::DisplaySyncState(const Poco::Int64 state) {
    if (state == lastSyncState) {
        return;
    }
    if (on_display_sync_state_) {
        on_display_sync_state_(state);
    }
    lastSyncState = state;
}

void GUI::DisplayUnsyncedItems(const Poco::Int64 count) {
    if (count == lastUnsyncedItemsCount) {
        return;
    }
    if (on_display_unsynced_items_) {
        on_display_unsynced_items_(count);
    }
    lastUnsyncedItemsCount = count;
}

void GUI::DisplayLogin(const bool open, const uint64_t user_id) {
    if (open == lastDisplayLoginOpen && user_id == lastDisplayLoginUserID) {
        return;
    }
    std::stringstream ss;
    ss << "DisplayLogin open=" << open << ", user_id=" << user_id;
    logger().debug(ss.str());

    on_display_login_(open, user_id);

    lastDisplayLoginOpen = open;
    lastDisplayLoginUserID = user_id;
}

error GUI::DisplayError(const error err) {
    if (noError == err) {
        return noError;
    }

    if (err == lastErr) {
        return err;
    }

    logger().error(err);

    if (IsNetworkingError(err)) {
        std::stringstream ss;
        ss << "You are offline (" << err << ")";
        if (kBackendIsDownError == err) {
            DisplayOnlineState(kOnlineStateBackendDown);
        } else {
            DisplayOnlineState(kOnlineStateNoNetwork);
        }
        return err;
    }

    std::string actionable = MakeErrorActionable(err);
    bool is_user_error = IsUserError(err);

    {
        std::stringstream ss;
        ss << "DisplayError err=" << err
           << " actionable=" << actionable
           << " is_user_error=" << is_user_error;
        logger().debug(ss.str());
    }

    char_t *err_s = copy_string(actionable);
    on_display_error_(err_s, is_user_error);
    free(err_s);

    lastErr = err;

    return err;
}

error GUI::VerifyCallbacks() {
    logger().debug("VerifyCallbacks");
    error err = findMissingCallbacks();
    if (err != noError) {
        logger().error(err);
    }
    return err;
}

error GUI::findMissingCallbacks() {
    if (!on_display_app_) {
        return error("!on_display_app_");
    }
    if (!on_display_error_) {
        return error("!on_display_error_");
    }
    if (!on_display_online_state_) {
        return error("!on_display_online_state_");
    }
    if (!on_display_login_) {
        return error("!on_display_login_");
    }
    if (!on_display_url_) {
        return error("!on_display_url_");
    }
    if (!on_display_reminder_) {
        return error("!on_display_reminder_");
    }
    if (!on_display_time_entry_list_) {
        return error("!on_display_time_entry_list_");
    }
    if (!on_display_time_entry_autocomplete_) {
        return error("!on_display_time_entry_autocomplete_");
    }
    if (!on_display_project_autocomplete_) {
        return error("!on_display_project_autocomplete_");
    }
    if (!on_display_workspace_select_) {
        return error("!on_display_workspace_select_");
    }
    if (!on_display_client_select_) {
        return error("!on_display_client_select_");
    }
    if (!on_display_tags_) {
        return error("!on_display_tags_");
    }
    if (!on_display_time_entry_editor_) {
        return error("!on_display_time_entry_editor_");
    }
    if (!on_display_settings_) {
        return error("!on_display_settings_");
    }
    if (!on_display_timer_state_) {
        return error("!on_display_timer_state_");
    }
    if (!on_display_idle_notification_) {
        return error("!on_display_idle_notification_");
    }
    if (!on_display_mini_timer_autocomplete_) {
        return error("!on_display_mini_timer_autocomplete_");
    }
    if (!on_display_pomodoro_) {
        return error("!on_display_pomodoro_");
    }
    if (!on_display_pomodoro_break_) {
        return error("!on_display_pomodoro_break_");
    }
    return noError;
}

void GUI::DisplayReminder() {
    logger().debug("DisplayReminder");

    char_t *s1 = copy_string("Reminder from Toggl Desktop");
    char_t *s2 = copy_string("Don't forget to track your time!");
    on_display_reminder_(s1, s2);
    free(s1);
    free(s2);
}

void GUI::DisplayPomodoro(const Poco::UInt64 minutes) {
    logger().debug("DisplayPomodoro");
    char_t *s1 = copy_string("Pomodoro Timer");

    std::stringstream ss;
    ss << "You've been working for " << minutes << " minutes.";

    char_t *s2 = copy_string(ss.str());
    on_display_pomodoro_(s1, s2);
    free(s1);
    free(s2);
}

void GUI::DisplayPomodoroBreak(const Poco::UInt64 minutes) {
    logger().debug("DisplayPomodoroBreak");
    char_t *s1 = copy_string("Pomodoro Break Timer");

    std::stringstream ss;
    ss << "Hope you enjoyed your " << minutes << "-minutes break.";

    char_t *s2 = copy_string(ss.str());
    on_display_pomodoro_break_(s1, s2);
    free(s1);
    free(s2);
}

void GUI::DisplayAutotrackerNotification(Project *const p, Task *const t) {
    poco_check_ptr(p);

    std::stringstream ss;
    ss << "DisplayAutotrackerNotification ";
    if (p) {
        ss << "project " << p->Name() << ", " << p->ID() << ", " << p->GUID();
    }
    if (t) {
        ss << " task " << t->Name() << ", " << t->ID();
    }
    logger().debug(ss.str());

    if (!p && !t) {
        logger().error(
            "Need project ID or task ID for autotracker notification");
        return;
    }

    if (!on_display_autotracker_notification_) {
        return;
    }

    uint64_t pid(0);
    if (p) {
        pid = p->ID();
    }
    uint64_t tid(0);
    if (t) {
        tid = t->ID();
    }

    char_t *label = copy_string(Formatter::JoinTaskName(t, p, nullptr));
    on_display_autotracker_notification_(label, pid, tid);
    free(label);
}


void GUI::DisplayOnlineState(const Poco::Int64 state) {
    if (state == lastOnlineState) {
        return;
    }

    if (!(kOnlineStateOnline == state
            || kOnlineStateNoNetwork == state
            || kOnlineStateBackendDown == state)) {
        std::stringstream ss;
        ss << "Invalid online state " << state;
        logger().error(ss.str());
        return;
    }

    std::stringstream ss;
    ss << "DisplayOnlineState ";

    switch (state) {
    case kOnlineStateOnline:
        ss << "online";
        break;
    case kOnlineStateNoNetwork:
        ss << "no network";
        break;
    case kOnlineStateBackendDown:
        ss << "backend is down";
        break;
    }
    logger().debug(ss.str());

    on_display_online_state_(state);

    lastOnlineState = state;
}

void GUI::DisplayTimeEntryAutocomplete(
    std::vector<toggl::view::Autocomplete> *items) {
    logger().debug("DisplayTimeEntryAutocomplete");

    TogglAutocompleteView *first = autocomplete_list_init(items);
    on_display_time_entry_autocomplete_(first);
    autocomplete_item_clear(first);
}

void GUI::DisplayHelpArticles(
    std::vector<HelpArticle> articles) {
    logger().debug("DisplayHelpArticles");

    if (!on_display_help_articles_) {
        return;
    }

    TogglHelpArticleView *first = help_article_list_init(articles);
    on_display_help_articles_(first);
    help_article_clear(first);
}

void GUI::DisplayMinitimerAutocomplete(
    std::vector<toggl::view::Autocomplete> *items) {
    logger().debug("DisplayMinitimerAutocomplete");

    TogglAutocompleteView *first = autocomplete_list_init(items);
    on_display_mini_timer_autocomplete_(first);
    autocomplete_item_clear(first);
}

void GUI::DisplayProjectAutocomplete(
    std::vector<toggl::view::Autocomplete> *items) {
    logger().debug("DisplayProjectAutocomplete");

    TogglAutocompleteView *first = autocomplete_list_init(items);
    on_display_project_autocomplete_(first);
    autocomplete_item_clear(first);
}

void GUI::DisplayTimeEntryList(const bool open,
                               const std::vector<view::TimeEntry> list,
                               const bool show_load_more_button) {
<<<<<<< HEAD
    time_entry_editor_guid_ = "";
=======
>>>>>>> f305bdb4
    Poco::Stopwatch stopwatch;
    stopwatch.start();
    {
        std::stringstream ss;
        ss << "DisplayTimeEntryList open=" << open
           << ", has items=" << list.size();
        logger().debug(ss.str());
    }

    // Render
    TogglTimeEntryView *first = nullptr;
    for (unsigned int i = 0; i < list.size(); i++) {
        view::TimeEntry te = list.at(i);
        TogglTimeEntryView *item = time_entry_view_item_init(te);
        item->Next = first;
        if (first && compare_string(item->DateHeader, first->DateHeader) != 0) {
            first->IsHeader = true;
        }
        first = item;
    }

    if (first) {
        first->IsHeader = true;
    }

    on_display_time_entry_list_(open, first, show_load_more_button);

    time_entry_view_item_clear(first);

    stopwatch.stop();
    {
        std::stringstream ss;
        ss << "DisplayTimeEntryList done in "
           << stopwatch.elapsed() / 1000 << " ms";
        logger().debug(ss.str());
    }
}

void GUI::DisplayTimeline(
    const bool open,
    const std::vector<TimelineEvent> list,
    const std::vector<view::TimeEntry> entries_list) {

    if (!on_display_timeline_) {
        return;
    }

    Poco::LocalDateTime datetime(
        TimelineDateAt().year(),
        TimelineDateAt().month(),
        TimelineDateAt().day());

    TogglTimelineChunkView *first_chunk = nullptr;

    while (datetime.year() == TimelineDateAt().year()
            && datetime.month() == TimelineDateAt().month()
            && datetime.day() == TimelineDateAt().day()) {
        time_t epoch_time = datetime.timestamp().epochTime();
        time_t epoch_time_end = epoch_time + 900;

        // Create new chunk
        TogglTimelineChunkView *chunk_view =
            timeline_chunk_view_init(epoch_time);

        // Attach matching events to chunk
        TogglTimelineEventView *first_event = nullptr;
        TogglTimelineEventView *ev = nullptr;
        for (std::vector<TimelineEvent>::const_iterator it = list.begin();
                it != list.end(); it++) {
            const TimelineEvent event = *it;

            // Calculate the start time of the chunk
            // that fits this timeline event
            time_t chunk_start_time =
                (event.Start() / kTimelineChunkSeconds)
                * kTimelineChunkSeconds;

            if (epoch_time != chunk_start_time) {
                // Skip event if does not match chunk
                continue;
            }

            // Grouping the items to parent-event and sub-events

            bool app_present = false;
            bool item_present = false;
            TogglTimelineEventView *event_app = first_event;
            while (event_app) {
                if (compare_string(event_app->Filename,
                                   event.Filename().c_str()) == 0) {
                    event_app->Duration = event_app->Duration + event.Duration();
                    app_present = true;
                    item_present = false;
                    ev = reinterpret_cast<TogglTimelineEventView *>(event_app->Event);
                    while (ev) {
                        if (compare_string(ev->Title, event.Title().c_str()) == 0) {
                            ev->Duration = ev->Duration + event.Duration();
                            item_present = true;
                        }
                        ev = reinterpret_cast<TogglTimelineEventView *>(ev->Next);
                    }

                    if (!item_present) {
                        TogglTimelineEventView *event_view =
                            timeline_event_view_init(event);
                        event_view->Next = event_app->Event;
                        event_app->Event = event_view;
                    }
                }
                event_app = reinterpret_cast<TogglTimelineEventView *>(event_app->Next);
            }

            if (!app_present) {
                TogglTimelineEventView *app_event_view =
                    timeline_event_view_init(event);
                if (event.Duration() > 0) {
                    app_event_view->Header = true;
                    app_event_view->Title = copy_string("");

                    TogglTimelineEventView *event_view =
                        timeline_event_view_init(event);
                    //                app_event_view->event = first_event->event;
                    app_event_view->Event = event_view;

                    app_event_view->Next = first_event;
                    first_event = app_event_view;
                }
            }
        }

        // Attach Time entries to chunk
        // Sort time entries and add only the entries of selected date

        TogglTimeEntryView *first = nullptr;
        for (unsigned int i = 0; i < entries_list.size(); i++) {
            view::TimeEntry te = entries_list.at(i);
            TogglTimeEntryView *item = time_entry_view_item_init(te);
            time_t start_time = Poco::Timestamp::fromEpochTime(item->Started).epochTime();
            time_t end_time = Poco::Timestamp::fromEpochTime(item->Ended).epochTime();
            if ((start_time >= epoch_time
                    && start_time < epoch_time_end)
                    || (end_time > epoch_time
                        && end_time <= epoch_time_end)
                    || (start_time <= epoch_time
                        && end_time >= epoch_time_end)) {

                item->Next = first;
                first = item;
            }
        }

        chunk_view->Entry = first;

        // Sort the list by duration descending
        if (first_event != NULL) {
            chunk_view->FirstEvent = SortList(first_event);
        }

        chunk_view->Next = first_chunk;
        first_chunk = chunk_view;
        datetime += Poco::Timespan(15 * Poco::Timespan::MINUTES);
    }

    std::string formatted_date = Formatter::FormatDateHeader(TimelineDateAt());
    on_display_timeline_(open, formatted_date.c_str(), first_chunk);

    timeline_chunk_view_clear(first_chunk);
}

TogglTimelineEventView* GUI::SortList(TogglTimelineEventView *head) {
    TogglTimelineEventView *top = nullptr;  // first Node we will return this value
    TogglTimelineEventView *current = nullptr;
    bool sorted = false;
    while (sorted == false) {
        // we are going to look for the lowest value in the list
        TogglTimelineEventView *parent = head;
        TogglTimelineEventView *lowparent = head;  // we need this because list is only linked forward
        TogglTimelineEventView *low = head;  // this will end up with the lowest Node
        sorted = true;
        while (parent->Next != nullptr) {
            // Sort sub events
            if (parent->Event != nullptr) {
                parent->Event = SortList(reinterpret_cast<TogglTimelineEventView *>(parent->Event));
            }
            // find the lowest valued event
            TogglTimelineEventView *next = reinterpret_cast<TogglTimelineEventView *>(parent->Next);
            if (parent->Duration < next->Duration) {
                lowparent = parent;
                low = next;
                sorted = false;
            }
            parent = reinterpret_cast<TogglTimelineEventView *>(parent->Next);
        }
        // Sort sub events
        if (parent->Event != nullptr) {
            parent->Event = SortList(reinterpret_cast<TogglTimelineEventView *>(parent->Event));
        }
        if (current != nullptr) {  // first time current == nullptr
            current->Next = low;
        }
        // remove the lowest item from the list and reconnect the list
        // we keep two lists, one with the sorted Nodes
        // and one with the remaining unsorted Nodes
        current = low;
        if (current == head) {
            head = reinterpret_cast<TogglTimelineEventView *>(current->Next);
        }
        lowparent->Next = low->Next;
        current->Next = nullptr;
        if (top == nullptr) {
            top = current;
        }
    }
    current->Next = head;
    return top;
}

void GUI::DisplayTags(const std::vector<view::Generic> list) {
    logger().debug("DisplayTags");

    TogglGenericView *first = generic_to_view_item_list(list);
    on_display_tags_(first);
    view_item_clear(first);
}

void GUI::DisplayAutotrackerRules(
    const std::vector<view::AutotrackerRule> &autotracker_rules,
    const std::vector<std::string> &titles) {

    if (!on_display_autotracker_rules_) {
        return;
    }

    // FIXME: dont re-render if cached items (models or view) are the same
    TogglAutotrackerRuleView *first = nullptr;
    for (std::vector<view::AutotrackerRule>::const_iterator
            it = autotracker_rules.begin();
            it != autotracker_rules.end();
            it++) {
        TogglAutotrackerRuleView *item = autotracker_rule_to_view_item(*it);
        item->Next = first;
        first = item;
    }

    uint64_t title_count = titles.size();
    char_t **title_list = new char_t *[title_count];
    for (uint64_t i = 0; i < title_count; i++) {
        title_list[i] = copy_string(titles[i]);
    }
    on_display_autotracker_rules_(first, title_count, title_list);
    for (uint64_t i = 0; i < title_count; i++) {
        free(title_list[i]);
    }
    delete[] title_list;

    autotracker_view_item_clear(first);
}

void GUI::DisplayClientSelect(
    const std::vector<view::Generic> list) {
    logger().debug("DisplayClientSelect");

    TogglGenericView *first = generic_to_view_item_list(list);
    on_display_client_select_(first);
    view_item_clear(first);
}

void GUI::DisplayWorkspaceSelect(
    const std::vector<view::Generic> list) {
    logger().debug("DisplayWorkspaceSelect");

    TogglGenericView *first = generic_to_view_item_list(list);
    on_display_workspace_select_(first);
    view_item_clear(first);
}

void GUI::DisplayTimeEntryEditor(
    const bool open,
    const view::TimeEntry te,
    const std::string focused_field_name) {
    time_entry_editor_guid_ = te.GUID;
    logger().debug(
        "DisplayTimeEntryEditor focused_field_name=" + focused_field_name);

    TogglTimeEntryView *view = time_entry_view_item_init(te);

    char_t *field_s = copy_string(focused_field_name);
    on_display_time_entry_editor_(open, view, field_s);
    free(field_s);

    time_entry_view_item_clear(view);
}

void GUI::DisplayURL(const std::string URL) {
    logger().debug("DisplayURL " + URL);

    char_t *url = copy_string(URL);
    on_display_url_(url);
    free(url);
}

void GUI::DisplayUpdate(const std::string URL) {
    logger().debug("DisplayUpdate " + URL);

    char_t *url = copy_string(URL);
    on_display_update_(url);
    free(url);
}

void GUI::DisplayUpdateDownloadState(
    const std::string version,
    const Poco::Int64 download_state) {

    if (!CanDisplayUpdateDownloadState()) {
        logger().debug("Update download state display not supported by UI");
        return;
    }
    {
        std::stringstream ss;
        ss << "DisplayUpdateDownloadState version=" << version
           << " state=" << download_state;
        logger().debug(ss.str());
    }
    char_t *version_string = copy_string(version);
    on_display_update_download_state_(version_string, download_state);
    free(version_string);
}

void GUI::DisplaySettings(const bool open,
                          const bool record_timeline,
                          const Settings settings,
                          const bool use_proxy,
                          const Proxy proxy) {
    logger().debug("DisplaySettings");

    TogglSettingsView *view = settings_view_item_init(
        record_timeline,
        settings,
        use_proxy,
        proxy);

    on_display_settings_(open, view);

    settings_view_item_clear(view);
}

void GUI::DisplayTimerState(
    const view::TimeEntry &te) {

    TogglTimeEntryView *view = time_entry_view_item_init(te);
    on_display_timer_state_(view);
    time_entry_view_item_clear(view);

    logger().debug("DisplayTimerState");
}

void GUI::DisplayEmptyTimerState() {
    on_display_timer_state_(nullptr);
    logger().debug("DisplayEmptyTimerState");
}

void GUI::DisplayIdleNotification(const std::string guid,
                                  const std::string since,
                                  const std::string duration,
                                  const uint64_t started,
                                  const std::string description) {
    char_t *guid_s = copy_string(guid);
    char_t *since_s = copy_string(since);
    char_t *duration_s = copy_string(duration);
    char_t *description_s = copy_string(description);
    on_display_idle_notification_(guid_s,
                                  since_s,
                                  duration_s,
                                  started,
                                  description_s);
    free(guid_s);
    free(since_s);
    free(duration_s);
    free(description_s);
}

Poco::Logger &GUI::logger() const {
    return Poco::Logger::get("ui");
}

}  // namespace toggl<|MERGE_RESOLUTION|>--- conflicted
+++ resolved
@@ -402,10 +402,7 @@
 void GUI::DisplayTimeEntryList(const bool open,
                                const std::vector<view::TimeEntry> list,
                                const bool show_load_more_button) {
-<<<<<<< HEAD
-    time_entry_editor_guid_ = "";
-=======
->>>>>>> f305bdb4
+
     Poco::Stopwatch stopwatch;
     stopwatch.start();
     {
