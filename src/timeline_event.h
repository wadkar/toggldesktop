--- conflicted
+++ resolved
@@ -7,7 +7,7 @@
 
 #include <sstream>
 #include <string>
-
+g
 #include "./base_model.h"
 #include "./formatter.h"
 
@@ -43,7 +43,7 @@
     }
     void SetEndTime(const Poco::Int64 value);
 
-    const Poco::UInt64 &Duration() const {
+    const Poco::Int64 &Duration() const {
         return duration_;
     }
     void SetDuration(const Poco::UInt64 value);
@@ -82,14 +82,9 @@
  private:
     std::string title_;
     std::string filename_;
-<<<<<<< HEAD
-    Poco::UInt64 start_time_;
-    Poco::UInt64 end_time_;
-    Poco::UInt64 duration_;
-=======
     Poco::Int64 start_time_;
     Poco::Int64 end_time_;
->>>>>>> c0e7870d
+    Poco::Int64 duration_;
     bool idle_;
     bool chunked_;
     bool uploaded_;
