--- conflicted
+++ resolved
@@ -77,11 +77,8 @@
     urls.cc
     websocket_client.cc
     window_change_recorder.cc
-<<<<<<< HEAD
     workspace.cc
     onboarding_service.cpp
-=======
->>>>>>> aa1b4cb9
 )
 
 # Set up compilation targets
