--- conflicted
+++ resolved
@@ -1193,7 +1193,6 @@
         const char_t *tags,
         const bool_t billable);
 
-<<<<<<< HEAD
     TOGGL_EXPORT void toggl_on_onboarding(
         void *context,
         TogglDisplayOnboarding cb);
@@ -1206,11 +1205,10 @@
 
     TOGGL_EXPORT void toggl_user_did_edit_add_timeentry_on_timeline_view(
         void *context);
-=======
-TOGGL_EXPORT void toggl_on_continue_sign_in(
+
+    TOGGL_EXPORT void toggl_on_continue_sign_in(
         void *context,
         TogglContinueSignIn cb);
->>>>>>> aa1b4cb9
 
 #undef TOGGL_EXPORT
 
