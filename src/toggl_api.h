--- conflicted
+++ resolved
@@ -268,14 +268,10 @@
     typedef void (*TogglDisplayTimeline)(
         const bool_t open,
         const char_t *date,
-<<<<<<< HEAD
         TogglTimelineChunkView *first,
         TogglTimeEntryView *first_entry,
         long start_day,
         long end_day);
-=======
-        TogglTimelineChunkView *first);
->>>>>>> d7e8b6d0
 
     typedef void (*TogglDisplayAutocomplete)(
         TogglAutocompleteView *first);
@@ -600,11 +596,9 @@
 
     TOGGL_EXPORT void toggl_view_timeline_next_day(
         void *context);
-<<<<<<< HEAD
+        
     TOGGL_EXPORT void toggl_view_timeline_current_day(
         void *context);
-=======
->>>>>>> d7e8b6d0
 
     TOGGL_EXPORT void toggl_edit(
         void *context,
