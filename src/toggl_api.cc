// Copyright 2014 Toggl Desktop developers.

// No exceptions should be thrown from this library.

#include "./../src/toggl_api.h"
#include <fstream>
#include <cstring>
#include <set>

#include "./toggl_api_lua.h"

#include "./client.h"
#include "./const.h"
#include "./context.h"
#include "./custom_error_handler.h"
#include "./feedback.h"
#include "./formatter.h"
#include "./https_client.h"
#include "./project.h"
#include "./proxy.h"
#include "./time_entry.h"
#include "./timeline_uploader.h"
#include "./toggl_api_private.h"
#include "./user.h"
#include "./websocket_client.h"
#include "./window_change_recorder.h"

#include "Poco/Bugcheck.h"
#include "Poco/Path.h"
#include "Poco/Logger.h"
#include "Poco/UnicodeConverter.h"

void *toggl_context_init(
    const char_t *app_name,
    const char_t *app_version) {
    return new toggl::Context(to_string(app_name), to_string(app_version));
}

bool_t toggl_ui_start(void *context) {
    return toggl::noError == app(context)->StartEvents();
}

void toggl_password_forgot(void *context) {
    app(context)->UI()->DisplayURL(kLostPasswordURL);
}

void toggl_tos(void *context) {
    app(context)->UI()->DisplayURL(kTOSURL);
}

void toggl_privacy_policy(void *context) {
    app(context)->UI()->DisplayURL(kPrivacyPolicyURL);
}

void toggl_context_clear(void *context) {
    delete app(context);
}

bool_t toggl_set_settings_remind_days(
    void *context,
    const bool_t remind_mon,
    const bool_t remind_tue,
    const bool_t remind_wed,
    const bool_t remind_thu,
    const bool_t remind_fri,
    const bool_t remind_sat,
    const bool_t remind_sun) {

    return toggl::noError == app(context)->SetSettingsRemindDays(
        remind_mon,
        remind_tue,
        remind_wed,
        remind_thu,
        remind_fri,
        remind_sat,
        remind_sun);
}

bool_t toggl_set_settings_remind_times(
    void *context,
    const char_t *remind_starts,
    const char_t *remind_ends) {
    return toggl::noError == app(context)->SetSettingsRemindTimes(
        to_string(remind_starts),
        to_string(remind_ends));
}

bool_t toggl_set_settings_use_idle_detection(
    void *context,
    const bool_t use_idle_detection) {
    return toggl::noError == app(context)->
           SetSettingsUseIdleDetection(use_idle_detection);
}

bool_t toggl_set_settings_autotrack(
    void *context,
    const bool_t value) {
    return toggl::noError == app(context)->SetSettingsAutotrack(value);
}

bool_t toggl_set_settings_open_editor_on_shortcut(
    void *context,
    const bool_t value) {
    return toggl::noError ==
           app(context)->SetSettingsOpenEditorOnShortcut(value);
}

bool_t toggl_set_settings_autodetect_proxy(
    void *context,
    const bool_t autodetect_proxy) {
    return toggl::noError == app(context)->
           SetSettingsAutodetectProxy(autodetect_proxy);
}

bool_t toggl_set_settings_menubar_timer(
    void *context,
    const bool_t menubar_timer) {
    return toggl::noError == app(context)->
           SetSettingsMenubarTimer(menubar_timer);
}

bool_t toggl_set_settings_menubar_project(
    void *context,
    const bool_t menubar_project) {
    return toggl::noError == app(context)->
           SetSettingsMenubarProject(menubar_project);
}

bool_t toggl_set_settings_dock_icon(
    void *context,
    const bool_t dock_icon) {
    return toggl::noError == app(context)->SetSettingsDockIcon(dock_icon);
}

bool_t toggl_set_settings_on_top(
    void *context,
    const bool_t on_top) {
    return toggl::noError == app(context)->SetSettingsOnTop(on_top);
}

bool_t toggl_set_settings_reminder(
    void *context,
    const bool_t reminder) {
    return toggl::noError == app(context)->SetSettingsReminder(reminder);
}

bool_t toggl_set_settings_pomodoro(
    void *context,
    const bool_t pomodoro) {
    if (!pomodoro) {
        return (toggl::noError == app(context)->SetSettingsPomodoro(pomodoro)
                && toggl::noError ==
                app(context)->SetSettingsPomodoroBreak(pomodoro));
    }
    return toggl::noError == app(context)->SetSettingsPomodoro(pomodoro);
}

bool_t toggl_set_settings_pomodoro_break(
    void *context,
    const bool_t pomodoro_break) {
    return toggl::noError == app(context)->
           SetSettingsPomodoroBreak(pomodoro_break);
}

bool_t toggl_set_settings_stop_entry_on_shutdown_sleep(
    void *context,
    const bool_t stop_entry) {
    return toggl::noError == app(context)->
           SetSettingsStopEntryOnShutdownSleep(stop_entry);
}


bool_t toggl_set_settings_idle_minutes(
    void *context,
    const uint64_t idle_minutes) {
    return toggl::noError == app(context)->SetSettingsIdleMinutes(idle_minutes);
}

bool_t toggl_set_settings_focus_on_shortcut(
    void *context,
    const bool_t focus_on_shortcut) {
    return toggl::noError == app(context)->
           SetSettingsFocusOnShortcut(focus_on_shortcut);
}

bool_t toggl_set_settings_manual_mode(
    void *context,
    const bool_t manual_mode) {
    return toggl::noError == app(context)->SetSettingsManualMode(manual_mode);
}

bool_t toggl_set_settings_reminder_minutes(
    void *context,
    const uint64_t reminder_minutes) {
    return toggl::noError == app(context)->
           SetSettingsReminderMinutes(reminder_minutes);
}

bool_t toggl_set_settings_pomodoro_minutes(
    void *context,
    const uint64_t pomodoro_minutes) {
    return toggl::noError == app(context)->
           SetSettingsPomodoroMinutes(pomodoro_minutes);
}

bool_t toggl_set_settings_pomodoro_break_minutes(
    void *context,
    const uint64_t pomodoro_break_minutes) {
    return toggl::noError == app(context)->
           SetSettingsPomodoroBreakMinutes(pomodoro_break_minutes);
}

bool_t toggl_set_window_settings(
    void *context,
    const int64_t window_x,
    const int64_t window_y,
    const int64_t window_height,
    const int64_t window_width) {

    return toggl::noError == app(context)->SaveWindowSettings(
        window_x,
        window_y,
        window_height,
        window_width);
}

bool_t toggl_window_settings(
    void *context,
    int64_t *window_x,
    int64_t *window_y,
    int64_t *window_height,
    int64_t *window_width) {

    poco_check_ptr(window_x);
    poco_check_ptr(window_y);
    poco_check_ptr(window_height);
    poco_check_ptr(window_width);

    return toggl::noError == app(context)->LoadWindowSettings(
        window_x,
        window_y,
        window_height,
        window_width);
}

void toggl_set_window_maximized(
    void *context,
    const bool_t value) {
    app(context)->SetWindowMaximized(value);
}

bool_t toggl_get_window_maximized(
    void *context) {
    return app(context)->GetWindowMaximized();
}

void toggl_set_window_minimized(
    void *context,
    const bool_t value) {
    app(context)->SetWindowMinimized(value);
}

bool_t toggl_get_window_minimized(
    void *context) {
    return app(context)->GetWindowMinimized();
}

void toggl_set_window_edit_size_height(
    void *context,
    const int64_t value) {
    app(context)->SetWindowEditSizeHeight(value);
}

int64_t toggl_get_window_edit_size_height(
    void *context) {
    return app(context)->GetWindowEditSizeHeight();
}

void toggl_set_window_edit_size_width(
    void *context,
    const int64_t value) {
    app(context)->SetWindowEditSizeWidth(value);
}

int64_t toggl_get_window_edit_size_width(
    void *context) {
    return app(context)->GetWindowEditSizeWidth();
}

void toggl_set_key_start(
    void *context,
    const char_t *value) {
    app(context)->SetKeyStart(to_string(value));
}

char_t *toggl_get_key_start(
    void *context) {
    return copy_string(app(context)->GetKeyStart());
}

void toggl_set_key_show(
    void *context,
    const char_t *value) {
    app(context)->SetKeyShow(to_string(value));
}

char_t *toggl_get_key_show(
    void *context) {
    return copy_string(app(context)->GetKeyShow());
}

void toggl_set_key_modifier_show(
    void *context,
    const char_t *value) {
    app(context)->SetKeyModifierShow(to_string(value));
}

char_t *toggl_get_key_modifier_show(
    void *context) {
    return copy_string(app(context)->GetKeyModifierShow());
}

void toggl_set_key_modifier_start(
    void *context,
    const char_t *value) {
    app(context)->SetKeyModifierStart(to_string(value));
}

char_t *toggl_get_key_modifier_start(
    void *context) {
    return copy_string(app(context)->GetKeyModifierStart());
}

bool_t toggl_set_proxy_settings(void *context,
                                const bool_t use_proxy,
                                const char_t *proxy_host,
                                const uint64_t proxy_port,
                                const char_t *proxy_username,
                                const char_t *proxy_password) {
    toggl::Proxy proxy;
    proxy.SetHost(to_string(proxy_host));
    proxy.SetPort(proxy_port);
    proxy.SetUsername(to_string(proxy_username));
    proxy.SetPassword(to_string(proxy_password));

    return toggl::noError == app(context)->SetProxySettings(use_proxy, proxy);
}

void toggl_set_cacert_path(
    void *context,
    const char_t *path) {

    toggl::HTTPSClient::Config.CACertPath = to_string(path);
}

bool_t toggl_set_db_path(
    void *context,
    const char_t *path) {
    return toggl::noError == app(context)->SetDBPath(to_string(path));
}

void toggl_set_update_path(
    void *context,
    const char_t *path) {
    return app(context)->SetUpdatePath(to_string(path));
}

char_t *toggl_update_path(
    void *context) {
    return copy_string(app(context)->UpdatePath());
}

void toggl_set_environment(
    void *context,
    const char_t *environment) {
    return app(context)->SetEnvironment(to_string(environment));
}

char_t *toggl_environment(
    void *context) {
    return copy_string(app(context)->Environment());
}

void toggl_disable_update_check(
    void *context) {
    app(context)->DisableUpdateCheck();
}

void toggl_set_log_path(const char_t *path) {
    toggl::Context::SetLogPath(to_string(path));
}

void toggl_set_log_level(const char_t *level) {
    Poco::Logger::get("").setLevel(to_string(level));
}

void toggl_show_app(
    void *context) {
    app(context)->UI()->DisplayApp();
}

bool_t toggl_login(
    void *context,
    const char_t *email,
    const char_t *password) {
    return toggl::noError == app(context)->Login(to_string(email),
            to_string(password));
}

bool_t toggl_login_async(
    void *context,
    const char_t *email,
    const char_t *password) {
    return toggl::noError == app(context)->AsyncLogin(to_string(email),
            to_string(password));
}

bool_t toggl_signup(
    void *context,
    const char_t *email,
    const char_t *password,
    const uint64_t country_id) {
    return toggl::noError == app(context)->Signup(to_string(email),
            to_string(password), country_id);
}

bool_t toggl_signup_async(
    void *context,
    const char_t *email,
    const char_t *password,
    const uint64_t country_id) {
    return toggl::noError == app(context)->AsyncSignup(to_string(email),
            to_string(password), country_id);
}

bool_t toggl_google_login(
    void *context,
    const char_t *access_token) {
    return toggl::noError == app(context)->GoogleLogin(to_string(access_token));
}

bool_t toggl_google_login_async(
    void *context,
    const char_t *access_token) {
    return toggl::noError == app(context)->AsyncGoogleLogin(to_string(access_token));
}

bool_t toggl_logout(
    void *context) {

    logger().debug("toggl_logout");

    return toggl::noError == app(context)->Logout();
}

bool_t toggl_clear_cache(
    void *context) {

    logger().debug("toggl_clear_cache");

    return toggl::noError == app(context)->ClearCache();
}

void toggl_sync(void *context) {
    logger().debug("toggl_sync");
    app(context)->Sync();
}

void toggl_fullsync(void *context) {
    logger().debug("toggl_fullsync");
    app(context)->FullSync();
}

bool_t toggl_add_obm_action(
    void *context,
    const uint64_t experiment_id,
    const char_t *key,
    const char_t *value) {

    return toggl::noError == app(context)->AddObmAction(
        experiment_id,
        to_string(key),
        to_string(value));
}

void toggl_add_obm_experiment_nr(
    const uint64_t nr) {

    toggl::HTTPSClient::Config.OBMExperimentNrs.push_back(nr);
}

char_t *toggl_create_client(
    void *context,
    const uint64_t workspace_id,
    const char_t *client_name) {

    toggl::Client *c = app(context)->CreateClient(
        workspace_id,
        to_string(client_name));

    if (!c) {
        return nullptr;
    }

    poco_check_ptr(c);

    logger().debug("Created client " + c->String());

    poco_assert(!c->GUID().empty());

    return copy_string(c->GUID());
}

char_t *toggl_add_project(
    void *context,
    const char_t *time_entry_guid,
    const uint64_t workspace_id,
    const uint64_t client_id,
    const char_t *client_guid,
    const char_t *project_name,
    const bool_t is_private,
    const char_t *project_color) {

    toggl::Project *p = app(context)->CreateProject(
        workspace_id,
        client_id,
        to_string(client_guid),
        to_string(project_name),
        is_private,
        to_string(project_color));
    if (!p) {
        return nullptr;
    }

    poco_check_ptr(p);

    char_t *guid = copy_string(p->GUID());
    toggl_set_time_entry_project(
        context,
        time_entry_guid,
        0, /* no task ID */
        p->ID(),
        guid);

    // Update billable if new project is billable
    if (p->Billable()) {
        toggl_set_time_entry_billable(
            context,
            time_entry_guid,
            p->Billable());
    }

    return guid;
}

char_t *toggl_format_tracking_time_duration(
    const int64_t duration_in_seconds) {

    std::string formatted = toggl::Formatter::FormatDuration(
        duration_in_seconds, toggl::Format::Classic);

    return copy_string(formatted);
}

char_t *toggl_format_tracked_time_duration(
    const int64_t duration_in_seconds) {

    std::string formatted = toggl::Formatter::FormatDuration(
        duration_in_seconds, toggl::Format::Improved, false);

    return copy_string(formatted);
}

char_t *toggl_start(
    void *context,
    const char_t *description,
    const char_t *duration,
    const uint64_t task_id,
    const uint64_t project_id,
    const char_t *project_guid,
    const char_t *tags,
    const bool_t prevent_on_app,
    const time_t started,
    const time_t ended) {

    logger().debug("toggl_start");

    std::string desc("");
    if (description) {
        desc = to_string(description);
    }

    std::string dur("");
    if (duration) {
        dur = to_string(duration);
    }

    std::string p_guid("");
    if (project_guid) {
        p_guid = to_string(project_guid);
    }

    std::string tag_list("");
    if (tags) {
        tag_list = to_string(tags);
    }

    toggl::TimeEntry *te = app(context)->Start(
        desc,
        dur,
        task_id,
        project_id,
        p_guid,
        tag_list,
        prevent_on_app,
        started,
        ended);
    if (te) {
        return copy_string(te->GUID());
    }
    return nullptr;
}

bool_t toggl_continue(
    void *context,
    const char_t *guid) {

    std::stringstream ss;
    ss << "toggl_continue guid=" << guid;
    logger().debug(ss.str());

    toggl::TimeEntry *result = app(context)->Continue(to_string(guid));
    if (!result) {
        return false;
    }

    return true;
}

void toggl_view_time_entry_list(void *context) {
    app(context)->OpenTimeEntryList();
}

void toggl_view_timeline_data(void *context) {
    app(context)->OpenTimelineDataView();
}

void toggl_view_timeline_prev_day(
    void *context) {
    app(context)->ViewTimelinePrevDay();
}

void toggl_view_timeline_next_day(
    void *context) {
    app(context)->ViewTimelineNextDay();
}

<<<<<<< HEAD
void toggl_view_timeline_current_day(void *context) {
    app(context)->ViewTimelineCurrentDay();
}

=======
>>>>>>> d7e8b6d0
void toggl_edit(
    void *context,
    const char_t *guid,
    const bool_t edit_running_entry,
    const char_t *focused_field_name) {

    std::stringstream ss;
    ss << "toggl_edit guid=" << guid
       << ", edit_running_entry = " << edit_running_entry
       << ", focused_field_name = " << focused_field_name;
    logger().debug(ss.str());

    app(context)->OpenTimeEntryEditor(
        to_string(guid),
        edit_running_entry,
        to_string(focused_field_name));
}

void toggl_edit_preferences(void *context) {
    app(context)->OpenSettings();
}

bool_t toggl_continue_latest(
    void *context,
    const bool_t prevent_on_app) {

    logger().debug("toggl_continue_latest");

    toggl::TimeEntry *result = app(context)->ContinueLatest(prevent_on_app);
    if (!result) {
        return false;
    }
    return true;
}

bool_t toggl_delete_time_entry(
    void *context,
    const char_t *guid) {

    std::stringstream ss;
    ss << "toggl_delete_time_entry guid=" << guid;
    logger().debug(ss.str());

    return toggl::noError == app(context)->
           DeleteTimeEntryByGUID(to_string(guid));
}

bool_t toggl_set_time_entry_duration(
    void *context,
    const char_t *guid,
    const char_t *value) {

    std::stringstream ss;
    ss  << "toggl_set_time_entry_duration guid=" << guid
        << ", value=" << value;
    logger().debug(ss.str());

    return toggl::noError == app(context)->SetTimeEntryDuration(
        to_string(guid),
        to_string(value));
}

bool_t toggl_set_time_entry_project(
    void *context,
    const char_t *guid,
    const uint64_t task_id,
    const uint64_t project_id,
    const char_t *project_guid) {
    return toggl::noError == app(context)->SetTimeEntryProject(
        to_string(guid),
        task_id,
        project_id,
        to_string(project_guid));
}

bool_t toggl_set_time_entry_date(
    void *context,
    const char_t *guid,
    const int64_t unix_timestamp) {
    return toggl::noError == app(context)->
           SetTimeEntryDate(to_string(guid), unix_timestamp);
}

bool_t toggl_set_time_entry_start(
    void *context,
    const char_t *guid,
    const char_t *value) {
    return toggl::noError == app(context)->
           SetTimeEntryStart(to_string(guid), to_string(value));
}

bool_t toggl_set_time_entry_end(
    void *context,
    const char_t *guid,
    const char_t *value) {
    return toggl::noError == app(context)->
           SetTimeEntryStop(to_string(guid), to_string(value));
}

bool_t toggl_set_time_entry_tags(
    void *context,
    const char_t *guid,
    const char_t *value) {
    return toggl::noError == app(context)->SetTimeEntryTags(to_string(guid),
            to_string(value));
}

bool_t toggl_set_time_entry_billable(
    void *context,
    const char_t *guid,
    const bool_t value) {
    return toggl::noError == app(context)->
           SetTimeEntryBillable(to_string(guid), value);
}

bool_t toggl_set_time_entry_description(
    void *context,
    const char_t *guid,
    const char_t *value) {
    return toggl::noError == app(context)->
           SetTimeEntryDescription(to_string(guid), to_string(value));
}

bool_t toggl_stop(
    void *context,
    const bool_t prevent_on_app) {
    return toggl::noError == app(context)->Stop(prevent_on_app);
}

bool_t toggl_discard_time_at(
    void *context,
    const char_t *guid,
    const uint64_t at,
    const bool_t split_into_new_entry) {

    if (!guid) {
        logger().error("Cannot discard time without GUID");
        return false;
    }

    if (!at) {
        logger().error("Cannot discard time without a timestamp");
        return false;
    }

    logger().debug("toggl_discard_time_at");

    return toggl::noError == app(context)->DiscardTimeAt(
        to_string(guid),
        at,
        split_into_new_entry);
}

bool_t toggl_discard_time_and_continue(
    void *context,
    const char_t *guid,
    const uint64_t at) {

    if (!at) {
        logger().error("Cannot discard time without a timestamp");
        return false;
    }

    toggl::TimeEntry *result = app(context)->DiscardTimeAndContinue(
        to_string(guid),
        at);

    if (!result) {
        return false;
    }

    return true;
}

bool_t toggl_timeline_toggle_recording(
    void *context,
    const bool_t record_timeline) {
    return toggl::noError == app(context)->
           ToggleTimelineRecording(record_timeline);
}

bool_t toggl_timeline_is_recording_enabled(
    void *context) {
    return app(context)->IsTimelineRecordingEnabled();
}

bool_t toggl_feedback_send(
    void *context,
    const char_t *topic,
    const char_t *details,
    const char_t *filename) {

    toggl::Feedback feedback;
    feedback.SetSubject(to_string(topic));
    feedback.SetDetails(to_string(details));

    if (filename != NULL) {
        // Check image size (max 5mb)
        std::ifstream file(filename, std::ifstream::ate | std::ifstream::binary);

        if(file.is_open())
        {
            long long size = file.tellg();
            file.close();

            if (size > kMaxFileSize) {
                // Filesize too big
                return false;
            }
            feedback.SetAttachmentPath(to_string(filename));
        }
    }

    return toggl::noError == app(context)->SendFeedback(feedback);
}

void toggl_search_help_articles(
    void *context,
    const char_t *keywords) {
    app(context)->SearchHelpArticles(to_string(keywords));
}

bool_t toggl_set_default_project(
    void *context,
    const uint64_t pid,
    const uint64_t tid) {
    return toggl::noError == app(context)->SetDefaultProject(pid, tid);
}

// result is passed by toggl_on_project_colors
void toggl_get_project_colors(
    void *context) {
    app(context)->UI()->DisplayProjectColors();
}

void toggl_get_countries(void *context) {
    app(context)->PullCountries();
}

void toggl_get_countries_async(void *context) {
    app(context)->AsyncPullCountries();
}

// Close/Open Entries Group
void toggl_toggle_entries_group(void *context,
                                const char_t *name) {
    app(context)->ToggleEntriesGroup(to_string(name));
}

char_t *toggl_get_default_project_name(
    void *context) {
    std::string name("");
    app(context)->DefaultProjectName(&name);
    if (name.empty()) {
        return nullptr;
    }
    return copy_string(name);
}

uint64_t toggl_get_default_project_id(
    void *context) {
    Poco::UInt64 ret(0);
    app(context)->DefaultPID(&ret);
    return ret;
}

uint64_t toggl_get_default_task_id(
    void *context) {
    Poco::UInt64 ret(0);
    app(context)->DefaultTID(&ret);
    return ret;
}

bool_t toggl_set_update_channel(
    void *context,
    const char_t *update_channel) {
    return toggl::noError == app(context)->
           SetUpdateChannel(to_string(update_channel));
}

char_t *toggl_get_update_channel(
    void *context) {
    std::string update_channel("");
    app(context)->UpdateChannel(&update_channel);
    return copy_string(update_channel);
}

char_t *toggl_get_user_fullname(
    void *context) {
    return copy_string(app(context)->UserFullName());
}

char_t *toggl_get_user_email(
    void *context) {
    return copy_string(app(context)->UserEmail());
}

int64_t toggl_parse_duration_string_into_seconds(
    const char_t *duration_string) {
    if (!duration_string) {
        return 0;
    }
    return toggl::Formatter::ParseDurationString(to_string(duration_string));
}

void toggl_on_show_app(
    void *context,
    TogglDisplayApp cb) {
    app(context)->UI()->OnDisplayApp(cb);
}

void toggl_on_help_articles(
    void *context,
    TogglDisplayHelpArticles cb) {
    app(context)->UI()->OnDisplayHelpArticles(cb);
}

void toggl_on_sync_state(
    void *context,
    TogglDisplaySyncState cb) {
    app(context)->UI()->OnDisplaySyncState(cb);
}

void toggl_on_unsynced_items(
    void *context,
    TogglDisplayUnsyncedItems cb) {
    app(context)->UI()->OnDisplayUnsyncedItems(cb);
}

void toggl_on_error(
    void *context,
    TogglDisplayError cb) {
    app(context)->UI()->OnDisplayError(cb);
}

void toggl_on_overlay(
    void *context,
    TogglDisplayOverlay cb) {
    app(context)->UI()->OnDisplayOverlay(cb);
}

void toggl_on_online_state(
    void *context,
    TogglDisplayOnlineState cb) {
    app(context)->UI()->OnDisplayOnlineState(cb);
}

void toggl_on_update(
    void *context,
    TogglDisplayUpdate cb) {
    app(context)->UI()->OnDisplayUpdate(cb);
}

void toggl_on_update_download_state(
    void *context,
    TogglDisplayUpdateDownloadState cb) {
    app(context)->UI()->OnDisplayUpdateDownloadState(cb);
}

void toggl_on_url(
    void *context,
    TogglDisplayURL cb) {
    app(context)->UI()->OnDisplayURL(cb);
}

void toggl_on_login(
    void *context,
    TogglDisplayLogin cb) {
    app(context)->UI()->OnDisplayLogin(cb);
}

void toggl_on_reminder(
    void *context,
    TogglDisplayReminder cb) {
    app(context)->UI()->OnDisplayReminder(cb);
}

void toggl_on_pomodoro(
    void *context,
    TogglDisplayPomodoro cb) {
    app(context)->UI()->OnDisplayPomodoro(cb);
}

void toggl_on_pomodoro_break(
    void *context,
    TogglDisplayPomodoroBreak cb) {
    app(context)->UI()->OnDisplayPomodoroBreak(cb);
}

void toggl_on_autotracker_notification(
    void *context,
    TogglDisplayAutotrackerNotification cb) {
    app(context)->UI()->OnDisplayAutotrackerNotification(cb);
}

void toggl_on_promotion(
    void *context,
    TogglDisplayPromotion cb) {
    app(context)->UI()->OnDisplayPromotion(cb);
}

void toggl_on_obm_experiment(
    void *context,
    TogglDisplayObmExperiment cb) {
    app(context)->UI()->OnDisplayObmExperiment(cb);
}

void toggl_set_sleep(void *context) {
    app(context)->SetSleep();
}

void toggl_set_wake(void *context) {
    if (!context) {
        return;
    }
    app(context)->SetWake();
}

void toggl_set_locked(void* context) {
    app(context)->SetLocked();
}

void toggl_set_unlocked(void* context) {
    app(context)->SetUnlocked();
}

void toggl_os_shutdown(void *context) {
    if (!context) {
        return;
    }
    app(context)->osShutdown();
}

void toggl_set_online(void *context) {
    if (!context) {
        return;
    }
    app(context)->SetOnline();
}

void toggl_open_in_browser(void *context) {
    app(context)->AsyncOpenReportsInBrowser();
}

bool_t toggl_accept_tos(void *context) {
    return toggl::noError == app(context)->ToSAccept();
}

void toggl_get_support(void *context, const int type) {
    if (type == 1) {
        app(context)->UI()->DisplayURL(kMacSupportURL);
    } else if (type == 2) {
        app(context)->UI()->DisplayURL(kLinuxSupportURL);
    } else {
        app(context)->UI()->DisplayURL(kGeneralSupportURL);
    }
}

void toggl_on_workspace_select(
    void *context,
    TogglDisplayViewItems cb) {
    app(context)->UI()->OnDisplayWorkspaceSelect(cb);
}

void toggl_on_client_select(
    void *context,
    TogglDisplayViewItems cb) {
    app(context)->UI()->OnDisplayClientSelect(cb);
}

void toggl_on_tags(
    void *context,
    TogglDisplayViewItems cb) {
    app(context)->UI()->OnDisplayTags(cb);
}

void toggl_on_time_entry_list(
    void *context,
    TogglDisplayTimeEntryList cb) {
    app(context)->UI()->OnDisplayTimeEntryList(cb);
}

void toggl_on_timeline(
    void *context,
    TogglDisplayTimeline cb) {
    app(context)->UI()->OnDisplayTimeline(cb);
}

void toggl_on_mini_timer_autocomplete(
    void *context,
    TogglDisplayAutocomplete cb) {
    app(context)->UI()->OnDisplayMinitimerAutocomplete(cb);
}

void toggl_on_time_entry_autocomplete(
    void *context,
    TogglDisplayAutocomplete cb) {
    app(context)->UI()->OnDisplayTimeEntryAutocomplete(cb);
}

void toggl_on_project_autocomplete(
    void *context,
    TogglDisplayAutocomplete cb) {
    app(context)->UI()->OnDisplayProjectAutocomplete(cb);
}

void toggl_on_time_entry_editor(
    void *context,
    TogglDisplayTimeEntryEditor cb) {
    app(context)->UI()->OnDisplayTimeEntryEditor(cb);
}

void toggl_on_settings(
    void *context,
    TogglDisplaySettings cb) {
    app(context)->UI()->OnDisplaySettings(cb);
}

void toggl_on_timer_state(
    void *context,
    TogglDisplayTimerState cb) {
    app(context)->UI()->OnDisplayTimerState(cb);
}

void toggl_on_idle_notification(
    void *context,
    TogglDisplayIdleNotification cb) {
    app(context)->UI()->OnDisplayIdleNotification(cb);
}

void toggl_on_autotracker_rules(
    void *context,
    TogglDisplayAutotrackerRules cb) {
    app(context)->UI()->OnDisplayAutotrackerRules(cb);
}

void toggl_on_project_colors(
    void *context,
    TogglDisplayProjectColors cb) {
    app(context)->UI()->OnDisplayProjectColors(cb);
}

void toggl_on_countries(
    void *context,
    TogglDisplayCountries cb) {
    app(context)->UI()->OnDisplayCountries(cb);
}

void toggl_debug(const char_t *text) {
    std::cout << to_string(text) << std::endl;
    logger().debug(to_string(text));
}

char_t *toggl_check_view_struct_size(
    const int time_entry_view_item_size,
    const int autocomplete_view_item_size,
    const int view_item_size,
    const int settings_size,
    const int autotracker_view_item_size) {
    int size = sizeof(TogglTimeEntryView);
    if (time_entry_view_item_size != size) {
        std::stringstream ss;
        ss << "TogglTimeEntryView expected=" << size
           <<" actual=" << time_entry_view_item_size;
        return copy_string(ss.str());
    }
    size = sizeof(TogglAutocompleteView);
    if (autocomplete_view_item_size != size) {
        std::stringstream ss;
        ss << "TogglAutocompleteView expected=" << size
           <<" actual=" << autocomplete_view_item_size;
        return copy_string(ss.str());
    }
    size = sizeof(TogglGenericView);
    if (view_item_size != size) {
        std::stringstream ss;
        ss << "TogglGenericView expected=" << size
           << " actual=" << view_item_size;
        return copy_string(ss.str());
    }
    size = sizeof(TogglSettingsView);
    if (settings_size != size) {
        std::stringstream ss;
        ss << "TogglSettingsView expected=" << size
           << " actual=" << settings_size;
        return copy_string(ss.str());
    }
    size = sizeof(TogglAutotrackerRuleView);
    if (autotracker_view_item_size != size) {
        std::stringstream ss;
        ss << "TogglAutotrackerRuleView expected=" << size
           << " actual=" << autotracker_view_item_size;
        return copy_string(ss.str());
    }
    return nullptr;
}

void toggl_set_idle_seconds(
    void *context,
    const uint64_t idle_seconds) {
    if (context) {
        app(context)->SetIdleSeconds(idle_seconds);
    }
}

bool_t toggl_set_promotion_response(
    void *context,
    const int64_t promotion_type,
    const int64_t promotion_response) {
    return toggl::noError == app(context)->SetPromotionResponse(
        promotion_type, promotion_response);
}

char_t *toggl_run_script(
    void *context,
    const char_t* script,
    int64_t *err) {

    lua_State *L = luaL_newstate();
    luaL_openlibs(L);
    toggl_register_lua(context, L);
    lua_settop(L, 0);

    *err = luaL_loadstring(L, to_string(script).c_str());
    if (*err) {
        return copy_string(lua_tostring(L, -1));
    }

    *err = lua_pcall(L, 0, LUA_MULTRET, 0);
    if (*err) {
        return copy_string(lua_tostring(L, -1));
    }

    int argc = lua_gettop(L);

    std::stringstream ss;
    ss << argc << " value(s) returned" << std::endl;

    for (int i = 0; i < argc; i++) {
        if (lua_isstring(L, -1)) {
            ss << lua_tostring(L, -1);
        } else if (lua_isnumber(L, -1)) {
            ss << lua_tointeger(L, -1);
        } else if (lua_isboolean(L, -1)) {
            ss << lua_toboolean(L, -1);
        } else {
            ss << "ok";
        }
        lua_pop(L, -1);
    }
    ss << std::endl << std::endl;

    lua_close(L);

    return copy_string(ss.str());
}

int64_t toggl_autotracker_add_rule(
    void *context,
    const char_t *term,
    const uint64_t project_id,
    const uint64_t task_id) {
    Poco::Int64 rule_id(0);
    app(context)->AddAutotrackerRule(
        to_string(term),
        project_id,
        task_id,
        &rule_id);
    return rule_id;
}

bool_t toggl_autotracker_delete_rule(
    void *context,
    const int64_t id) {
    return toggl::noError == app(context)->DeleteAutotrackerRule(id);
}

void testing_sleep(
    const int seconds) {
    Poco::Thread::sleep(seconds*1000);
}

bool_t testing_set_logged_in_user(
    void *context,
    const char *json) {
    toggl::Context *ctx = reinterpret_cast<toggl::Context *>(context);
    return toggl::noError == ctx->SetLoggedInUserFromJSON(std::string(json));
}

void toggl_set_compact_mode(
    void *context,
    const bool_t value) {
    app(context)->SetCompactMode(value);
}

bool_t toggl_get_compact_mode(
    void *context) {
    return app(context)->GetCompactMode();
}

void toggl_set_keep_end_time_fixed(
    void *context,
    const bool_t value) {
    app(context)->SetKeepEndTimeFixed(value);
}

bool_t toggl_get_keep_end_time_fixed(
    void *context) {
    return app(context)->GetKeepEndTimeFixed();
}


void toggl_set_mini_timer_x(
    void *context,
    const int64_t value) {
    app(context)->SetMiniTimerX(value);
}

int64_t toggl_get_mini_timer_x(
    void *context) {
    return app(context)->GetMiniTimerX();
}

void toggl_set_mini_timer_y(
    void *context,
    const int64_t value) {
    app(context)->SetMiniTimerY(value);
}

int64_t toggl_get_mini_timer_y(
    void *context) {
    return app(context)->GetMiniTimerY();
}

void toggl_set_mini_timer_w(
    void *context,
    const int64_t value) {
    app(context)->SetMiniTimerW(value);
}

int64_t toggl_get_mini_timer_w(
    void *context) {
    return app(context)->GetMiniTimerW();
}

void toggl_set_mini_timer_visible(
    void *context,
    const bool_t value) {
    app(context)->SetMiniTimerVisible(value);
}

bool_t toggl_get_mini_timer_visible(
    void *context) {
    return app(context)->GetMiniTimerVisible();
}

void toggl_load_more(void* context) {
    app(context)->LoadMore();
}

void track_window_size(void *context,
                       const uint64_t width,
                       const uint64_t height) {
    if (!context) {
        return;
    }
    app(context)->TrackWindowSize(width, height);
}<|MERGE_RESOLUTION|>--- conflicted
+++ resolved
@@ -655,13 +655,10 @@
     app(context)->ViewTimelineNextDay();
 }
 
-<<<<<<< HEAD
 void toggl_view_timeline_current_day(void *context) {
     app(context)->ViewTimelineCurrentDay();
 }
 
-=======
->>>>>>> d7e8b6d0
 void toggl_edit(
     void *context,
     const char_t *guid,
