--- conflicted
+++ resolved
@@ -388,12 +388,9 @@
         std::cout << "runnable " << name_ << " running" << std::endl;
 
         for (int i = 0; i < 100; i++) {
-<<<<<<< HEAD
-            char_t *guid = toggl_start(app_->ctx(), "test", "", 0, 0, 0, 0, false);
-=======
             char_t *guid = toggl_start(app_->ctx(), "test", "", 0, 0, 0, 0,
                                        false);
->>>>>>> f305bdb4
+
             ASSERT_TRUE(guid);
 
             ASSERT_TRUE(toggl_stop(app_->ctx(), false));
@@ -1562,12 +1559,9 @@
 
     testing::testresult::timer_state = TimeEntry();
 
-<<<<<<< HEAD
-    char_t *guid = toggl_start(app.ctx(), "test", "", 0, 0, 0, "a\tb\tc", false);
-=======
     char_t *guid = toggl_start(app.ctx(), "test", "", 0, 0, 0, "a\tb\tc",
                                false);
->>>>>>> f305bdb4
+
     ASSERT_TRUE(guid);
     free(guid);
 
@@ -1594,11 +1588,8 @@
 
     testing::testresult::editor_state = TimeEntry();
 
-<<<<<<< HEAD
-    guid = toggl_start(app.ctx(), "test", "", 0, 0, 0, 0, true);
-=======
     guid = toggl_start(app.ctx(), "test", "", 0, 0, 0, 0, false);
->>>>>>> f305bdb4
+
     ASSERT_TRUE(guid);
     // It should *not* open the editor, unless a shortcut was used
     // in the app, but this logic is driven from the UI instead of the lib.
