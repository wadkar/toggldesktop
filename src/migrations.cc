--- conflicted
+++ resolved
@@ -1196,8 +1196,6 @@
         return err;
     }
 
-<<<<<<< HEAD
-
     err = db_->Migrate(
         "settings.mini_timer_x",
         "ALTER TABLE settings "
@@ -1209,27 +1207,31 @@
     err = db_->Migrate(
         "settings.mini_timer_y",
         "ALTER TABLE settings "
-        "ADD COLUMN mini_timer_y INTEGER NOT NULL DEFAULT 0;");
-=======
+		"ADD COLUMN mini_timer_y INTEGER NOT NULL DEFAULT 0;");
+	if (err != noError) {
+		return err;
+	}
+
     err = db_->Migrate(
         "settings.pomodoro",
         "ALTER TABLE settings "
         "ADD COLUMN pomodoro INTEGER NOT NULL DEFAULT 0;");
->>>>>>> 1a7b2448
-    if (err != noError) {
-        return err;
-    }
-
-    err = db_->Migrate(
-<<<<<<< HEAD
+    if (err != noError) {
+        return err;
+    }
+
+    err = db_->Migrate(
         "settings.mini_timer_visible",
         "ALTER TABLE settings "
-        "ADD COLUMN mini_timer_visible INTEGER NOT NULL DEFAULT 0;");
-=======
+		"ADD COLUMN mini_timer_visible INTEGER NOT NULL DEFAULT 0;");
+	if (err != noError) {
+		return err;
+	}
+
+	err = db_->Migrate(
         "settings.pomodoro_minutes",
         "ALTER TABLE settings "
         "ADD COLUMN pomodoro_minutes INTEGER NOT NULL DEFAULT 60;");
->>>>>>> 1a7b2448
     if (err != noError) {
         return err;
     }
