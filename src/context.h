--- conflicted
+++ resolved
@@ -475,11 +475,7 @@
     void onPeriodicSync(Poco::Util::TimerTask& task);  // NOLINT
     void onTrackSettingsUsage(Poco::Util::TimerTask& task);  // NOLINT
     void onWake(Poco::Util::TimerTask& task);  // NOLINT
-<<<<<<< HEAD
-    void onLoadMore(Poco::Util::TimerTask& task);
-=======
     void onLoadMore(Poco::Util::TimerTask& task); // NOLINT
->>>>>>> f305bdb4
 
     void startPeriodicUpdateCheck();
     void executeUpdateCheck();
