
// Copyright 2014 Toggl Desktop developers

// No exceptions should be thrown from this class.
// If pointers to models are returned from this
// class, the ownership does not change and you
// must not delete the pointers you got.

// All public methods should start with an uppercase name.
// All public methods should catch their exceptions.

#include "context.h"

#include <iostream>  // NOLINT

#include "model/autotracker.h"
#include "model/client.h"
#include "const.h"
#include "database/database.h"
#include "error.h"
#include "util/formatter.h"
#include "https_client.h"
#include "model/obm_action.h"
#include "model/project.h"
#include "util/random.h"
#include "model/settings.h"
#include "model/task.h"
#include "model/time_entry.h"
#include "timeline_uploader.h"
#include "urls.h"
#include "window_change_recorder.h"
<<<<<<< HEAD
#include "workspace.h"
#include "onboarding_service.h"
=======
#include "model/workspace.h"
>>>>>>> aa1b4cb9

#include <Poco/Crypto/OpenSSLInitializer.h>
#include <Poco/DateTimeFormat.h>
#include <Poco/DateTimeFormatter.h>
#include <Poco/Environment.h>
#include <Poco/File.h>
#include <Poco/FileStream.h>
#include <Poco/FormattingChannel.h>
#include <Poco/Net/FilePartSource.h>
#include <Poco/Net/HTMLForm.h>
#include <Poco/Net/HTTPStreamFactory.h>
#include <Poco/Net/HTTPSStreamFactory.h>
#include <Poco/Net/NetSSL.h>
#include <Poco/Net/StringPartSource.h>
#include <Poco/Path.h>
#include <Poco/PatternFormatter.h>
#include <Poco/SimpleFileChannel.h>
#include <Poco/Stopwatch.h>
#include <Poco/StreamCopier.h>
#include <Poco/URI.h>
#include <Poco/UTF8String.h>
#include <Poco/URIStreamOpener.h>
#include <Poco/Util/TimerTask.h>
#include <Poco/Util/TimerTaskAdapter.h>
#include <mutex> // NOLINT
#include <thread>

namespace toggl {

std::string Context::log_path_ = "";

Context::Context(const std::string &app_name, const std::string &app_version)
    : db_(nullptr)
, user_(nullptr)
, timeline_uploader_(nullptr)
, window_change_recorder_(nullptr)
, next_sync_at_(0)
, next_push_changes_at_(0)
, next_fetch_updates_at_(0)
, next_update_timeline_settings_at_(0)
, next_wake_at_(0)
, time_entry_editor_guid_("")
, environment_(APP_ENVIRONMENT)
, idle_(&ui_)
, last_sync_started_(0)
, sync_interval_seconds_(0)
, update_check_disabled_(UPDATE_CHECK_DISABLED)
, trigger_sync_(false)
, trigger_push_(false)
, quit_(false)
, ui_updater_(this, &Context::uiUpdaterActivity)
, reminder_(this, &Context::reminderActivity)
, syncer_(this, &Context::syncerActivity)
, update_path_("")
, overlay_visible_(false)
, last_message_id_("") {
    if (!Poco::URIStreamOpener::defaultOpener().supportsScheme("http")) {
        Poco::Net::HTTPStreamFactory::registerFactory();
    }
    if (!Poco::URIStreamOpener::defaultOpener().supportsScheme("https")) {
        Poco::Net::HTTPSStreamFactory::registerFactory();
    }

#ifndef TOGGL_PRODUCTION_BUILD
    urls::SetUseStagingAsBackend(true);
#endif

    Poco::ErrorHandler::set(&error_handler_);
    Poco::Net::initializeSSL();

    HTTPClient::Config.AppName = app_name;
    HTTPClient::Config.AppVersion = app_version;

    Poco::Crypto::OpenSSLInitializer::initialize();

    startPeriodicUpdateCheck();

    startPeriodicSync();

    if (!ui_updater_.isRunning()) {
        ui_updater_.start();
    }

    if (!reminder_.isRunning()) {
        reminder_.start();
    }

    resetLastTrackingReminderTime();

    pomodoro_break_entry_ = nullptr;

<<<<<<< HEAD
    // Register event action to trigger UI
    OnboardingService::getInstance()->RegisterEvents([&] (const OnboardingType onboardingType) {
        UI()->DisplayOnboarding(onboardingType);
    });
=======
    TogglClient::GetInstance().SetSyncStateMonitor(UI());
>>>>>>> aa1b4cb9
}

Context::~Context() {
    SetQuit();

    stopActivities();

    {
        Poco::Mutex::ScopedLock lock(window_change_recorder_m_);
        if (window_change_recorder_) {
            delete window_change_recorder_;
            window_change_recorder_ = nullptr;
        }
    }

    {
        Poco::Mutex::ScopedLock lock(timeline_uploader_m_);
        if (timeline_uploader_) {
            delete timeline_uploader_;
            timeline_uploader_ = nullptr;
        }
    }

    {
        Poco::Mutex::ScopedLock lock(db_m_);
        if (db_) {
            delete db_;
            db_ = nullptr;
        }
    }

    {
        Poco::Mutex::ScopedLock lock(user_m_);
        if (user_) {
            delete user_;
            user_ = nullptr;
        }
    }

    {
        Poco::Mutex::ScopedLock lock(onboarding_service_m_);
        OnboardingService::getInstance()->Reset();
    }

    Poco::Net::uninitializeSSL();
}

void Context::stopActivities() {
    try {
        {
            Poco::Mutex::ScopedLock lock(reminder_m_);
            if (reminder_.isRunning()) {
                reminder_.stop();
                reminder_.wait(2000);
            }
        }

        {
            Poco::Mutex::ScopedLock lock(ui_updater_m_);
            if (ui_updater_.isRunning()) {
                ui_updater_.stop();
                ui_updater_.wait(2000);
            }
        }


        {
            Poco::Mutex::ScopedLock lock(syncer_m_);
            if (syncer_.isRunning()) {
                syncer_.stop();
                syncer_.wait(2000);
            }
        }
    } catch(const Poco::Exception& exc) {
        logger.debug(exc.displayText());
    } catch(const std::exception& ex) {
        logger.debug(ex.what());
    } catch(const std::string & ex) {
        logger.debug(ex);
    }

    {
        Poco::Mutex::ScopedLock lock(window_change_recorder_m_);
        if (window_change_recorder_) {
            window_change_recorder_->Shutdown();
        }
    }

    {
        Poco::Mutex::ScopedLock lock(ws_client_m_);
        ws_client_.Shutdown();
    }

    {
        Poco::Mutex::ScopedLock lock(timeline_uploader_m_);
        if (timeline_uploader_) {
            timeline_uploader_->Shutdown();
        }
    }

    TogglClient::TogglStatus.DisableStatusCheck();
}

void Context::Shutdown() {
    stopActivities();

    // cancel tasks but allow them finish
    {
        Poco::Mutex::ScopedLock lock(timer_m_);
        timer_.cancel(false);
    }

    // Stops all running threads and waits
    // for their completion (maximum 10 seconds).
    Poco::ThreadPool::defaultPool().stopAll();
}

error Context::StartEvents() {
    try {
        logger.debug("StartEvents");

        {
            Poco::Mutex::ScopedLock lock(user_m_);
            if (user_) {
                return displayError("Cannot start UI, user already logged in!");
            }
        }

        if (HTTPClient::Config.CACertPath().empty()) {
            return displayError("Missing CA cert bundle path!");
        }

        // Check that UI is wired up
        error err = UI()->VerifyCallbacks();
        if (err != noError) {
            logger.error(err);
            std::cerr << err << std::endl;
            std::cout << err << std::endl;
            return displayError("UI is not properly wired up!");
        }

        UIElements render;
        render.display_settings = true;
        updateUI(render);

        // See if user was logged in into app previously
        User *user = new User();
        err = db()->LoadCurrentUser(user);
        if (err != noError) {
            delete user;
            setUser(nullptr);
            return displayError(err);
        }
        if (!user->ID()) {
            delete user;
            setUser(nullptr);
            return noError;
        }
        setUser(user);

        // Set since param to 0 to force full sync on app start
        user->SetSince(0);
        logger.debug("fullSyncOnAppStart");

        updateUI(UIElements::Reset());

        if ("production" == environment_) {
            std::string update_channel("");
            UpdateChannel(&update_channel);

            analytics_.TrackChannel(db_->AnalyticsClientID(), update_channel);

            // Track user os version
            std::stringstream os_info;
            os_info << Poco::Environment::osDisplayName()
                    << "_" << Poco::Environment::osVersion()
                    << "_" << Poco::Environment::osArchitecture();

            analytics_.TrackOs(db_->AnalyticsClientID(), os_info.str());
            analytics_.TrackOSDetails(db_->AnalyticsClientID());
            fetchMessage(0);
        }
    } catch(const Poco::Exception& exc) {
        return displayError(exc.displayText());
    } catch(const std::exception& ex) {
        return displayError(ex.what());
    } catch(const std::string & ex) {
        return displayError(ex);
    }
    return noError;
}

error Context::save(const bool push_changes) {
    logger.debug("save");
    try {
        std::vector<ModelChange> changes;

        {
            Poco::Mutex::ScopedLock lock(user_m_);
            error err = db()->SaveUser(user_, true, &changes);
            if (err != noError) {
                return err;
            }
        }

        UIElements render;
        render.display_unsynced_items = true;
        render.display_timer_state = true;
        render.ApplyChanges(time_entry_editor_guid_, changes);
        updateUI(render);

        if (push_changes) {
            logger.debug("onPushChanges executing");

            // Always sync asyncronously with syncerActivity
            trigger_push_ = true;
            if (!syncer_.isRunning()) {
                syncer_.start();
            }
        }
    } catch(const Poco::Exception& exc) {
        return exc.displayText();
    } catch(const std::exception& ex) {
        return ex.what();
    } catch(const std::string & ex) {
        return ex;
    }
    return noError;
}

UIElements UIElements::Reset() {
    UIElements render;
    render.first_load = true;
    render.display_time_entries = true;
    render.display_time_entry_autocomplete = true;
    render.display_mini_timer_autocomplete = true;
    render.display_project_autocomplete = true;
    render.display_client_select = true;
    render.display_workspace_select = true;
    render.display_timer_state = true;
    render.display_time_entry_editor = true;
    render.display_autotracker_rules = true;
    render.display_settings = true;
    render.display_unsynced_items = true;

    render.open_time_entry_list = true;
    render.display_timeline = true;

    return render;
}

std::string UIElements::String() const {
    std::stringstream ss;
    if (display_time_entries) {
        ss << "display_time_entries ";
    }
    if (display_time_entry_autocomplete) {
        ss << "display_time_entry_autocomplete ";
    }
    if (display_mini_timer_autocomplete) {
        ss << "display_mini_timer_autocomplete ";
    }
    if (display_project_autocomplete) {
        ss << "display_project_autocomplete ";
    }
    if (display_client_select) {
        ss << "display_client_select ";
    }
    if (display_client_select) {
        ss << "display_client_select ";
    }
    if (display_workspace_select) {
        ss << "display_workspace_select ";
    }
    if (display_timer_state) {
        ss << "display_timer_state ";
    }
    if (display_time_entry_editor) {
        ss << "display_time_entry_editor ";
    }
    if (open_settings) {
        ss << "open_settings ";
    }
    if (open_time_entry_list) {
        ss << "open_time_entry_list ";
    }
    if (open_time_entry_editor) {
        ss << "open_time_entry_editor ";
    }
    if (display_autotracker_rules) {
        ss << "display_autotracker_rules ";
    }
    if (display_settings) {
        ss << "display_settings ";
    }
    if (!time_entry_editor_guid.empty()) {
        ss << "time_entry_editor_guid=" << time_entry_editor_guid << " ";
    }
    if (!time_entry_editor_field.empty()) {
        ss << "time_entry_editor_field=" << time_entry_editor_field << " ";
    }
    if (display_unsynced_items) {
        ss << "display_unsynced_items ";
    }
    if (display_timeline) {
        ss << " display_timeline=" << display_timeline;
    }
    if (open_timeline) {
        ss << " open_timeline=" << open_timeline;
    }
    return ss.str();
}

void UIElements::ApplyChanges(
    const std::string &editor_guid,
    const std::vector<ModelChange> &changes) {

    time_entry_editor_guid = editor_guid;

    // Check what needs to be updated in UI
    for (std::vector<ModelChange>::const_iterator it =
        changes.begin();
            it != changes.end();
            ++it) {
        ModelChange ch = *it;

        if (ch.ModelType() == kModelWorkspace
                || ch.ModelType() == kModelClient
                || ch.ModelType() == kModelProject
                || ch.ModelType() == kModelTask
                || ch.ModelType() == kModelTimeEntry) {
            display_time_entry_autocomplete = true;
            display_time_entries = true;
            display_mini_timer_autocomplete = true;
        }

        if (ch.ModelType() == kModelWorkspace
                || ch.ModelType() == kModelClient
                || ch.ModelType() == kModelProject
                || ch.ModelType() == kModelTask) {
            display_project_autocomplete = true;
        }

        if (ch.ModelType() == kModelClient
                || ch.ModelType() == kModelWorkspace) {
            display_client_select = true;
        }

        // Check if time entry editor needs to be updated
        if (ch.ModelType() == kModelTimeEntry) {
            display_timer_state = true;
            // If time entry was edited, check further
            if (time_entry_editor_guid == ch.GUID()) {
                // If time entry was deleted, close editor
                // and open list view
                if (ch.ChangeType() == kChangeTypeDelete) {
                    open_time_entry_list = true;
                    display_time_entries = true;
                } else {
                    display_time_entry_editor = true;
                }
            }
        }

        if (ch.ModelType() == kModelAutotrackerRule) {
            display_autotracker_rules = true;
        }

        if (ch.ModelType() == kModelSettings) {
            display_settings = true;
        }

        if (ch.ModelType() == kModelTimelineEvent && ch.ChangeType() == kChangeTypeInsert) {
            display_timeline = true;
        }
    }
}

void Context::OpenTimeEntryList() {
    logger.debug("OpenTimeEntryList");

    UIElements render;
    render.open_time_entry_list = true;
    render.display_time_entries = true;
    updateUI(render);
}

void Context::updateUI(const UIElements &what) {
    logger.debug("updateUI " + what.String());

    view::TimeEntry editor_time_entry_view;

    std::vector<view::Autocomplete> time_entry_autocompletes;
    std::vector<view::Autocomplete> minitimer_autocompletes;
    std::vector<view::Autocomplete> project_autocompletes;

    // For timeline UI view data
    std::vector<TimelineEvent> timeline;

    bool use_proxy(false);
    bool record_timeline(false);
    Poco::Int64 unsynced_item_count(0);
    Proxy proxy;

    view::TimeEntry running_entry_view;

    std::vector<view::TimeEntry> time_entry_views;
    std::vector<view::TimeEntry> timeline_views;

    std::vector<view::Generic> client_views;
    std::vector<view::Generic> workspace_views;
    std::vector<view::Generic> tag_views;

    std::vector<view::AutotrackerRule> autotracker_rule_views;
    std::vector<std::string> autotracker_title_views;

    // Collect data
    {
        Poco::Mutex::ScopedLock lock(user_m_);

        if (what.display_time_entry_editor && user_) {
            TimeEntry *editor_time_entry =
                user_->related.TimeEntryByGUID(what.time_entry_editor_guid);
            if (editor_time_entry) {
                if (what.open_time_entry_editor) {
                    time_entry_editor_guid_ = editor_time_entry->GUID();
                }

                editor_time_entry_view.Fill(editor_time_entry);
                if (editor_time_entry->IsTracking()) {
                    editor_time_entry_view.Duration =
                        toggl::Formatter::FormatDuration(
                            editor_time_entry->DurationInSeconds(),
                            Format::Classic);
                } else {
                    editor_time_entry_view.Duration =
                        toggl::Formatter::FormatDuration(
                            editor_time_entry->DurationInSeconds(),
                            Formatter::DurationFormat);
                }
                editor_time_entry_view.DateDuration =
                    Formatter::FormatDurationForDateHeader(
                        user_->related.TotalDurationForDate(
                            editor_time_entry));
                user_->related.ProjectLabelAndColorCode(
                    editor_time_entry,
                    &editor_time_entry_view);

                // Various fields in TE editor related to workspace
                // and user permissions
                Workspace *ws = nullptr;
                if (editor_time_entry->WID()) {
                    ws = user_->related.WorkspaceByID(editor_time_entry->WID());
                }
                if (ws) {
                    editor_time_entry_view.CanAddProjects =
                        ws->Admin() || !ws->OnlyAdminsMayCreateProjects();
                } else {
                    editor_time_entry_view.CanAddProjects =
                        user_->CanAddProjects();
                }
                editor_time_entry_view.CanSeeBillable =
                    user_->CanSeeBillable(ws);
                editor_time_entry_view.DefaultWID = user_->DefaultWID();

                editor_time_entry_view.Locked = isTimeEntryLocked(
                    editor_time_entry);

                // Display tags also when time entry is being edited,
                // because tags are filtered by TE WID
                std::vector<std::string> tags;
                user_->related.TagList(&tags, editor_time_entry->WID());
                for (std::vector<std::string>::const_iterator
                        it = tags.begin();
                        it != tags.end();
                        ++it) {
                    view::Generic view;
                    view.Name = *it;
                    tag_views.push_back(view);
                }
            }
        }

        if (what.display_workspace_select && user_) {
            std::vector<Workspace *> workspaces;
            user_->related.WorkspaceList(&workspaces);
            for (std::vector<Workspace *>::const_iterator
                    it = workspaces.begin();
                    it != workspaces.end();
                    ++it) {
                Workspace *ws = *it;
                view::Generic view;
                view.GUID = ws->GUID();
                view.ID = ws->ID();
                view.WID = ws->ID();
                view.Name = ws->Name();
                view.WorkspaceName = ws->Name();
                view.Premium = ws->Premium();
                workspace_views.push_back(view);
            }
        }

        if (what.display_client_select && user_) {
            std::vector<Client *> models;
            user_->related.ClientList(&models);
            for (std::vector<Client *>::const_iterator it = models.begin();
                    it != models.end();
                    ++it) {
                Client *c = *it;
                view::Generic view;
                view.GUID = c->GUID();
                view.ID = c->ID();
                view.WID = c->WID();
                view.Name = c->Name();
                if (c->WID()) {
                    Workspace *ws = user_->related.WorkspaceByID(c->WID());
                    if (ws) {
                        view.WorkspaceName = ws->Name();
                        view.Premium = ws->Premium();
                    }
                }
                client_views.push_back(view);
            }
        }

        if (what.display_timer_state && user_) {
            TimeEntry *running_entry = user_->RunningTimeEntry();
            if (running_entry) {
                running_entry_view.Fill(running_entry);
                running_entry_view.Duration =
                    toggl::Formatter::FormatDuration(
                        running_entry->DurationInSeconds(),
                        Format::Classic);
                running_entry_view.DateDuration =
                    Formatter::FormatDurationForDateHeader(Formatter::AbsDuration(running_entry->Duration()));
                user_->related.ProjectLabelAndColorCode(
                    running_entry,
                    &running_entry_view);
            }
        }

        if (what.display_time_entries && user_) {
            if (what.open_time_entry_list) {
                time_entry_editor_guid_ = "";
            }

            // Get a sorted list of time entries
            std::vector<TimeEntry *> time_entries =
                user_->related.VisibleTimeEntries();
            std::sort(time_entries.begin(), time_entries.end(),
                      CompareByStart);

            // Collect the time entries into a list
            std::map<std::string, Poco::Int64> date_durations;

            // Group data maps
            std::map<std::string, Poco::Int64> group_durations;
            std::map<std::string, Poco::UInt64> group_header_id;
            std::map<std::string, std::vector<Poco::UInt64> > group_items;

            for (unsigned int i = 0; i < time_entries.size(); i++) {
                TimeEntry *te = time_entries[i];

                std::string date_header =
                    toggl::Formatter::FormatDateHeader(te->Start());

                // Calculate total duration for each date:
                // will be displayed in date header
                Poco::Int64 duration = date_durations[date_header];
                duration += Formatter::AbsDuration(te->Duration());
                date_durations[date_header] = duration;

                // Dont render running entry in list,
                // although its calculated into totals per date.
                if (te->Duration() < 0) {
                    // Don't display running entries
                    continue;
                }

                // Calculate total duration of group
                if (user_->CollapseEntries()) {
                    std::string group_name = te->GroupHash();

                    group_header_id[group_name] = i;
                    duration = group_durations[group_name];
                    duration += Formatter::AbsDuration(te->Duration());
                    group_durations[group_name] = duration;
                    group_items[group_name].push_back(i);
                }
            }

            // Assign the date durations we calculated previously
            for (unsigned int i = 0; i < time_entries.size(); i++) {
                TimeEntry *te = time_entries[i];

                // Dont render running entry in list,
                // although its calculated into totals per date.
                if (te->Duration() < 0) {
                    // Don't display running entries
                    continue;
                }

                view::TimeEntry view;
                view.Fill(te);

                // Assign group info
                if (user_->CollapseEntries()) {
                    if (group_items[view.GroupName].size() > 1) {
                        if (group_header_id[view.GroupName] == i) {
                            // If Group open add all entries in group
                            if (entry_groups[view.GroupName]) {
                                for (unsigned int j = 0; j < group_items[view.GroupName].size(); j++) {
                                    TimeEntry *group_entry =
                                        time_entries[group_items[view.GroupName][j]];

                                    view::TimeEntry group_entry_view;
                                    group_entry_view.Fill(group_entry);

                                    group_entry_view.GroupOpen = entry_groups[view.GroupName];

                                    user_->related.ProjectLabelAndColorCode(
                                        group_entry,
                                        &group_entry_view);

                                    group_entry_view.Locked = isTimeEntryLocked(group_entry);

                                    group_entry_view.Duration = toggl::Formatter::FormatDuration(
                                        group_entry_view.DurationInSeconds,
                                        Formatter::DurationFormat);
                                    group_entry_view.DateDuration =
                                        Formatter::FormatDurationForDateHeader(
                                            date_durations[group_entry_view.DateHeader]);
                                    time_entry_views.push_back(group_entry_view);
                                }
                            }

                            // Add Group header
                            view::TimeEntry group_view;
                            group_view.Fill(te);
                            user_->related.ProjectLabelAndColorCode(
                                te,
                                &group_view);
                            group_view.Group = true;
                            group_view.GroupOpen = entry_groups[group_view.GroupName];
                            group_view.DurationInSeconds = group_durations[view.GroupName];
                            group_view.Duration =
                                Formatter::FormatDuration(
                                    group_durations[view.GroupName],
                                    Formatter::DurationFormat);
                            group_view.DateDuration =
                                Formatter::FormatDurationForDateHeader(
                                    date_durations[view.DateHeader]);
                            group_view.GroupItemCount = group_items[group_view.GroupName].size();
                            time_entry_views.push_back(group_view);
                        }
                        continue;
                    }
                    view.GroupItemCount = 1;
                }
                user_->related.ProjectLabelAndColorCode(
                    te,
                    &view);

                view.Locked = isTimeEntryLocked(te);
                view.GroupOpen = false;

                view.Duration = toggl::Formatter::FormatDuration(
                    view.DurationInSeconds,
                    Formatter::DurationFormat);
                view.DateDuration =
                    Formatter::FormatDurationForDateHeader(
                        date_durations[view.DateHeader]);
                time_entry_views.push_back(view);
            }
        }

        if (what.display_settings) {
            error err = db()->LoadSettings(&settings_);
            if (err != noError) {
                setUser(nullptr);
                displayError(err);
                return;
            }
            err = db()->LoadProxySettings(&use_proxy, &proxy);
            if (err != noError) {
                setUser(nullptr);
                displayError(err);
                return;
            }
            if (user_) {
                record_timeline = user_->RecordTimeline();
            }
            idle_.SetSettings(settings_);

            HTTPClient::Config.UseProxy = use_proxy;
            HTTPClient::Config.ProxySettings = proxy;
            HTTPClient::Config.AutodetectProxy = settings_.autodetect_proxy;
        }

        if (what.display_unsynced_items && user_) {
            unsynced_item_count = user_->related.NumberOfUnsyncedTimeEntries();
        }

        if (what.display_autotracker_rules && user_) {
            if (UI()->CanDisplayAutotrackerRules()) {
                // Collect rules
                for (std::vector<toggl::AutotrackerRule *>::const_iterator
                        it = user_->related.AutotrackerRules.begin();
                        it != user_->related.AutotrackerRules.end();
                        ++it) {
                    AutotrackerRule *model = *it;
                    Project *p = user_->related.ProjectByID(model->PID());
                    Task *t = user_->related.TaskByID(model->TID());

                    view::AutotrackerRule rule;
                    rule.ProjectName = Formatter::JoinTaskName(t, p);
                    rule.ID = model->LocalID();
                    rule.Term = model->Term();
                    autotracker_rule_views.push_back(rule);
                }

                // Collect titles
                for (std::set<std::string>::const_iterator
                        it = autotracker_titles_.begin();
                        it != autotracker_titles_.end();
                        ++it) {
                    autotracker_title_views.push_back(*it);
                }
                std::sort(autotracker_title_views.begin(),
                          autotracker_title_views.end(),
                          CompareAutotrackerTitles);
            }
        }

        if (what.display_timeline && user_) {
            // Get Timeline data
            Poco::LocalDateTime date(UI()->TimelineDateAt());
            timeline = user_->CompressedTimelineForUI(&date);

            // Get a sorted list of time entries
            std::vector<TimeEntry *> time_entries =
                user_->related.VisibleTimeEntries();
            std::sort(time_entries.begin(), time_entries.end(),
                      CompareByStart);

            // Collect the time entries into a list
            for (unsigned int i = 0; i < time_entries.size(); i++) {
                TimeEntry *te = time_entries[i];
                if (te->Duration() < 0) {
                    // Don't account running entries
                    continue;
                }

                Poco::LocalDateTime te_date(Poco::Timestamp::fromEpochTime(te->Start()));
                if (te_date.year() == UI()->TimelineDateAt().year()
                        && te_date.month() == UI()->TimelineDateAt().month()
                        && te_date.day() == UI()->TimelineDateAt().day()) {

                    view::TimeEntry view;
                    view.Fill(te);
                    view.GenerateRoundedTimes();
                    view.Duration = toggl::Formatter::FormatDuration(
                        view.DurationInSeconds,
                        Formatter::DurationFormat);
                    view.DateDuration = Formatter::FormatDurationForDateHeader(view.DurationInSeconds);
                    user_->related.ProjectLabelAndColorCode(
                        te,
                        &view);
                    timeline_views.push_back(view);
                }
            }
        }
    }

    // Render data
    if (what.display_time_entry_editor
            && !editor_time_entry_view.GUID.empty()) {
        UI()->DisplayTags(tag_views);
        UI()->DisplayTimeEntryEditor(
            what.open_time_entry_editor,
            editor_time_entry_view,
            what.time_entry_editor_field);
    }

    if (what.display_time_entries) {
        UI()->DisplayTimeEntryList(
            what.open_time_entry_list,
            time_entry_views,
            !user_->HasLoadedMore());
        last_time_entry_list_render_at_ = Poco::LocalDateTime();
    }

    if (what.display_timeline) {
        UI()->DisplayTimeline(what.open_timeline, timeline, timeline_views);
    }

    if (what.display_time_entry_autocomplete) {
        if (what.first_load) {
            if (user_) {
                user_->related.TimeEntryAutocompleteItems(&time_entry_autocompletes);
            }
            UI()->DisplayTimeEntryAutocomplete(&time_entry_autocompletes);
        } else {
            Poco::Util::TimerTask::Ptr teTask =
                new Poco::Util::TimerTaskAdapter<Context>(*this, &Context::onTimeEntryAutocompletes);
            timer_.schedule(teTask, Poco::Timestamp());
        }
    }

    if (what.display_mini_timer_autocomplete) {
        if (what.first_load) {
            if (user_) {
                user_->related.MinitimerAutocompleteItems(&minitimer_autocompletes);
            }
            UI()->DisplayMinitimerAutocomplete(&minitimer_autocompletes);
        } else {
            Poco::Util::TimerTask::Ptr mtTask =
                new Poco::Util::TimerTaskAdapter<Context>(*this, &Context::onMiniTimerAutocompletes);
            timer_.schedule(mtTask, Poco::Timestamp());
        }
    }

    if (what.display_workspace_select) {
        UI()->DisplayWorkspaceSelect(workspace_views);
    }

    if (what.display_client_select) {
        UI()->DisplayClientSelect(client_views);
    }

    if (what.display_timer_state) {
        if (!running_entry_view.GUID.empty() && user_) {
            UI()->DisplayTimerState(running_entry_view);
        } else {
            UI()->DisplayEmptyTimerState();
        }
    }

    if (what.display_autotracker_rules) {
        if (UI()->CanDisplayAutotrackerRules()) {
            UI()->DisplayAutotrackerRules(
                autotracker_rule_views,
                autotracker_title_views);
        }
    }

    if (what.display_settings) {
        UI()->DisplaySettings(what.open_settings,
                              record_timeline,
                              settings_,
                              use_proxy,
                              proxy);
        // Tracking Settings
        if ("production" == environment_) {
            analytics_.TrackSettings(db_->AnalyticsClientID(),
                                     record_timeline,
                                     settings_,
                                     use_proxy,
                                     proxy);
        }
    }

    // Apply autocomplete as last element,
    // as its depending on selects on Windows
    if (what.display_project_autocomplete) {
        if (what.first_load) {
            if (user_) {
                user_->related.ProjectAutocompleteItems(&project_autocompletes);
            }
            UI()->DisplayProjectAutocomplete(&project_autocompletes);
        } else {
            Poco::Util::TimerTask::Ptr prTask =
                new Poco::Util::TimerTaskAdapter<Context>(*this, &Context::onProjectAutocompletes);
            timer_.schedule(prTask, Poco::Timestamp());
        }
    }

    if (what.display_unsynced_items) {
        UI()->DisplayUnsyncedItems(unsynced_item_count);
    }
}

Poco::Timestamp Context::postpone(
    const Poco::Timestamp::TimeDiff throttleMicros) const {
    return Poco::Timestamp() + throttleMicros;
}

bool Context::isPostponed(
    const Poco::Timestamp value,
    const Poco::Timestamp::TimeDiff throttleMicros) const {
    Poco::Timestamp now;

    // if `now` is only slighly smaller than `value` it's probably the same task and not postponed
    // hence perform comparison using epsilon = `kTimeComparisonEpsilonMicroSeconds`
    if (now + kTimeComparisonEpsilonMicroSeconds > value) {
        return false;
    }
    Poco::Timestamp::TimeDiff diff = value - now;
    if (diff > 2*throttleMicros) {
        logger.warning(
            "Cannot postpone task, its foo far in the future");
        return false;
    }
    return true;
}

error Context::displayError(const error &err) {
    if ((err.find(kUnauthorizedError) != std::string::npos)) {
        if (user_) {
            setUser(nullptr);
        }
    }
    if (err.find(kUnsupportedAppError) != std::string::npos) {
        urls::SetImATeapot(true);
    } else {
        urls::SetImATeapot(false);
    }

    if (user_ && (err.find(kRequestIsNotPossible) != std::string::npos
                  || (err.find(kForbiddenError) != std::string::npos))) {
        error err = pullWorkspaces();
        if (err != noError) {
            // Check for missing WS error and
            if (err.find(kMissingWS) != std::string::npos) {
                overlay_visible_ = true;
                UI()->DisplayWSError();
                return noError;
            }
        }
    }

    return UI()->DisplayError(err);
}

int Context::nextSyncIntervalSeconds() const {
    int n = static_cast<int>(Random::next(kSyncIntervalRangeSeconds)) + kSyncIntervalRangeSeconds;
    logger.trace("Next autosync in ", n, " seconds");
    return n;
}

void Context::scheduleSync() {
    Poco::Int64 elapsed_seconds = Poco::Int64(time(nullptr)) - last_sync_started_;
    logger.debug("scheduleSync elapsed_seconds=", elapsed_seconds);

    if (elapsed_seconds < sync_interval_seconds_) {
        logger.trace("Last sync attempt less than ", sync_interval_seconds_, " seconds ago, chill");
        return;
    }

    Sync();
}

void Context::FullSync() {
    user_->SetSince(0);
    Sync();
}

void Context::Sync() {
    logger.debug("Sync");

    if (!user_) {
        return;
    }

    overlay_visible_ = false;

    Poco::Int64 elapsed_seconds = Poco::Int64(time(nullptr)) - last_sync_started_;

    // 2 seconds backoff to avoid too many sync requests
    if (elapsed_seconds < kRequestThrottleSeconds) {
        return;
    }

    last_sync_started_ = time(nullptr);

    // Always sync asyncronously with syncerActivity
    trigger_sync_ = true;
    if (!syncer_.isRunning()) {
        syncer_.start();
    }
}

void Context::onTimeEntryAutocompletes(Poco::Util::TimerTask&) {  // NOLINT
    std::vector<view::Autocomplete> time_entry_autocompletes;
    if (user_) {
        user_->related.TimeEntryAutocompleteItems(&time_entry_autocompletes);
    }
    UI()->DisplayTimeEntryAutocomplete(&time_entry_autocompletes);
}

void Context::onMiniTimerAutocompletes(Poco::Util::TimerTask&) {  // NOLINT
    std::vector<view::Autocomplete> minitimer_autocompletes;
    if (user_) {
        user_->related.MinitimerAutocompleteItems(&minitimer_autocompletes);
    }
    UI()->DisplayMinitimerAutocomplete(&minitimer_autocompletes);
}

void Context::onProjectAutocompletes(Poco::Util::TimerTask&) {  // NOLINT
    std::vector<view::Autocomplete> project_autocompletes;
    if (user_) {
        user_->related.ProjectAutocompleteItems(&project_autocompletes);
    }
    UI()->DisplayProjectAutocomplete(&project_autocompletes);
}

void Context::setOnline(const std::string &reason) {
    logger.debug("setOnline, reason:", reason);

    if (quit_) {
        return;
    }

    UI()->DisplayOnlineState(kOnlineStateOnline);

    scheduleSync();
}

void Context::switchWebSocketOff() {
    logger.debug("switchWebSocketOff");

    Poco::Util::TimerTask::Ptr ptask =
        new Poco::Util::TimerTaskAdapter<Context>(
            *this, &Context::onSwitchWebSocketOff);

    Poco::Mutex::ScopedLock lock(timer_m_);
    timer_.schedule(ptask, Poco::Timestamp());
}

void Context::onSwitchWebSocketOff(Poco::Util::TimerTask&) {  // NOLINT
    logger.debug("onSwitchWebSocketOff");

    Poco::Mutex::ScopedLock lock(ws_client_m_);
    ws_client_.Shutdown();
}

error Context::LoadUpdateFromJSONString(const std::string &json) {
    logger.debug("LoadUpdateFromJSONString json=", json);

    Poco::Mutex::ScopedLock lock(user_m_);
    if (!user_) {
        logger.warning("User is logged out, cannot update");
        return noError;
    }

    TimeEntry *running_entry = user_->RunningTimeEntry();

    error err = user_->LoadUserUpdateFromJSONString(json);
    if (err != noError) {
        return displayError(err);
    }

    TimeEntry *new_running_entry = user_->RunningTimeEntry();

    // Reset reminder time when entry stopped by websocket
    if (running_entry && !new_running_entry) {
        resetLastTrackingReminderTime();
    }

    return displayError(save(false));
}

void Context::switchWebSocketOn() {
    logger.debug("switchWebSocketOn");

    Poco::Util::TimerTask::Ptr ptask =
        new Poco::Util::TimerTaskAdapter<Context>(
            *this, &Context::onSwitchWebSocketOn);

    Poco::Mutex::ScopedLock lock(timer_m_);
    timer_.schedule(ptask, Poco::Timestamp());
}

void Context::onSwitchWebSocketOn(Poco::Util::TimerTask&) {  // NOLINT
    logger.debug("onSwitchWebSocketOn");

    std::string apitoken("");

    {
        Poco::Mutex::ScopedLock lock(user_m_);
        if (user_) {
            apitoken = user_->APIToken();
        }
    }

    if (apitoken.empty()) {
        logger.error("No API token, cannot switch Websocket on");
        return;
    }

    {
        Poco::Mutex::ScopedLock lock(ws_client_m_);
        ws_client_.Start(this, apitoken, on_websocket_message);
    }
}

// Start/stop timeline recording on local machine
void Context::switchTimelineOff() {
    logger.debug("switchTimelineOff");

    Poco::Util::TimerTask::Ptr ptask =
        new Poco::Util::TimerTaskAdapter<Context>(
            *this, &Context::onSwitchTimelineOff);

    Poco::Mutex::ScopedLock lock(timer_m_);
    timer_.schedule(ptask, Poco::Timestamp());
}

void Context::onSwitchTimelineOff(Poco::Util::TimerTask&) {  // NOLINT
    logger.debug("onSwitchTimelineOff");

    {
        Poco::Mutex::ScopedLock lock(timeline_uploader_m_);
        if (timeline_uploader_) {
            delete timeline_uploader_;
            timeline_uploader_ = nullptr;
        }
    }
}

void Context::switchTimelineOn() {
    logger.debug("switchTimelineOn");

    Poco::Util::TimerTask::Ptr ptask =
        new Poco::Util::TimerTaskAdapter<Context>(
            *this, &Context::onSwitchTimelineOn);

    if (quit_) {
        return;
    }

    Poco::Mutex::ScopedLock lock(timer_m_);
    timer_.schedule(ptask, Poco::Timestamp());
}

void Context::onSwitchTimelineOn(Poco::Util::TimerTask&) {  // NOLINT
    logger.debug("onSwitchTimelineOn");

    if (quit_) {
        return;
    }

    {
        Poco::Mutex::ScopedLock lock(user_m_);
        if (!user_ || !user_->RecordTimeline()) {
            return;
        }
    }

    {
        Poco::Mutex::ScopedLock lock(timeline_uploader_m_);
        if (timeline_uploader_) {
            delete timeline_uploader_;
            timeline_uploader_ = nullptr;
        }
        timeline_uploader_ = new TimelineUploader(this);
    }
}

void Context::fetchUpdates() {
    logger.debug("fetchUpdates");

    next_fetch_updates_at_ =
        postpone(kRequestThrottleSeconds * kOneSecondInMicros);
    Poco::Util::TimerTask::Ptr ptask =
        new Poco::Util::TimerTaskAdapter<Context>(
            *this, &Context::onFetchUpdates);

    Poco::Mutex::ScopedLock lock(timer_m_);
    timer_.schedule(ptask, next_fetch_updates_at_);

    logger.debug("Next update fetch at ", Formatter::Format8601(next_fetch_updates_at_));
}

void Context::onFetchUpdates(Poco::Util::TimerTask&) {  // NOLINT
    if (isPostponed(next_fetch_updates_at_,
                    kRequestThrottleSeconds * kOneSecondInMicros)) {
        logger.debug("onFetchUpdates postponed");
        return;
    }

    executeUpdateCheck();
}

void Context::startPeriodicSync() {
    logger.trace("startPeriodicSync");

    Poco::Util::TimerTask::Ptr ptask =
        new Poco::Util::TimerTaskAdapter<Context>
    (*this, &Context::onPeriodicSync);

    sync_interval_seconds_ = nextSyncIntervalSeconds();

    Poco::Timestamp next_periodic_sync_at_ =
        Poco::Timestamp() + (sync_interval_seconds_ * kOneSecondInMicros);
    Poco::Mutex::ScopedLock lock(timer_m_);
    timer_.schedule(ptask, next_periodic_sync_at_);

    logger.debug("Next periodic sync at ", Formatter::Format8601(next_periodic_sync_at_));
}

void Context::onPeriodicSync(Poco::Util::TimerTask&) {  // NOLINT
    logger.debug("onPeriodicSync");

    scheduleSync();

    startPeriodicSync();
}

void Context::startPeriodicUpdateCheck() {
    logger.debug("startPeriodicUpdateCheck");

    Poco::Util::TimerTask::Ptr ptask =
        new Poco::Util::TimerTaskAdapter<Context>
    (*this, &Context::onPeriodicUpdateCheck);

    Poco::Int64 micros = kCheckUpdateIntervalSeconds *
                         Poco::Int64(kOneSecondInMicros);
    Poco::Timestamp next_periodic_check_at = Poco::Timestamp() + micros;
    Poco::Mutex::ScopedLock lock(timer_m_);
    timer_.schedule(ptask, next_periodic_check_at);

    logger.debug("Next periodic update check at ", Formatter::Format8601(next_periodic_check_at));
}

void Context::onPeriodicUpdateCheck(Poco::Util::TimerTask&) {  // NOLINT
    logger.debug("onPeriodicUpdateCheck");

    executeUpdateCheck();

    startPeriodicUpdateCheck();
}

void Context::startPeriodicInAppMessageCheck() {
    logger.debug("startPeriodicInAppMessageCheck");

    Poco::Util::TimerTask::Ptr ptask =
        new Poco::Util::TimerTaskAdapter<Context>
    (*this, &Context::onPeriodicInAppMessageCheck);

    Poco::Int64 micros = kCheckInAppMessageIntervalSeconds *
                         Poco::Int64(kOneSecondInMicros);
    Poco::Timestamp next_periodic_check_at = Poco::Timestamp() + micros;
    Poco::Mutex::ScopedLock lock(timer_m_);
    timer_.schedule(ptask, next_periodic_check_at);

    logger.debug("Next periodic in-app message check at ", Formatter::Format8601(next_periodic_check_at));
}

void Context::onPeriodicInAppMessageCheck(Poco::Util::TimerTask&) {  // NOLINT
    logger.debug("onPeriodicInAppMessageChec");

    fetchMessage(1);
}

error Context::UpdateChannel(
    std::string *update_channel) {
    poco_check_ptr(update_channel);

    error err = db()->LoadUpdateChannel(update_channel);

    if (err.find(kDatabaseDiskMalformed) != std::string::npos) {
        err = noError;
    }
    return displayError(err);
}

std::string Context::UserFullName() {
    Poco::Mutex::ScopedLock lock(user_m_);
    if (!user_) {
        return "";
    }
    return user_->Fullname();
}

std::string Context::UserEmail() {
    Poco::Mutex::ScopedLock lock(user_m_);
    if (!user_) {
        return "";
    }
    return user_->Email();
}

void Context::executeUpdateCheck() {
    logger.debug("executeUpdateCheck");

    displayError(downloadUpdate());
}

error Context::downloadUpdate() {
    try {
        if (update_check_disabled_) {
            return noError;
        }

        // To test updater in development, comment this block out:
        if ("production" != environment_) {
            logger.debug("Not in production, will not download updates");
            return noError;
        }

        // Load current update channel
        std::string update_channel("");
        error err = db()->LoadUpdateChannel(&update_channel);
        if (err != noError) {
            return err;
        }

        if (HTTPClient::Config.AppVersion.empty()) {
            return error("This version cannot check for updates. This has been probably already fixed. Please check https://toggl.com/toggl-desktop/ for a newer version.");
        }

        // Ask Toggl server if we have updates
        std::string url("");
        std::string version_number("");
        {
            HTTPRequest req;
            req.host = "https://toggl.github.io";
            req.relative_url = "/toggldesktop/assets/updates-link.txt";

            TogglClient client = TogglClient::GetInstance();
            HTTPResponse resp = client.silentGet(req);
            if (resp.err != noError) {
                return resp.err;
            }

            Poco::URI uri(resp.body);
            req.host = uri.getScheme() + "://" + uri.getHost();
            req.relative_url = uri.getPathEtc();
            resp = client.silentGet(req);
            if (resp.err != noError) {
                return resp.err;
            }

            Json::Value root;
            Json::Reader reader;
            if (!reader.parse(resp.body, root)) {
                return error("Error parsing update check response body");
            }
            auto latestVersion = root[shortOSName()][update_channel];
            url = latestVersion[installerPlatform()].asString();
            auto versionNumberJsonToken = latestVersion["version"];
            if (versionNumberJsonToken.empty()) {
                return error("No versions found for OS " + shortOSName() + ", platform " + installerPlatform() + ", channel " + update_channel);
            }
            version_number = versionNumberJsonToken.asString();

            if (lessThanVersion(HTTPClient::Config.AppVersion, version_number)) {
                logger.debug("Found update ", version_number, " (", url, ")");
            } else {
                logger.debug("The app is up to date");
                if (UI()->CanDisplayUpdate()) {
                    UI()->DisplayUpdate("");
                }
                return noError;
            }
        }

        // linux has non-silent updates, just pass on the URL
        // linux users will download the update themselves
        if (UI()->CanDisplayUpdate()) {
            UI()->DisplayUpdate(url);
            return noError;
        }

        // we need a path to download to, when going this way
        if (update_path_.empty()) {
            return error("update path is empty, cannot download update");
        }

        // Ignore update if not compatible with this client version
        // only windows .exe installers are supported atm
        if (url.find(".exe") == std::string::npos) {
            logger.debug("Update is not compatible with this client,"
                         " will ignore");
            return noError;
        }

        // Download update if it's not downloaded yet.
        {
            Poco::URI uri(url);

            std::vector<std::string> path_segments;
            uri.getPathSegments(path_segments);

            Poco::Path save_location(update_path_);
            save_location.append(path_segments.back());
            std::string file = save_location.toString();

            Poco::File f(file);
            if (f.exists()) {
                logger.debug("File already exists: " + file);
                return noError;
            }

            Poco::File(update_path_).createDirectory();

            if (UI()->CanDisplayUpdateDownloadState()) {
                UI()->DisplayUpdateDownloadState(
                    version_number,
                    kDownloadStatusStarted);
            }

            std::auto_ptr<std::istream> stream(
                Poco::URIStreamOpener::defaultOpener().open(uri));
            Poco::FileOutputStream fos(file, std::ios::binary);
            Poco::StreamCopier::copyStream(*stream.get(), fos);
            fos.flush();
            fos.close();

            if (UI()->CanDisplayUpdateDownloadState()) {
                UI()->DisplayUpdateDownloadState(
                    version_number,
                    kDownloadStatusDone);
            }
        }
    } catch(const Poco::Exception& exc) {
        return exc.displayText();
    } catch(const std::exception& ex) {
        return ex.what();
    } catch(const std::string & ex) {
        return ex;
    }
    return noError;
}

error Context::fetchMessage(const bool periodic) {
    try {

        // Check if in-app messaging is supported and show
        if (!UI()->CanDisplayMessage()) {
            logger.debug("In-app messages not supported on this platform");
            return noError;
        }

        // To test in-app message fetch in development, comment this block out:
        if ("production" != environment_) {
            logger.debug("Not in production, will not fetch in-app messages");
            return noError;
        }

        // Load last showed message id
        Poco::Int64 old_id(0);
        error err = db()->GetMessageSeen(&old_id);
        if (err != noError) {
            return err;
        }

        if (HTTPClient::Config.AppVersion.empty()) {
            return error("AppVersion missing!");
        }

        // Fetch latest message
        std::string title("");
        std::string text("");
        std::string button("");
        std::string url("");
        std::string appversion("");
        {
            HTTPRequest req;
            if ("production" != environment_) {
                // testing location
                req.host = "https://indrekv.github.io";
                req.relative_url = "/message.json";
            } else {
                req.host = "https://raw.githubusercontent.com";
                req.relative_url = "/toggl-open-source/toggldesktop/master/releases/message.json";
            }

            TogglClient client = TogglClient::GetInstance();
            HTTPResponse resp = client.silentGet(req);
            if (resp.err != noError) {
                return resp.err;
            }

            Json::Value root;
            Json::Reader reader;
            if (!reader.parse(resp.body, root)) {
                return error("Error parsing in-app message response body");
            }

            // check all required fields
            if (!root.isMember("id") ||
                    !root.isMember("from") ||
                    (root.isMember("appversion") && !root.isMember("type")) ||
                    !root.isMember("title") ||
                    !root.isMember("text") ||
                    !root.isMember("button") ||
                    !root.isMember("url-mac") ||
                    !root.isMember("url-win") ||
                    !root.isMember("url-linux")) {
                logger.debug("Required fields are missing in in-app message JSON");
                return noError;
            }

            auto messageID = root["id"].asInt64();
            auto type = root["type"].asInt64();
            appversion = root["appversion"].asString();

            // check if message id is bigger than the saved one
            if (old_id >= messageID) {
                return noError;
            }

            // check appversion and version compare type
            if (!appversion.empty()) {
                if (type == 0) {
                    // exactly same version as in message
                    if (appversion.compare(HTTPClient::Config.AppVersion) != 0) {
                        return noError;
                    }

                } else if (type == 1) {
                    // we need older version to show message
                    if (!lessThanVersion(HTTPClient::Config.AppVersion, appversion)) {
                        return noError;
                    }

                } else if (type == 2) {
                    // we need newer version to show message
                    if (lessThanVersion(HTTPClient::Config.AppVersion, appversion)) {
                        return noError;
                    }
                }
            }

            // check if message is active (current time is between from and to)
            Poco::LocalDateTime now;
            Poco::LocalDateTime from(
                Poco::Timestamp::fromEpochTime(root["from"].asInt64()));

            // message is not active yet
            if (from.utcTime() > now.utcTime()) {
                return noError;
            }

            if (root.isMember("to")) {
                Poco::LocalDateTime to(
                    Poco::Timestamp::fromEpochTime(root["to"].asInt64()));

                // message is already out of date
                if (now.utcTime() > to.utcTime()) {
                    return noError;
                }
            }

            // update message id in database
            err = db()->SetSettingsMessageSeen(messageID);
            if (err != noError) {
                return err;
            }

            title = root["title"].asString();
            text = root["text"].asString();
            button = root["button"].asString();
            url = root["url-" + shortOSName()].asString();

            last_message_id_ = root["id"].asString();
        }

        analytics_.TrackInAppMessage(db_->AnalyticsClientID(),
                                     last_message_id_,
                                     periodic);

        startPeriodicInAppMessageCheck();

        UI()->DisplayMessage(
            title,
            text,
            button,
            url);
    } catch(const Poco::Exception& exc) {
        return exc.displayText();
    } catch(const std::exception& ex) {
        return ex.what();
    } catch(const std::string & ex) {
        return ex;
    }
    return noError;
}




const std::string Context::linuxPlatformName() {
    if (kDebianPackage) {
        return "linux_deb64";
    }
    return std::string("linux_tar.gz");
}

const std::string Context::windowsPlatformName() {
#if defined(_WIN64)
    return "windows64";
#elif defined(_WIN32)
    BOOL f64 = FALSE;
    if (IsWow64Process(GetCurrentProcess(), &f64) && f64)
        return "windows64";
    return "windows";
#else
    return "windows";
#endif
}

const std::string Context::installerPlatform() {
    std::stringstream ss;
    if (POCO_OS_LINUX == POCO_OS) {
        ss <<  linuxPlatformName();
    } else if (POCO_OS_WINDOWS_NT == POCO_OS) {
        ss << windowsPlatformName();
    } else {
        ss << "macos";
    }
    if (kEnterpriseInstall) {
        ss << "_enterprise";
    }
    return ss.str();
}

const std::string Context::shortOSName() {
    if (POCO_OS_LINUX == POCO_OS) {
        return "linux";
    } else if (POCO_OS_WINDOWS_NT == POCO_OS) {
        return "win";
    } else if (POCO_OS_MAC_OS_X == POCO_OS) {
        return "mac";
    }
    return "unknown";
}

void Context::parseVersion(int result[4], const std::string& input) {
    std::istringstream parser(input);
    parser >> result[0];
    for (auto idx = 1; idx < 4; idx++) {
        parser.get(); //Skip period
        parser >> result[idx];
    }
}

bool Context::lessThanVersion(const std::string& version1, const std::string& version2) {
    int parsed1[4] {}, parsed2[4] {};
    parseVersion(parsed1, version1);
    parseVersion(parsed2, version2);
    return std::lexicographical_compare(parsed1, &parsed1[4], parsed2, &parsed2[4]);
}

void Context::TimelineUpdateServerSettings() {
    logger.debug("TimelineUpdateServerSettings");

    next_update_timeline_settings_at_ =
        postpone(kRequestThrottleSeconds * kOneSecondInMicros);
    Poco::Util::TimerTask::Ptr ptask =
        new Poco::Util::TimerTaskAdapter<Context>(*this,
                &Context::onTimelineUpdateServerSettings);

    Poco::Mutex::ScopedLock lock(timer_m_);
    timer_.schedule(ptask, next_update_timeline_settings_at_);

    logger.debug("Next timeline settings update at ", Formatter::Format8601(next_update_timeline_settings_at_));
}

const std::string kRecordTimelineEnabledJSON = "{\"record_timeline\": true}";
const std::string kRecordTimelineDisabledJSON = "{\"record_timeline\": false}";

void Context::onTimelineUpdateServerSettings(Poco::Util::TimerTask&) {  // NOLINT
    if (isPostponed(next_update_timeline_settings_at_,
                    kRequestThrottleSeconds * kOneSecondInMicros)) {
        logger.debug("onTimelineUpdateServerSettings postponed");
        return;
    }

    logger.debug("onTimelineUpdateServerSettings executing");

    std::string apitoken("");
    std::string json(kRecordTimelineDisabledJSON);

    {
        Poco::Mutex::ScopedLock lock(user_m_);
        if (!user_) {
            return;
        }
        if (user_->RecordTimeline()) {
            json = kRecordTimelineEnabledJSON;
        }
        apitoken = user_->APIToken();
    }

    // Not implemented in v9 as of 12.05.2017
    HTTPRequest req;
    req.host = urls::TimelineUpload();
    req.relative_url = "/api/v8/timeline_settings";
    req.payload = json;
    req.basic_auth_username = apitoken;
    req.basic_auth_password = "api_token";

    HTTPResponse resp = TogglClient::GetInstance().Post(req);
    if (resp.err != noError) {
        displayError(resp.err);
        logger.error(resp.body);
        logger.error(resp.err);
    }
}

error Context::SendFeedback(const Feedback &fb) {
    if (!user_) {
        logger.warning("Cannot send feedback, user logged out");
        return noError;
    }

    error err = fb.Validate();
    if (err != noError) {
        return displayError(err);
    }

    feedback_ = fb;

    Poco::Util::TimerTask::Ptr ptask =
        new Poco::Util::TimerTaskAdapter<Context>(
            *this, &Context::onSendFeedback);

    {
        Poco::Mutex::ScopedLock lock(timer_m_);
        timer_.schedule(ptask, Poco::Timestamp());
    }

    return noError;
}

void Context::onSendFeedback(Poco::Util::TimerTask&) {  // NOLINT
    logger.debug("onSendFeedback");

    std::string api_token_value("");
    std::string api_token_name("");

    {
        Poco::Mutex::ScopedLock lock(user_m_);
        if (user_) {
            api_token_value = user_->APIToken();
            api_token_name = "api_token";
        }
    }

    std::string update_channel("");
    UpdateChannel(&update_channel);

    Poco::Net::HTMLForm form;
    Json::Value settings_json;

    form.setEncoding(Poco::Net::HTMLForm::ENCODING_MULTIPART);

    form.set("desktop", "true");
    form.set("toggl_version", HTTPClient::Config.AppVersion);
    form.set("details", Formatter::EscapeJSONString(feedback_.Details()));
    form.set("subject", Formatter::EscapeJSONString(feedback_.Subject()));
    form.set("date", Formatter::Format8601(time(nullptr)));
    form.set("update_channel", Formatter::EscapeJSONString(update_channel));

    if (!feedback_.AttachmentPath().empty()) {
        form.addPart("files",
                     new Poco::Net::FilePartSource(feedback_.AttachmentPath()));
    }

    // Add all log files to feedback
    int count = 0;
    bool exists = true;

    while (exists) {
        std::stringstream ss;
        ss << log_path_ << "." << std::to_string(count);
        Poco::File file(ss.str());
        exists = file.exists();
        if (exists) {
            form.addPart("files",
                         new Poco::Net::FilePartSource(ss.str()));
        }
        count++;
    }

    form.addPart("files",
                 new Poco::Net::FilePartSource(log_path_));

    settings_json = settings_.SaveToJSON();
    if (user_) {
        settings_json["record_timeline"] = user_->RecordTimeline();
    }

    form.addPart("files",
                 new Poco::Net::StringPartSource(
                     Json::StyledWriter().write(settings_json),
                     "application/json",
                     "settings.json"));

    // Not implemented in v9 as of 12.05.2017
    HTTPRequest req;
    req.host = urls::API();
    req.relative_url ="/api/v8/feedback/web";
    req.basic_auth_username = api_token_value;
    req.basic_auth_password = api_token_name;
    req.form = &form;

    HTTPResponse resp = TogglClient::GetInstance().Post(req);
    logger.debug("Feedback result: " + resp.err);
    if (resp.err != noError) {
        displayError(resp.err);
        return;
    }
}

error Context::SetSettingsRemindTimes(
    const std::string &remind_starts,
    const std::string &remind_ends) {
    return applySettingsSaveResultToUI(
        db()->SetSettingsRemindTimes(remind_starts, remind_ends));
}

error Context::SetSettingsRemindDays(
    const bool remind_mon,
    const bool remind_tue,
    const bool remind_wed,
    const bool remind_thu,
    const bool remind_fri,
    const bool remind_sat,
    const bool remind_sun) {
    return applySettingsSaveResultToUI(
        db()->SetSettingsRemindDays(
            remind_mon,
            remind_tue,
            remind_wed,
            remind_thu,
            remind_fri,
            remind_sat,
            remind_sun));
}

error Context::SetSettingsAutodetectProxy(const bool autodetect_proxy) {
    return applySettingsSaveResultToUI(
        db()->SetSettingsAutodetectProxy(autodetect_proxy));
}

error Context::SetSettingsUseIdleDetection(const bool use_idle_detection) {
    return applySettingsSaveResultToUI(
        db()->SetSettingsUseIdleDetection(use_idle_detection));
}

error Context::applySettingsSaveResultToUI(const error &err) {
    if (err != noError) {
        return displayError(err);
    }

    UIElements render;
    render.display_settings = true;
    updateUI(render);

    return noError;
}

error Context::SetSettingsAutotrack(const bool value) {
    return applySettingsSaveResultToUI(
        db()->SetSettingsAutotrack(value));
}

error Context::SetSettingsOpenEditorOnShortcut(const bool value) {
    return applySettingsSaveResultToUI(
        db()->SetSettingsOpenEditorOnShortcut(value));
}

error Context::SetSettingsMenubarTimer(const bool menubar_timer) {
    return applySettingsSaveResultToUI(
        db()->SetSettingsMenubarTimer(menubar_timer));
}

error Context::SetSettingsMenubarProject(const bool menubar_project) {
    return applySettingsSaveResultToUI(
        db()->SetSettingsMenubarProject(menubar_project));
}

error Context::SetSettingsDockIcon(const bool dock_icon) {
    return applySettingsSaveResultToUI(
        db()->SetSettingsDockIcon(dock_icon));
}

error Context::SetSettingsOnTop(const bool on_top) {
    return applySettingsSaveResultToUI(
        db()->SetSettingsOnTop(on_top));
}

error Context::SetSettingsReminder(const bool reminder) {
    error err = applySettingsSaveResultToUI(
        db()->SetSettingsReminder(reminder));
    if (err == noError) {
        resetLastTrackingReminderTime();
    }
    return err;
}

error Context::SetSettingsPomodoro(const bool pomodoro) {
    return applySettingsSaveResultToUI(
        db()->SetSettingsPomodoro(pomodoro));
}

error Context::SetSettingsPomodoroBreak(const bool pomodoro_break) {
    return applySettingsSaveResultToUI(
        db()->SetSettingsPomodoroBreak(pomodoro_break));
}

error Context::SetSettingsStopEntryOnShutdownSleep(const bool stop_entry) {
    return applySettingsSaveResultToUI(
        db()->SetSettingsStopEntryOnShutdownSleep(stop_entry));
}

error Context::SetSettingsShowTouchBar(const bool show_touch_bar) {
    return applySettingsSaveResultToUI(
        db()->SetSettingsShowTouchBar(show_touch_bar));
}

error Context::SetSettingsActiveTab(const uint8_t active_tab) {
    return applySettingsSaveResultToUI(
        db()->SetSettingsActiveTab(active_tab));
}

error Context::SetSettingsColorTheme(const uint8_t color_theme) {
    return applySettingsSaveResultToUI(
        db()->SetSettingsColorTheme(color_theme));
}

error Context::SetSettingsIdleMinutes(const Poco::UInt64 idle_minutes) {
    return applySettingsSaveResultToUI(
        db()->SetSettingsIdleMinutes(idle_minutes));
}

error Context::SetSettingsFocusOnShortcut(const bool focus_on_shortcut) {
    return applySettingsSaveResultToUI(
        db()->SetSettingsFocusOnShortcut(focus_on_shortcut));
}

error Context::SetSettingsManualMode(const bool manual_mode) {
    return applySettingsSaveResultToUI(
        db()->SetSettingsManualMode(manual_mode));
}

error Context::SetSettingsReminderMinutes(const Poco::UInt64 reminder_minutes) {
    const error &err = applySettingsSaveResultToUI(
        db()->SetSettingsReminderMinutes(reminder_minutes));
    if (err == noError) {
        resetLastTrackingReminderTime();
    }
    return err;
}

error Context::SetSettingsPomodoroMinutes(const Poco::UInt64 pomodoro_minutes) {
    return applySettingsSaveResultToUI(
        db()->SetSettingsPomodoroMinutes(pomodoro_minutes));
}

error Context::SetSettingsPomodoroBreakMinutes(
    const Poco::UInt64 pomodoro_break_minutes) {
    return applySettingsSaveResultToUI(
        db()->SetSettingsPomodoroBreakMinutes(pomodoro_break_minutes));
}

error Context::LoadWindowSettings(
    int64_t *window_x,
    int64_t *window_y,
    int64_t *window_height,
    int64_t *window_width) {

    Poco::Int64 x(0), y(0), h(0), w(0);

    error err = db()->LoadWindowSettings(&x, &y, &h, &w);
    if (noError == err) {
        *window_x = x;
        *window_y = y;
        *window_height = h;
        *window_width = w;
    }
    return displayError(err);
}

error Context::SaveWindowSettings(
    const int64_t window_x,
    const int64_t window_y,
    const int64_t window_height,
    const int64_t window_width) {

    error err = db()->SaveWindowSettings(
        window_x,
        window_y,
        window_height,
        window_width);
    return displayError(err);
}

Poco::Int64 Context::GetMiniTimerX() {
    Poco::Int64 value(0);
    displayError(db()->GetMiniTimerX(&value));
    return value;
}

void Context::SetMiniTimerX(const int64_t x) {
    displayError(db()->SetMiniTimerX(x));
}

Poco::Int64 Context::GetMiniTimerY() {
    Poco::Int64 value(0);
    displayError(db()->GetMiniTimerY(&value));
    return value;
}

void Context::SetMiniTimerY(const int64_t y) {
    displayError(db()->SetMiniTimerY(y));
}

Poco::Int64 Context::GetMiniTimerW() {
    Poco::Int64 value(0);
    displayError(db()->GetMiniTimerW(&value));
    return value;
}

void Context::SetMiniTimerW(const int64_t y) {
    displayError(db()->SetMiniTimerW(y));
}

void Context::SetMiniTimerVisible(
    const bool value) {
    displayError(db()->SetMiniTimerVisible(value));
}

bool Context::GetMiniTimerVisible() {
    bool value(false);
    displayError(db()->GetMiniTimerVisible(&value));
    return value;
}

void Context::SetKeepEndTimeFixed
(const bool value) {
    displayError(db()->SetKeepEndTimeFixed(value));
}

bool Context::GetKeepEndTimeFixed() {
    bool value(false);
    displayError(db()->GetKeepEndTimeFixed(&value));
    return value;
}

bool Context::GetShowTouchBar() {
    bool value(false);
    displayError(db()->GetShowTouchBar(&value));
    return value;
}

uint8_t Context::GetActiveTab() {
    uint8_t value(0);
    displayError(db()->GetActiveTab(&value));
    return value;
}

void Context::SetWindowMaximized(
    const bool value) {
    displayError(db()->SetWindowMaximized(value));
}

bool Context::GetWindowMaximized() {
    bool value(false);
    displayError(db()->GetWindowMaximized(&value));
    return value;
}

void Context::SetWindowMinimized(
    const bool_t value) {
    displayError(db()->SetWindowMinimized(value));
}

bool Context::GetWindowMinimized() {
    bool value(false);
    displayError(db()->GetWindowMinimized(&value));
    return value;
}

void Context::SetWindowEditSizeHeight(
    const int64_t value) {
    displayError(db()->SetWindowEditSizeHeight(value));
}

int64_t Context::GetWindowEditSizeHeight() {
    Poco::Int64 value(0);
    displayError(db()->GetWindowEditSizeHeight(&value));
    return value;
}

void Context::SetWindowEditSizeWidth(
    const int64_t value) {
    displayError(db()->SetWindowEditSizeWidth(value));
}

int64_t Context::GetWindowEditSizeWidth() {
    Poco::Int64 value(0);
    displayError(db()->GetWindowEditSizeWidth(&value));
    return value;
}

void Context::SetMessageSeen(
    const int64_t value) {
    displayError(db()->SetSettingsMessageSeen(value));
}

int64_t Context::GetMessageSeen() {
    Poco::Int64 value(0);
    displayError(db()->GetMessageSeen(&value));
    return value;
}

void Context::SetKeyStart(
    const std::string &value) {
    displayError(db()->SetKeyStart(value));
}

std::string Context::GetKeyStart() {
    std::string value("");
    displayError(db()->GetKeyStart(&value));
    return value;
}

void Context::SetKeyShow(
    const std::string &value) {
    displayError(db()->SetKeyShow(value));
}

std::string Context::GetKeyShow() {
    std::string value("");
    displayError(db()->GetKeyShow(&value));
    return value;
}

void Context::SetKeyModifierShow(
    const std::string &value) {
    displayError(db()->SetKeyModifierShow(value));
}

std::string Context::GetKeyModifierShow() {
    std::string value("");
    displayError(db()->GetKeyModifierShow(&value));
    return value;
}

void Context::SetKeyModifierStart(
    const std::string &value) {
    displayError(db()->SetKeyModifierStart(value));
}

std::string Context::GetKeyModifierStart() {
    std::string value("");
    displayError(db()->GetKeyModifierStart(&value));
    return value;
}

error Context::SetProxySettings(
    const bool use_proxy,
    const Proxy &proxy) {

    bool was_using_proxy(false);
    Proxy previous_proxy_settings;
    error err = db()->LoadProxySettings(&was_using_proxy,
                                        &previous_proxy_settings);
    if (err != noError) {
        return displayError(err);
    }

    err = db()->SaveProxySettings(use_proxy, proxy);
    if (err != noError) {
        return displayError(err);
    }

    UIElements render;
    render.display_settings = true;
    updateUI(render);

    if (use_proxy != was_using_proxy
            || proxy.Host() != previous_proxy_settings.Host()
            || proxy.Port() != previous_proxy_settings.Port()
            || proxy.Username() != previous_proxy_settings.Username()
            || proxy.Password() != previous_proxy_settings.Password()) {
        Sync();
        switchWebSocketOn();
    }

    return noError;
}

void Context::OpenSettings() {
    logger.debug("OpenSettings");

    UIElements render;
    render.display_settings = true;
    render.open_settings = true;
    updateUI(render);
}

error Context::SetDBPath(
    const std::string &path) {
    try {
        logger.debug("SetDBPath ", path);

        Poco::Mutex::ScopedLock lock(db_m_);
        if (db_) {
            logger.debug("delete db_ from SetDBPath()");
            delete db_;
            db_ = nullptr;
        }
        db_ = new Database(path);
        OnboardingService::getInstance()->SetDatabase(db());
    } catch(const Poco::Exception& exc) {
        return displayError(exc.displayText());
    } catch(const std::exception& ex) {
        return displayError(ex.what());
    } catch(const std::string & ex) {
        return displayError(ex);
    }
    return noError;
}

void Context::SetEnvironment(const std::string &value) {
    if (!("production" == value ||
            "development" == value ||
            "test" == value)) {
        logger.error("Invalid environment '", value, "'!");
        return;
    }
    logger.debug("SetEnvironment " + value);
    environment_ = value;

    TogglClient::GetInstance().SetIgnoreCert(("development" == environment_));
    urls::SetRequestsAllowed("test" != environment_);
}

Database *Context::db() const {
    poco_check_ptr(db_);
    return db_;
}

error Context::GoogleLogin(const std::string &access_token) {
    return Login(access_token, kGoogleAccessToken);
}

error Context::AsyncGoogleLogin(const std::string &access_token) {
    return AsyncLogin(access_token, kGoogleAccessToken);
}

error Context::AppleLogin(const std::string &access_token) {
    return Login(access_token, kAppleAccessToken);
}

error Context::AsyncAppleLogin(const std::string &access_token) {
    return AsyncLogin(access_token, kAppleAccessToken);
}

error Context::attemptOfflineLogin(const std::string &email,
                                   const std::string &password) {
    if (email.empty()) {
        return error("cannot login offline without an e-mail");
    }

    if (password.empty()) {
        return error("cannot login offline without a password");
    }

    User *user = new User();

    error err = db()->LoadUserByEmail(email, user);
    if (err != noError) {
        delete user;
        return err;
    }

    if (!user->ID()) {
        delete user;
        logger.debug("User data not found in local database for " + email);
        return error(kEmailNotFoundCannotLogInOffline);
    }

    if (user->OfflineData().empty()) {
        delete user;
        logger.debug("Offline data not found in local database for "
                     + email);
        return error(kEmailNotFoundCannotLogInOffline);
    }

    err = user->SetAPITokenFromOfflineData(password);
    if ("I/O error" == err || err.find("bad decrypt") != std::string::npos) {
        delete user;
        return error(kInvalidPassword);
    }
    if (err != noError) {
        delete user;
        return err;
    }

    err = db()->SetCurrentAPIToken(user->APIToken(), user->ID());
    if (err != noError) {
        delete user;
        return err;
    }

    setUser(user, true);

    updateUI(UIElements::Reset());

    return save(false);
}

error Context::AsyncLogin(const std::string &email,
                          const std::string &password) {
    std::thread backgroundThread([&](std::string email, std::string password) {
        return this->Login(email, password);
    }, email, password);
    backgroundThread.detach();
    return noError;
}

error Context::Login(
    const std::string &email,
    const std::string &password,
    const bool isSignup) {
    try {
        std::string json("");
        error err = me(email, password, &json, 0);
        if (err != noError) {

            // Workaround to Fulfill Apple Review team
            // If the apple email doesn't exist on Toggl system
            // Instead of presenting an error, we have to show a different window to select Country and TOS then creating a new account
            // Same behavior with Mobile app
            //
            // Apple considers that Toggl will create account regardless of "Sign In / Sign Up with Apple"
            // At the moment, Toggl BE doesn't automatically create new Toggl Account with Apple Email by "Sign In with Apple"
            //
            // Discussion: https://toggl.slack.com/archives/CSE5U3ZUN/p1586418153111700
            //
            #if defined(__APPLE__)
            if ((password.compare(kAppleAccessToken) == 0 || password.compare(kGoogleAccessToken) == 0) // Applied for Google and Apple Sign In
                && IsAuthenticationError(err)) {
                UI()->DisplayOnContinueSignIn();
                return err;
            }
            #endif

            if (!IsNetworkingError(err)) {
                return displayError(err);
            }

            // Indicate we're offline
            displayError(err);

            logger.debug("Got networking error ", err, " will attempt offline login");

            return displayError(attemptOfflineLogin(email, password));
        }

        err = SetLoggedInUserFromJSON(json, isSignup);
        if (err != noError) {
            return displayError(err);
        }

        err = pullWorkspacePreferences();
        if (err != noError) {
            return displayError(err);
        }

        err = pullUserPreferences();
        if (err != noError) {
            return displayError(err);
        }

        {
            Poco::Mutex::ScopedLock lock(user_m_);
            if (!user_) {
                logger.error("cannot enable offline login, no user");
                return noError;
            }

            err = user_->EnableOfflineLogin(password);
            if (err != noError) {
                return displayError(err);
            }
        }

        if ("production" == environment_) {
            if (password.compare(kGoogleAccessToken) == 0) {
                analytics_.TrackLoginWithGoogle(db_->AnalyticsClientID());
            } else if (password.compare(kAppleAccessToken) == 0) {
                analytics_.TrackLoginWithApple(db_->AnalyticsClientID());
            } else {
                analytics_.TrackLoginWithUsernamePassword(db_->AnalyticsClientID());
            }
        }

        overlay_visible_ = false;
        return displayError(save(false));
    } catch(const Poco::Exception& exc) {
        return displayError(exc.displayText());
    } catch(const std::exception& ex) {
        return displayError(ex.what());
    } catch(const std::string & ex) {
        return displayError(ex);
    }
}

error Context::AsyncSignup(const std::string &email,
                           const std::string &password,
                           const uint64_t country_id) {
    std::thread backgroundThread([&](std::string email, std::string password, uint64_t country_id) {
        return this->Signup(email, password, country_id);
    }, email, password, country_id);
    backgroundThread.detach();
    return noError;
}

error Context::Signup(
    const std::string &email,
    const std::string &password,
    const uint64_t country_id) {

    std::string json("");
    error err = signup(email, password, &json, country_id);
    if (err != noError) {
        return displayError(err);
    }

    return Login(email, password, true);
}

error Context::GoogleSignup(
    const std::string &access_token,
    const uint64_t country_id) {

    std::string json("");
    error err = signupGoogle(access_token, &json, country_id);
    if (err != noError) {
        return displayError(err);
    }
    return Login(access_token, kGoogleAccessToken, true);
}

error Context::AsyncGoogleSignup(const std::string &access_token,
                                 const uint64_t country_id) {
    std::thread backgroundThread([&](std::string access_token, uint64_t country_id) {
        return this->GoogleSignup(access_token, country_id);
    }, access_token, country_id);
    backgroundThread.detach();
    return noError;
}

error Context::AppleSignup(
    const std::string &access_token,
    const uint64_t country_id,
    const std::string full_name) {
    std::string json("");
    error err = signupApple(access_token, &json, full_name, country_id);
    if (err != noError) {
        return displayError(err);
    }
    return Login(access_token, kAppleAccessToken, true);
}

error Context::AsyncApleSignup(
    const std::string &access_token,
    const uint64_t country_id,
    const std::string full_name) {
    std::thread backgroundThread([&](std::string access_token, uint64_t country_id, std::string full_name) {
        return this->AppleSignup(access_token, country_id, full_name);
    }, access_token, country_id, full_name);
    backgroundThread.detach();
    return noError;
}

void Context::setUser(User *value, const bool logged_in) {
    logger.debug("setUser user_logged_in=", logged_in);

    Poco::UInt64 user_id(0);

    {
        Poco::Mutex::ScopedLock lock(user_m_);
        if (user_) {
            delete user_;
        }
        user_ = value;
        if (user_) {
            user_id = user_->ID();
        }
    }

    if (quit_) {
        return;
    }

    if (!user_id) {
        UI()->DisplayLogin(true, 0);

        {
            Poco::Mutex::ScopedLock l(window_change_recorder_m_);
            if (window_change_recorder_) {
                delete window_change_recorder_;
                window_change_recorder_ = nullptr;
            }
        }

        switchTimelineOff();

        switchWebSocketOff();

        // Reset autotracker view
        // Autotracker rules has a project autocomplete, too
        autotracker_titles_.clear();
        UIElements render;
        render.display_autotracker_rules = true;
        render.display_project_autocomplete = true;
        updateUI(render);

        return;
    }

    UI()->DisplayLogin(false, user_id);

    {
        Poco::Mutex::ScopedLock l(window_change_recorder_m_);
        if (window_change_recorder_) {
            delete window_change_recorder_;
            window_change_recorder_ = nullptr;
        }
        window_change_recorder_ = new WindowChangeRecorder(this);
    }

    switchTimelineOn();

    switchWebSocketOn();

    if (!logged_in) {
        Sync();
    }

    fetchUpdates();

    if (!ui_updater_.isRunning()) {
        ui_updater_.start();
    }

    if (!reminder_.isRunning()) {
        reminder_.start();
    }

    // Offer beta channel, if not offered yet
    bool did_offer_beta_channel(false);
    error err = offerBetaChannel(&did_offer_beta_channel);
    if (err != noError) {
        displayError(err);
    }

    // Setup the Onboarding state when the user data is initialized
    OnboardingService::getInstance()->LoadOnboardingStateFromCurrentUser(user_);
}

error Context::SetLoggedInUserFromJSON(
    const std::string &json,
    const bool isSignup) {

    if (json.empty()) {
        return displayError("empty JSON");
    }

    Poco::UInt64 userID(0);
    error err = User::UserID(json, &userID);
    if (err != noError) {
        return displayError(err);
    }

    if (!userID) {
        return displayError("missing user ID in JSON");
    }

    User *user = new User();

    // Determine if it's a new user for onboarding check
    user->IsNewUser = isSignup;

    err = db()->LoadUserByID(userID, user);
    if (err != noError) {
        delete user;
        return displayError(err);
    }

    err = user->LoadUserAndRelatedDataFromJSONString(json, true);
    if (err != noError) {
        delete user;
        return displayError(err);
    }

    err = db()->SetCurrentAPIToken(user->APIToken(), user->ID());
    if (err != noError) {
        delete user;
        return displayError(err);
    }

    setUser(user, true);
    if (isSignup && user_) {
        user_->ConfirmLoadedMore();
    }

    updateUI(UIElements::Reset());

    err = save(false);
    if (err != noError) {
        return displayError(err);
    }

    // Fetch OBM experiments..
    err = pullObmExperiments();
    if (err != noError) {
        logger.error("Error pulling OBM experiments: " + err);
    }

    // ..and run the OBM experiments
    err = runObmExperiments();
    if (err != noError) {
        logger.error("Error running OBM experiments: " + err);
    }

    return noError;
}

error Context::Logout() {
    try {
        if (!user_) {
            logger.warning("User is logged out, cannot logout again");
            return noError;
        }

        error err = db()->ClearCurrentAPIToken();
        if (err != noError) {
            return displayError(err);
        }

        logger.debug("setUser from Logout");
        overlay_visible_ = false;
        setUser(nullptr);

        OnboardingService::getInstance()->Reset();
        UI()->resetFirstLaunch();
        UI()->DisplayApp();

        Shutdown();
    } catch(const Poco::Exception& exc) {
        return displayError(exc.displayText());
    } catch(const std::exception& ex) {
        return displayError(ex.what());
    } catch(const std::string & ex) {
        return displayError(ex);
    }
    return noError;
}

error Context::ClearCache() {
    try {
        error err = noError;

        err = db()->ResetWindow();

        if (err != noError) {
            return displayError(err);
        }

        {
            Poco::Mutex::ScopedLock lock(user_m_);
            if (!user_) {
                logger.warning("User is logged out, cannot clear cache");
                return noError;
            }
            err = db()->DeleteUser(user_, true);
        }

        if (err != noError) {
            return displayError(err);
        }

        return Logout();
    } catch(const Poco::Exception& exc) {
        return displayError(exc.displayText());
    } catch(const std::exception& ex) {
        return displayError(ex.what());
    } catch(const std::string & ex) {
        return displayError(ex);
    }
}

TimeEntry *Context::Start(
    const std::string &description,
    const std::string &duration,
    const Poco::UInt64 task_id,
    const Poco::UInt64 project_id,
    const std::string project_guid,
    const std::string tags,
    const bool prevent_on_app,
    const time_t started,
    const time_t ended,
    const bool stop_current_running) {

    // Do not even allow to add new time entries,
    // else they will linger around in the app
    // and the user can continue using the unsupported app.
    if (urls::ImATeapot()) {
        displayError(kUnsupportedAppError);
        return nullptr;
    }

    // Discard Start if WS missing error is present
    if (overlay_visible_) {
        return nullptr;
    }

    TimeEntry *te = nullptr;

    {
        Poco::Mutex::ScopedLock lock(user_m_);
        if (!user_) {
            logger.warning("Cannot start tracking, user logged out");
            return nullptr;
        }

        Poco::UInt64 tid(task_id);

        // Check if there's a default PID set
        Poco::UInt64 pid(project_id);
        if (!pid && project_guid.empty()) {
            pid = user_->DefaultPID();
            // Check if there's a default TID set
            tid = user_->DefaultTID();
        }

        te = user_->Start(description,
                          duration,
                          tid,
                          pid,
                          project_guid,
                          tags,
                          started,
                          ended,
                          stop_current_running);
    }

    error err = save(true);
    if (err != noError) {
        displayError(err);
        return nullptr;
    }

    if ("production" == environment_) {
        analytics_.TrackAutocompleteUsage(db_->AnalyticsClientID(),
                                          task_id || project_id);
        analytics_.TrackStartTimeEntry(db_->AnalyticsClientID(), shortOSName(), GetActiveTab());
    }

    OpenTimeEntryList();

    if (!prevent_on_app && settings_.focus_on_shortcut) {
        // Show app
        UI()->DisplayApp();
    }

    if (te && settings_.open_editor_on_shortcut) {
        if (!prevent_on_app && !settings_.focus_on_shortcut) {
            // Show app
            UI()->DisplayApp();
        }
        // Open time entry in editor
        OpenTimeEntryEditor(te->GUID(), true, "");
    }

    return te;
}

void Context::OpenTimeEntryEditor(
    const std::string &GUID,
    const bool edit_running_entry,
    const std::string &focused_field_name) {
    if (!edit_running_entry && GUID.empty()) {
        logger.error("Cannot edit time entry without a GUID");
        return;
    }

    TimeEntry *te = nullptr;

    {
        Poco::Mutex::ScopedLock lock(user_m_);
        if (!user_) {
            logger.warning("Cannot edit time entry, user logged out");
            return;
        }

        if (edit_running_entry) {
            te = user_->RunningTimeEntry();
        } else {
            te = user_->related.TimeEntryByGUID(GUID);
        }
    }

    if (!te) {
        logger.warning("Time entry not found for edit " + GUID);
        return;
    }

    UIElements render;
    render.open_time_entry_editor = true;
    render.display_time_entry_editor = true;
    render.time_entry_editor_guid = te->GUID();
    render.time_entry_editor_field = focused_field_name;

    // If user is already editing the time entry, toggle the editor
    // instead of doing nothing
    if (time_entry_editor_guid_ == te->GUID()) {
        render.open_time_entry_editor = false;
        render.display_time_entry_editor = false;
        render.time_entry_editor_guid = "";
        render.time_entry_editor_field = "";

        render.open_time_entry_list = true;
        render.display_time_entries = true;
    }

    if ("production" == environment_) {
        analytics_.TrackEditTimeEntry(db_->AnalyticsClientID(), shortOSName(), GetActiveTab());
    }

    updateUI(render);
}

TimeEntry *Context::ContinueLatest(const bool prevent_on_app) {
    // Do not even allow to continue entries,
    // else they will linger around in the app
    // and the user can continue using the unsupported app.
    if (urls::ImATeapot()) {
        displayError(kUnsupportedAppError);
        return nullptr;
    }

    // Discard Start if WS missing error is present
    if (overlay_visible_) {
        return nullptr;
    }

    TimeEntry *result = nullptr;

    {
        Poco::Mutex::ScopedLock lock(user_m_);
        if (!user_) {
            logger.warning("Cannot continue tracking, user logged out");
            return nullptr;
        }

        TimeEntry *latest = user_->related.LatestTimeEntry();

        if (!latest) {
            return nullptr;
        }

        result = user_->Continue(
            latest->GUID(),
            settings_.manual_mode);
    }



    error err = save(true);
    if (noError != err) {
        displayError(err);
        return nullptr;
    }

    if (settings_.manual_mode && result) {
        UIElements render;
        render.open_time_entry_editor = true;
        render.display_time_entry_editor = true;
        render.time_entry_editor_guid = result->GUID();
        updateUI(render);
    }

    if (!prevent_on_app && settings_.focus_on_shortcut) {
        // Show app
        UI()->DisplayApp();
    }

    if (result && settings_.open_editor_on_shortcut) {
        if (!prevent_on_app && !settings_.focus_on_shortcut) {
            // Show app
            UI()->DisplayApp();
        }
        // Open time entry in editor
        OpenTimeEntryEditor(result->GUID(), true, "");
    }

    return result;
}

TimeEntry *Context::Continue(
    const std::string &GUID) {

    // Do not even allow to continue entries,
    // else they will linger around in the app
    // and the user can continue using the unsupported app.
    if (urls::ImATeapot()) {
        displayError(kUnsupportedAppError);
        return nullptr;
    }

    // Discard Start if WS missing error is present
    if (overlay_visible_) {
        return nullptr;
    }

    if (GUID.empty()) {
        displayError(std::string(__FUNCTION__) + ": Missing GUID");
        return nullptr;
    }

    TimeEntry *result = nullptr;

    {
        Poco::Mutex::ScopedLock lock(user_m_);
        if (!user_) {
            logger.warning("Cannot continue time entry, user logged out");
            return nullptr;
        }

        result = user_->Continue(
            GUID,
            settings_.manual_mode);
    }

    error err = save(true);
    if (err != noError) {
        displayError(err);
        return nullptr;
    }

    if (settings_.manual_mode && result) {
        UIElements render;
        render.open_time_entry_editor = true;
        render.display_time_entry_editor = true;
        render.time_entry_editor_guid = result->GUID();
        updateUI(render);
    } else {
        OpenTimeEntryList();
    }

    return result;
}

error Context::DeleteTimeEntryByGUID(const std::string &GUID) {
    // Do not even allow to delete time entries,
    // else they will linger around in the app
    // and the user can continue using the unsupported app.
    if (urls::ImATeapot()) {
        return displayError(kUnsupportedAppError);
    }

    if (GUID.empty()) {
        return displayError(std::string(__FUNCTION__) + ": Missing GUID");
    }

    TimeEntry *te = nullptr;

    {
        Poco::Mutex::ScopedLock lock(user_m_);
        if (!user_) {
            logger.warning("Cannot delete time entry, user logged out");
            return noError;
        }
        te = user_->related.TimeEntryByGUID(GUID);

        if (!te) {
            logger.warning("Time entry not found: " + GUID);
            return noError;
        }

        if (te->DeletedAt()) {
            return displayError(kCannotDeleteDeletedTimeEntry);
        }

        if (isTimeEntryLocked(te)) {
            return logAndDisplayUserTriedEditingLockedEntry();
        }
    }

    if (te->IsTracking()) {
        error err = Stop(false);
        if (err != noError) {
            return displayError(err);
        }
    }
    te->ClearValidationError();
    te->Delete();

    if ("production" == environment_) {
        analytics_.TrackDeleteTimeEntry(db_->AnalyticsClientID(), shortOSName(), GetActiveTab());
    }

    return displayError(save(true));
}

error Context::SetTimeEntryDuration(
    const std::string &GUID,
    const std::string &duration) {
    if (GUID.empty()) {
        return displayError(std::string(__FUNCTION__) + ": Missing GUID");
    }

    Poco::Mutex::ScopedLock lock(user_m_);
    if (!user_) {
        logger.warning("Cannot set duration, user logged out");
        return noError;
    }
    TimeEntry *te = user_->related.TimeEntryByGUID(GUID);
    if (!te) {
        logger.warning("Time entry not found: " + GUID);
        return noError;
    }

    if (isTimeEntryLocked(te)) {
        return logAndDisplayUserTriedEditingLockedEntry();
    }

    // validate the value
    int seconds = Formatter::ParseDurationString(duration);
    if (seconds >= kMaxDurationSeconds) {
        return displayError(error(kOverMaxDurationError));
    }

    te->SetDurationUserInput(duration);
    return displayError(save(true));
}

error Context::SetTimeEntryProject(
    const std::string &GUID,
    const Poco::UInt64 task_id,
    const Poco::UInt64 project_id,
    const std::string &project_guid) {
    try {
        if (GUID.empty()) {
            return displayError(std::string(__FUNCTION__) + ": Missing GUID");
        }

        Poco::Mutex::ScopedLock lock(user_m_);
        if (!user_) {
            logger.warning("Cannot set project, user logged out");
            return noError;
        }

        TimeEntry *te = user_->related.TimeEntryByGUID(GUID);
        if (!te) {
            logger.warning("Time entry not found: " + GUID);
            return noError;
        }

        if (isTimeEntryLocked(te)) {
            return logAndDisplayUserTriedEditingLockedEntry();
        }

        error err = updateTimeEntryProject(te, task_id, project_id, project_guid);
        if (err != noError) {
            return err;
        }
        if (te->Dirty()) {
            te->ClearValidationError();
            te->SetUIModified();
        }
    } catch(const Poco::Exception& exc) {
        return displayError(exc.displayText());
    } catch(const std::exception& ex) {
        return displayError(ex.what());
    } catch(const std::string & ex) {
        return displayError(ex);
    }
    return displayError(save(true));
}

error Context::updateTimeEntryProject(
    TimeEntry *te,
    const Poco::UInt64 task_id,
    const Poco::UInt64 project_id,
    const std::string &project_guid) {
    Project *p = nullptr;
    if (project_id) {
        p = user_->related.ProjectByID(project_id);
    }
    if (p == nullptr && !project_guid.empty()) {
        p = user_->related.ProjectByGUID(project_guid);
    }

    if (p && !canChangeProjectTo(te, p)) {
        return displayError(error(
            "Cannot change project: would end up with locked time entry"));
    }

    if (p) {
        // If user re-assigns project, don't mess with the billable
        // flag any more. (User selected billable project, unchecked
        // billable, // then selected the same project again).
        if (p->ID() != te->PID()
                || (!project_guid.empty() && p->GUID().compare(te->ProjectGUID()) != 0)) {
            te->SetBillable(p->Billable());
        }
        te->SetWID(p->WID());
    }
    te->SetTID(task_id);
    te->SetPID(project_id);
    te->SetProjectGUID(project_guid);
    return noError;
}

error Context::SetTimeEntryDate(
    const std::string &GUID,
    const Poco::Int64 unix_timestamp) {

    if (GUID.empty()) {
        return displayError(std::string(__FUNCTION__) + ": Missing GUID");
    }

    TimeEntry *te;
    Poco::LocalDateTime dt;

    {
        Poco::Mutex::ScopedLock lock(user_m_);
        if (!user_) {
            logger.warning("Cannot change date, user logged out");
            return noError;
        }
        te = user_->related.TimeEntryByGUID(GUID);

        if (!te) {
            logger.warning("Time entry not found: " + GUID);
            return noError;
        }

        if (isTimeEntryLocked(te)) {
            return displayError(error("Cannot change locked time entry."));
        }

        Poco::LocalDateTime date_part(
            Poco::Timestamp::fromEpochTime(unix_timestamp));

        Poco::LocalDateTime time_part(
            Poco::Timestamp::fromEpochTime(te->Start()));

        // Validate date input
        if (date_part.year() < kMinimumAllowedYear || date_part.year() > kMaximumAllowedYear) {
            return displayError(error(kInvalidDateError));
        }

        dt = Poco::LocalDateTime(
            date_part.year(), date_part.month(), date_part.day(),
            time_part.hour(), time_part.minute(), time_part.second());

        if (!canChangeStartTimeTo(te, dt.timestamp().epochTime())) {
            return displayError(
                error(
                    "Failed to change time entry date: workspace is locked."));
        }
    }

    std::string s = Poco::DateTimeFormatter::format(
        dt,
        Poco::DateTimeFormat::ISO8601_FORMAT);

    te->SetStartUserInput(s, false);

    return displayError(save(true));
}

error Context::SetTimeEntryStart(const std::string GUID,
                                 const Poco::Int64 startAt) {
    return SetTimeEntryStartWithOption(GUID, startAt, GetKeepEndTimeFixed());
}

error Context::SetTimeEntryStartWithOption(const std::string GUID,
        const Poco::Int64 startAt,
        const bool keepEndTimeFixed) {
    TimeEntry *te = nullptr;

    {
        Poco::Mutex::ScopedLock lock(user_m_);
        if (!user_) {
            logger.warning("Cannot change start time, user logged out");
            return noError;
        }
        te = user_->related.TimeEntryByGUID(GUID);

        if (!te) {
            logger.warning("Time entry not found: " + GUID);
            return noError;
        }

        if (isTimeEntryLocked(te)) {
            return logAndDisplayUserTriedEditingLockedEntry();
        }

        Poco::LocalDateTime start(Poco::Timestamp::fromEpochTime(startAt));
        std::string s = Poco::DateTimeFormatter::format(start, Poco::DateTimeFormat::ISO8601_FORMAT);
        te->SetStartUserInput(s, keepEndTimeFixed);
        return displayError(save(true));
    }
}

error Context::SetTimeEntryStart(
    const std::string &GUID,
    const std::string &value) {
    if (GUID.empty()) {
        return displayError(std::string(__FUNCTION__) + ": Missing GUID");
    }
    Poco::LocalDateTime now;

    TimeEntry *te = nullptr;

    {
        Poco::Mutex::ScopedLock lock(user_m_);
        if (!user_) {
            logger.warning("Cannot change start time, user logged out");
            return noError;
        }
        te = user_->related.TimeEntryByGUID(GUID);

        if (!te) {
            logger.warning("Time entry not found: " + GUID);
            return noError;
        }

        if (isTimeEntryLocked(te)) {
            return logAndDisplayUserTriedEditingLockedEntry();
        }
    }

    Poco::LocalDateTime local(Poco::Timestamp::fromEpochTime(te->Start()));

    // Validate time input
    if (local.year() < kMinimumAllowedYear || local.year() > kMaximumAllowedYear) {
        return displayError(error(kInvalidStartTimeError));
    }

    int hours(0), minutes(0);
    if (!toggl::Formatter::ParseTimeInput(value, &hours, &minutes)) {
        return error("invalid time format");
    }

    Poco::LocalDateTime dt(
        local.year(), local.month(), local.day(),
        hours, minutes, local.second());

    // check if time is in future and subtrack 1 day if needed
    if (dt.utcTime() > now.utcTime()) {
        Poco::LocalDateTime new_date =
            dt - Poco::Timespan(1 * Poco::Timespan::DAYS);
        dt = new_date;
    }

    std::string s = Poco::DateTimeFormatter::format(
        dt, Poco::DateTimeFormat::ISO8601_FORMAT);

    te->SetStartUserInput(s, GetKeepEndTimeFixed());

    return displayError(save(true));
}

error Context::SetTimeEntryStop(const std::string GUID,
                                const Poco::Int64 endAt) {
    TimeEntry *te = nullptr;

    {
        Poco::Mutex::ScopedLock lock(user_m_);
        if (!user_) {
            logger.warning("Cannot change stop time, user logged out");
            return noError;
        }
        te = user_->related.TimeEntryByGUID(GUID);

        if (!te) {
            logger.warning("Time entry not found: " + GUID);
            return noError;
        }

        if (isTimeEntryLocked(te)) {
            return logAndDisplayUserTriedEditingLockedEntry();
        }

        Poco::LocalDateTime stop(Poco::Timestamp::fromEpochTime(endAt));
        std::string s = Poco::DateTimeFormatter::format(stop, Poco::DateTimeFormat::ISO8601_FORMAT);
        te->SetStopUserInput(s);
        return displayError(save(true));
    }
}

error Context::SetTimeEntryStop(
    const std::string &GUID,
    const std::string &value) {
    if (GUID.empty()) {
        return displayError(std::string(__FUNCTION__) + ": Missing GUID");
    }

    TimeEntry *te = nullptr;

    {
        Poco::Mutex::ScopedLock lock(user_m_);
        if (!user_) {
            logger.warning("Cannot change stop time, user logged out");
            return noError;
        }
        te = user_->related.TimeEntryByGUID(GUID);

        if (!te) {
            logger.warning("Time entry not found: " + GUID);
            return noError;
        }

        if (isTimeEntryLocked(te)) {
            return logAndDisplayUserTriedEditingLockedEntry();
        }
    }

    Poco::LocalDateTime stop(
        Poco::Timestamp::fromEpochTime(te->Stop()));

    int hours(0), minutes(0);
    if (!toggl::Formatter::ParseTimeInput(value, &hours, &minutes)) {
        return error("invalid time format");
    }

// By default, keep end date, only change hour && minute
    Poco::LocalDateTime new_stop(
        stop.tzd(),
        stop.year(), stop.month(), stop.day(),
        hours, minutes, stop.second(), 0, 0);

// If end time is on same date as start,
// but is not less than start by hour & minute, then
// assume that the end must be on same date as start.
    Poco::LocalDateTime start(
        Poco::Timestamp::fromEpochTime(te->Start()));
    if (new_stop.day() != start.day()) {
        if (new_stop.hour() >= start.hour()) {
            new_stop = Poco::LocalDateTime(
                start.tzd(),
                start.year(), start.month(), start.day(),
                hours, minutes, stop.second(), 0, 0);
        }
    }

    std::string s = Poco::DateTimeFormatter::format(
        new_stop, Poco::DateTimeFormat::ISO8601_FORMAT);

    te->SetStopUserInput(s);

    return displayError(save(true));
}

error Context::SetTimeEntryTags(
    const std::string &GUID,
    const std::string &value) {
    if (GUID.empty()) {
        return displayError(std::string(__FUNCTION__) + ": Missing GUID");
    }

    TimeEntry *te = nullptr;

    {
        Poco::Mutex::ScopedLock lock(user_m_);
        if (!user_) {
            logger.warning("Cannot set tags, user logged out");
            return noError;
        }
        te = user_->related.TimeEntryByGUID(GUID);

        if (!te) {
            logger.warning("Time entry not found: " + GUID);
            return noError;
        }

        if (isTimeEntryLocked(te)) {
            return logAndDisplayUserTriedEditingLockedEntry();
        }

        te->SetTags(value);
    }

    if (te->Dirty()) {
        te->ClearValidationError();
        te->SetUIModified();
    }

    return displayError(save(true));
}

error Context::SetTimeEntryBillable(
    const std::string &GUID,
    const bool value) {
    if (GUID.empty()) {
        return displayError(std::string(__FUNCTION__) + ": Missing GUID");
    }

    TimeEntry *te = nullptr;

    {
        Poco::Mutex::ScopedLock lock(user_m_);
        if (!user_) {
            logger.warning("Cannot set billable, user logged out");
            return noError;
        }
        te = user_->related.TimeEntryByGUID(GUID);

        if (!te) {
            logger.warning("Time entry not found: " + GUID);
            return noError;
        }

        if (isTimeEntryLocked(te)) {
            return logAndDisplayUserTriedEditingLockedEntry();
        }

        te->SetBillable(value);
    }

    if (te->Dirty()) {
        te->ClearValidationError();
        te->SetUIModified();
    }

    return displayError(save(true));
}

error Context::SetTimeEntryDescription(
    const std::string &GUID,
    const std::string &value) {
    if (GUID.empty()) {
        return displayError(std::string(__FUNCTION__) + ": Missing GUID");
    }

    TimeEntry *te = nullptr;

    {
        Poco::Mutex::ScopedLock lock(user_m_);
        if (!user_) {
            logger.warning("Cannot set description, user logged out");
            return noError;
        }
        te = user_->related.TimeEntryByGUID(GUID);

        if (!te) {
            logger.warning("Time entry not found: " + GUID);
            return noError;
        }

        if (isTimeEntryLocked(te)) {
            return logAndDisplayUserTriedEditingLockedEntry();
        }

        error err = updateTimeEntryDescription(te, value);
        if (err != noError) {
            return err;
        }

        if (te->Dirty()) {
            te->ClearValidationError();
            te->SetUIModified();
        }
    }
    return displayError(save(true));
}

error Context::updateTimeEntryDescription(
    TimeEntry *te,
    const std::string &value) {
    // Validate description length
    if (value.length() > kMaximumDescriptionLength) {
        return displayError(error(kMaximumDescriptionLengthError));
    }

    te->SetDescription(value);
    return noError;
}

error Context::Stop(const bool prevent_on_app) {
    std::vector<TimeEntry *> stopped;

    {
        Poco::Mutex::ScopedLock lock(user_m_);
        if (!user_) {
            logger.warning("Cannot stop tracking, user logged out");
            return noError;
        }
        user_->Stop(&stopped);

        resetLastTrackingReminderTime();
    }

    if (stopped.empty()) {
        logger.warning("No time entry was found to stop");
        return noError;
    }

    if (!prevent_on_app && settings_.focus_on_shortcut) {
        UI()->DisplayApp();
    }

    error err = save(true);
    if (err != noError) {
        return displayError(err);
    }

    OpenTimeEntryList();

    return noError;
}

error Context::DiscardTimeAt(
    const std::string &guid,
    const Poco::Int64 at,
    const bool split_into_new_entry) {

    // Reset reminder count when doing idle actions
    resetLastTrackingReminderTime();

    // Tracking action
    if ("production" == environment_) {
        std::string method;
        if (split_into_new_entry) {
            method = "idle-as-new-entry";
        } else {
            method = "discard-and-stop";
        }

        analytics_.TrackIdleDetectionClick(db_->AnalyticsClientID(),
                                           method);
    }

    TimeEntry *split = nullptr;

    {
        Poco::Mutex::ScopedLock lock(user_m_);
        if (!user_) {
            logger.warning("Cannot stop time entry, user logged out");
            return noError;
        }

        split = user_->DiscardTimeAt(guid, at, split_into_new_entry);
    }

    error err = save(true);
    if (err != noError) {
        return displayError(err);
    }

    if (split_into_new_entry && split) {
        UIElements render;
        render.open_time_entry_editor = true;
        render.display_time_entry_editor = true;
        render.time_entry_editor_guid = split->GUID();
        render.time_entry_editor_field = "";
        updateUI(render);
    }

    return noError;
}

TimeEntry *Context::DiscardTimeAndContinue(
    const std::string &guid,
    const Poco::Int64 at) {

    // Reset reminder count when doing idle actions
    last_tracking_reminder_time_ = time(nullptr);

    // Tracking action
    if ("production" == environment_) {
        analytics_.TrackIdleDetectionClick(db_->AnalyticsClientID(),
                                           "discard-and-continue");
    }

    {
        Poco::Mutex::ScopedLock lock(user_m_);
        if (!user_) {
            logger.warning("Cannot stop time entry, user logged out");
            return nullptr;
        }
        user_->DiscardTimeAt(guid, at, false);
    }

    error err = save(true);
    if (err != noError) {
        displayError(err);
        return nullptr;
    }

    return Continue(guid);
}

TimeEntry *Context::RunningTimeEntry() {
    Poco::Mutex::ScopedLock lock(user_m_);
    if (!user_) {
        logger.warning("Cannot fetch time entry, user logged out");
        return nullptr;
    }
    return user_->RunningTimeEntry();
}

error Context::ToggleTimelineRecording(const bool record_timeline) {
    Poco::Mutex::ScopedLock lock(user_m_);
    if (!user_) {
        logger.warning("Cannot toggle timeline, user logged out");
        return noError;
    }
    try {
        user_->SetRecordTimeline(record_timeline);

        error err = save(false);
        if (err != noError) {
            return displayError(err);
        }

        UIElements render;
        render.display_settings = true;
        updateUI(render);

        TimelineUpdateServerSettings();

        if (user_->RecordTimeline()) {
            switchTimelineOn();
        } else {
            switchTimelineOff();
        }
    } catch(const Poco::Exception& exc) {
        return displayError(exc.displayText());
    } catch(const std::exception& ex) {
        return displayError(ex.what());
    } catch(const std::string & ex) {
        return displayError(ex);
    }
    return noError;
}

error Context::SetUpdateChannel(const std::string &channel) {
    error err = db()->SaveUpdateChannel(channel);
    if (err != noError) {
        return displayError(err);
    }
    fetchUpdates();
    return noError;
}

void Context::SearchHelpArticles(
    const std::string &keywords) {
    UI()->DisplayHelpArticles(help_database_.GetArticles(keywords));
}

error Context::SetDefaultProject(
    const Poco::UInt64 pid,
    const Poco::UInt64 tid) {
    try {
        {
            Poco::Mutex::ScopedLock lock(user_m_);
            if (!user_) {
                logger.warning("Cannot set default PID, user logged out");
                return noError;
            }

            Task *t = nullptr;
            if (tid) {
                t = user_->related.TaskByID(tid);
            }
            if (tid && !t) {
                return displayError("task not found");
            }

            Project *p = nullptr;
            if (pid) {
                p = user_->related.ProjectByID(pid);
            }
            if (pid && !p) {
                return displayError("project not found");
            }
            if (!p && t && t->PID()) {
                p = user_->related.ProjectByID(t->PID());
            }

            if (p && t && p->ID() != t->PID()) {
                return displayError("task does not belong to project");
            }

            if (p) {
                user_->SetDefaultPID(p->ID());
            } else {
                user_->SetDefaultPID(0);
            }

            if (t) {
                user_->SetDefaultTID(t->ID());
            } else {
                user_->SetDefaultTID(0);
            }
        }
        return displayError(save(false));
    } catch(const Poco::Exception& exc) {
        return displayError(exc.displayText());
    } catch(const std::exception& ex) {
        return displayError(ex.what());
    } catch(const std::string & ex) {
        return displayError(ex);
    }
}

error Context::DefaultProjectName(std::string *name) {
    try {
        poco_check_ptr(name);
        Project *p = nullptr;
        Task *t = nullptr;
        {
            Poco::Mutex::ScopedLock lock(user_m_);
            if (!user_) {
                logger.warning("Cannot get default PID, user logged out");
                return noError;
            }
            if (user_->DefaultPID()) {
                p = user_->related.ProjectByID(user_->DefaultPID());
            }
            if (user_->DefaultTID()) {
                t = user_->related.TaskByID(user_->DefaultTID());
            }
        }
        *name = Formatter::JoinTaskName(t, p);
    } catch(const Poco::Exception& exc) {
        return displayError(exc.displayText());
    } catch(const std::exception& ex) {
        return displayError(ex.what());
    } catch(const std::string & ex) {
        return displayError(ex);
    }
    return noError;
}

error Context::DefaultPID(Poco::UInt64 *result) {
    try {
        poco_check_ptr(result);
        *result = 0;
        {
            Poco::Mutex::ScopedLock lock(user_m_);
            if (!user_) {
                logger.warning("Cannot get default PID, user logged out");
                return noError;
            }
            *result = user_->DefaultPID();
        }
    } catch(const Poco::Exception& exc) {
        return displayError(exc.displayText());
    } catch(const std::exception& ex) {
        return displayError(ex.what());
    } catch(const std::string & ex) {
        return displayError(ex);
    }
    return noError;
}

error Context::DefaultTID(Poco::UInt64 *result) {
    try {
        poco_check_ptr(result);
        *result = 0;
        {
            Poco::Mutex::ScopedLock lock(user_m_);
            if (!user_) {
                logger.warning("Cannot get default PID, user logged out");
                return noError;
            }
            *result = user_->DefaultTID();
        }
    } catch(const Poco::Exception& exc) {
        return displayError(exc.displayText());
    } catch(const std::exception& ex) {
        return displayError(ex.what());
    } catch(const std::string & ex) {
        return displayError(ex);
    }
    return noError;
}

error Context::AddAutotrackerRule(
    const std::string &term,
    const Poco::UInt64 pid,
    const Poco::UInt64 tid,
    Poco::Int64 *rule_id) {

    poco_check_ptr(rule_id);
    *rule_id = 0;

    if (term.empty()) {
        return displayError("missing term");
    }
    if (!pid && !tid) {
        return displayError("missing project and task");
    }

    std::string lowercase = Poco::UTF8::toLower(term);

    AutotrackerRule *rule = nullptr;

    {
        Poco::Mutex::ScopedLock lock(user_m_);
        if (!user_) {
            logger.warning("cannot add autotracker rule, user logged out");
            return noError;
        }
        if (user_->related.HasMatchingAutotrackerRule(lowercase)) {
            // avoid duplicates
            return displayError(kErrorRuleAlreadyExists);
        }

        Task *t = nullptr;
        if (tid) {
            t = user_->related.TaskByID(tid);
        }
        if (tid && !t) {
            return displayError("task not found");
        }

        Project *p = nullptr;
        if (pid) {
            p = user_->related.ProjectByID(pid);
        }
        if (pid && !p) {
            return displayError("project not found");
        }
        if (t && t->PID() && !p) {
            p = user_->related.ProjectByID(t->PID());
        }

        if (p && t && p->ID() != t->PID()) {
            return displayError("task does not belong to project");
        }

        rule = new AutotrackerRule();
        rule->SetTerm(lowercase);
        if (t) {
            rule->SetTID(t->ID());
        }
        if (p) {
            rule->SetPID(p->ID());
        }
        rule->SetUID(user_->ID());
        user_->related.AutotrackerRules.push_back(rule);
    }

    error err = save(false);
    if (noError != err) {
        return displayError(err);
    }

    if (rule) {
        *rule_id = rule->LocalID();
    }

    return noError;
}

error Context::DeleteAutotrackerRule(
    const Poco::Int64 id) {

    if (!id) {
        return displayError("cannot delete rule without an ID");
    }

    {
        Poco::Mutex::ScopedLock lock(user_m_);
        if (!user_) {
            logger.warning("cannot delete rule, user is logged out");
            return noError;
        }

        error err = user_->related.DeleteAutotrackerRule(id);
        if (err != noError) {
            return displayError(err);
        }
    }

    return displayError(save(false));
}

Project *Context::CreateProject(
    const Poco::UInt64 workspace_id,
    const Poco::UInt64 client_id,
    const std::string &client_guid,
    const std::string &project_name,
    const bool is_private,
    const std::string &project_color) {

    if (!workspace_id) {
        displayError(kPleaseSelectAWorkspace);
        return nullptr;
    }

    std::string trimmed_project_name("");
    error err = db_->Trim(project_name, &trimmed_project_name);
    if (err != noError) {
        displayError(err);
        return nullptr;
    }
    if (trimmed_project_name.empty()) {
        displayError(kProjectNameMustNotBeEmpty);
        return nullptr;
    }

    Project *result = nullptr;

    {
        Poco::Mutex::ScopedLock lock(user_m_);
        if (!user_) {
            logger.warning("Cannot add project, user logged out");
            return nullptr;
        }
        for (std::vector<Project *>::iterator it =
            user_->related.Projects.begin();
                it != user_->related.Projects.end(); ++it) {
            Project *p = *it;

            bool clientIsSame = false;
            if (!client_guid.empty()) {
                if (!p->ClientGUID().empty()) {
                    clientIsSame = client_guid == p->ClientGUID();
                }
            } else {
                clientIsSame = client_id == p->CID();
            }

            if (clientIsSame && p->Name() == trimmed_project_name) {
                displayError(kProjectNameAlreadyExists);
                return nullptr;
            }
        }
        // Check if projects are billable by default
        Workspace *ws = nullptr;
        bool billable = false;

        ws = user_->related.WorkspaceByID(workspace_id);
        if (ws) {
            billable = ws->ProjectsBillableByDefault();
        }

        std::string client_name("");
        Poco::UInt64 cid(0);
        Client *c = nullptr;

        // Search by client ID
        if (client_id != 0) {
            c = user_->related.ClientByID(client_id);
        } else {
            // Search by Client GUID (when Client is not synced to server yet)
            c = user_->related.ClientByGUID(client_guid);
        }

        if (c) {
            client_name = c->Name();
            cid = c->ID();
        }

        result = user_->CreateProject(
            workspace_id,
            cid,
            client_guid,
            client_name,
            trimmed_project_name,
            is_private,
            project_color,
            billable);
    }

    err = save(false);
    if (err != noError) {
        displayError(err);
        return nullptr;
    }

    return result;
}

error Context::AddObmAction(
    const Poco::UInt64 experiment_id,
    const std::string &key,
    const std::string &value) {
    // Check input
    if (!experiment_id) {
        return error("missing experiment_id");
    }
    std::string trimmed_key("");
    error err = db_->Trim(key, &trimmed_key);
    if (err != noError) {
        return displayError(err);
    }
    if (trimmed_key.empty()) {
        return error("missing key");
    }
    std::string trimmed_value("");
    err = db_->Trim(value, &trimmed_value);
    if (err != noError) {
        return displayError(err);
    }
    if (trimmed_value.empty()) {
        return error("missing value");
    }
    // Add OBM action and save
    {
        Poco::Mutex::ScopedLock lock(user_m_);
        if (!user_) {
            logger.warning("Cannot create a OBM action, user logged out");
            return noError;
        }
        ObmAction *action = new ObmAction();
        action->SetExperimentID(experiment_id);
        action->SetUID(user_->ID());
        action->SetKey(trimmed_key);
        action->SetValue(trimmed_value);
        user_->related.ObmActions.push_back(action);
    }
    return displayError(save(false));
}

Client *Context::CreateClient(
    const Poco::UInt64 workspace_id,
    const std::string &client_name) {

    if (!workspace_id) {
        displayError(kPleaseSelectAWorkspace);
        return nullptr;
    }

    std::string trimmed_client_name("");
    error err = db_->Trim(client_name, &trimmed_client_name);
    if (err != noError) {
        displayError(err);
        return nullptr;
    }
    if (trimmed_client_name.empty()) {
        displayError(kClientNameMustNotBeEmpty);
        return nullptr;
    }

    Client *result = nullptr;

    {
        Poco::Mutex::ScopedLock lock(user_m_);
        if (!user_) {
            logger.warning("Cannot create a client, user logged out");
            return nullptr;
        }
        for (std::vector<Client *>::iterator it =
            user_->related.Clients.begin();
                it != user_->related.Clients.end(); ++it) {
            Client *c = *it;
            if (c->WID() == workspace_id && c->Name() == trimmed_client_name) {
                displayError(kClientNameAlreadyExists);
                return nullptr;
            }
        }
        result = user_->CreateClient(workspace_id, trimmed_client_name);
    }

    err = save(false);
    if (err != noError) {
        displayError(err);
        return nullptr;
    }

    return result;
}

void Context::SetSleep() {

    // Stop running entry if need
    const bool isHandled = handleStopRunningEntry();

    // Set Sleep as usual
    if (!isHandled) {
        logger.debug("SetSleep");
        idle_.SetSleep();
        if (window_change_recorder_) {
            window_change_recorder_->SetIsSleeping(true);
        }
    }
}

error Context::AsyncOpenReportsInBrowser() {
    std::thread backgroundThread([&]() {
        return this->OpenReportsInBrowser();
    });
    backgroundThread.detach();
    return noError;
}

error Context::OpenReportsInBrowser() {
    // Do not even allow to open reports
    // else they will linger around in the app
    // and the user can continue using the unsupported app.
    if (urls::ImATeapot()) {
        return displayError(kUnsupportedAppError);
    }

    std::string apitoken("");

    {
        Poco::Mutex::ScopedLock lock(user_m_);
        if (!user_) {
            return displayError("You must log in to view reports");
        }
        apitoken = user_->APIToken();
    }

    // Not implemented in v9 as of 12.05.2017
    HTTPRequest req;
    req.host = urls::API();
    req.relative_url = "/api/v8/desktop_login_tokens";
    req.payload = "{}";
    req.basic_auth_username = apitoken;
    req.basic_auth_password = "api_token";

    HTTPResponse resp = TogglClient::GetInstance().Post(req);
    if (resp.err != noError) {
        return displayError(resp.err);
    }
    if (resp.body.empty()) {
        return displayError("Unexpected empty response from API");
    }

    std::string login_token("");
    error err = User::LoginToken(resp.body, &login_token);
    if (err != noError) {
        return displayError(err);
    }

    if (login_token.empty()) {
        return displayError("Could not extract login token from JSON");
    }

    // Not implemented in v9 as of 12.05.2017
    std::stringstream ss;
    ss  << urls::Main() << "/api/v8/desktop_login"
        << "?login_token=" << login_token
        << "&goto=reports";
    UI()->DisplayURL(ss.str());

    return noError;
}

error Context::offerBetaChannel(bool *did_offer) {
    try {
        poco_check_ptr(did_offer);

        *did_offer = false;

        if (update_check_disabled_) {
            // if update check is disabled, then
            // the channel selection won't be ever
            // used anyway
            return noError;
        }

        if (settings_.has_seen_beta_offering) {
            return noError;
        }

        if (!UI()->CanDisplayPromotion()) {
            return noError;
        }

        std::string update_channel("");
        error err = db()->LoadUpdateChannel(&update_channel);
        if (err != noError) {
            return err;
        }

        if ("beta" == update_channel) {
            return noError;
        }

        UI()->DisplayPromotion(kPromotionJoinBetaChannel);

        err = db()->SetSettingsHasSeenBetaOffering(true);
        if (err != noError) {
            return err;
        }

        UIElements render;
        render.display_settings = true;
        updateUI(render);

        *did_offer = true;
    } catch(const Poco::Exception& exc) {
        return displayError(exc.displayText());
    } catch(const std::exception& ex) {
        return displayError(ex.what());
    } catch(const std::string & ex) {
        return displayError(ex);
    }
    return noError;
}

error Context::runObmExperiments() {
    try {
        // Collect OBM experiments
        std::map<Poco::UInt64, ObmExperiment> experiments;
        {
            Poco::Mutex::ScopedLock lock(user_m_);
            if (!user_) {
                logger.warning("User logged out, cannot OBM experiment");
                return noError;
            }
            for (std::vector<ObmExperiment *>::const_iterator it =
                user_->related.ObmExperiments.begin();
                    it != user_->related.ObmExperiments.end();
                    ++it) {
                ObmExperiment *model = *it;
                if (!model->DeletedAt()) {
                    experiments[model->Nr()] = *model;
                    model->SetHasSeen(true);
                }
            }
        }
        // Save the (seen/unseen) state
        error err = save(false);
        if (err != noError) {
            return err;
        }
        // Now pass the experiments on to UI
        for (std::map<Poco::UInt64, ObmExperiment>::const_iterator
                it = experiments.begin();
                it != experiments.end();
                ++it) {
            ObmExperiment experiment = it->second;
            UI()->DisplayObmExperiment(
                experiment.Nr(),
                experiment.Included(),
                experiment.HasSeen());
        }
    } catch(const Poco::Exception& exc) {
        return displayError(exc.displayText());
    } catch(const std::exception& ex) {
        return displayError(ex.what());
    } catch(const std::string & ex) {
        return displayError(ex);
    }
    return noError;
}

void Context::SetWake() {
    logger.debug("SetWake");

    Poco::Timestamp::TimeDiff delay = 0;
    if (next_wake_at_ > 0) {
        delay = kRequestThrottleSeconds * kOneSecondInMicros;
    }

    next_wake_at_ = postpone(delay);
    Poco::Util::TimerTask::Ptr ptask =
        new Poco::Util::TimerTaskAdapter<Context>(*this, &Context::onWake);

    Poco::Mutex::ScopedLock lock(timer_m_);
    timer_.schedule(ptask, next_wake_at_);

    logger.debug("Next wake at ", Formatter::Format8601(next_wake_at_));
}

void Context::onWake(Poco::Util::TimerTask&) {  // NOLINT
    if (isPostponed(next_wake_at_,
                    kRequestThrottleSeconds * kOneSecondInMicros)) {
        logger.debug("onWake postponed");
        return;
    }
    logger.debug("onWake executing");

    try {
        Poco::LocalDateTime now;
        if (now.year() != last_time_entry_list_render_at_.year()
                || now.month() != last_time_entry_list_render_at_.month()
                || now.day() != last_time_entry_list_render_at_.day()) {
            UIElements render;
            render.display_time_entries = true;
            updateUI(render);
        }

        idle_.SetWake(user_);
        if (window_change_recorder_) {
            window_change_recorder_->SetIsSleeping(false);
        }

        Sync();
    }
    catch (const Poco::Exception& exc) {
        logger.error(exc.displayText());
    }
    catch (const std::exception& ex) {
        logger.error(ex.what());
    }
    catch (const std::string & ex) {
        logger.error(ex);
    }
}

void Context::SetLocked() {
    logger.debug("SetLocked");
    if (window_change_recorder_) {
        window_change_recorder_->SetIsLocked(true);
    }
}

void Context::SetUnlocked() {
    logger.debug("SetUnlocked");
    if (window_change_recorder_) {
        window_change_recorder_->SetIsLocked(false);
    }
}

void Context::SetOnline() {
    logger.debug("SetOnline");
    Sync();
}

void Context::osShutdown() {
    handleStopRunningEntry();
}

const bool Context::handleStopRunningEntry() {

    // Skip if this feature is not enable
    if (!settings_.stop_entry_on_shutdown_sleep) {
        return false;
    }

    // Stop running entry
    return Stop(false) == noError;
}

void Context::displayReminder() {
    if (!settings_.reminder) {
        return;
    }

    {
        Poco::Mutex::ScopedLock lock(user_m_);
        if (!user_) {
            return;
        }

        if (user_ && user_->RunningTimeEntry()) {
            return;
        }

        if (time(nullptr) - last_tracking_reminder_time_
                < settings_.reminder_minutes * 60) {
            return;
        }
    }

    // Check if allowed to display reminder on this weekday
    Poco::LocalDateTime now;
    int wday = now.dayOfWeek();
    if (
        (Poco::DateTime::MONDAY == wday && !settings_.remind_mon) ||
        (Poco::DateTime::TUESDAY == wday && !settings_.remind_tue) ||
        (Poco::DateTime::WEDNESDAY == wday && !settings_.remind_wed) ||
        (Poco::DateTime::THURSDAY == wday && !settings_.remind_thu) ||
        (Poco::DateTime::FRIDAY == wday && !settings_.remind_fri) ||
        (Poco::DateTime::SATURDAY == wday && !settings_.remind_sat) ||
        (Poco::DateTime::SUNDAY == wday && !settings_.remind_sun)) {
        logger.debug("reminder is not enabled on this weekday");
        return;
    }

    // Check if allowed to display reminder at this time
    if (!settings_.remind_starts.empty()) {
        int h(0), m(0);
        if (toggl::Formatter::ParseTimeInput(settings_.remind_starts, &h, &m)) {
            Poco::LocalDateTime start(
                now.year(), now.month(), now.day(), h, m, now.second());
            if (now < start) {
                logger.debug("Reminder - its too early for reminders", " [", now.hour(), ":", now.minute(), "]", " (allowed from ", h, ":", m, ")");
                return;
            }
        }
    }
    if (!settings_.remind_ends.empty()) {
        int h(0), m(0);
        if (toggl::Formatter::ParseTimeInput(settings_.remind_ends, &h, &m)) {
            Poco::LocalDateTime end(now.year(), now.month(), now.day(), h, m, now.second());
            if (now > end) {
                logger.debug("Reminder - its too late for reminders", " [", now.hour(), ":", now.minute(), "]", " (allowed until ", h, ":", m, ")");
                return;
            }
        }
    }

    resetLastTrackingReminderTime();

    UI()->DisplayReminder();
}

void Context::resetLastTrackingReminderTime() {
    last_tracking_reminder_time_ = time(nullptr);
}

void Context::displayPomodoro() {
    if (!settings_.pomodoro) {
        return;
    }

    Poco::UInt64 wid(0);

    {
        Poco::Mutex::ScopedLock lock(user_m_);
        if (!user_) {
            return;
        }

        TimeEntry *current_te = user_->RunningTimeEntry();
        if (!current_te) {
            return;
        }
        if (pomodoro_break_entry_ != nullptr
                && !current_te->GUID().empty()
                && current_te->GUID().compare(
                    pomodoro_break_entry_->GUID()) == 0) {
            return;
        }

        if (current_te->DurOnly() && current_te->LastStartAt() != 0) {
            if (time(nullptr) - current_te->LastStartAt()
                    < settings_.pomodoro_minutes * 60) {
                return;
            }
        } else {
            if (time(nullptr) - current_te->Start()
                    < settings_.pomodoro_minutes * 60) {
                return;
            }
        }
        const Poco::Int64 pomodoroDuration = settings_.pomodoro_minutes * 60;
        wid = current_te->WID();
        Stop(true);
        current_te->SetDurationInSeconds(pomodoroDuration);
        current_te->SetStop(current_te->Start() + pomodoroDuration);
    }
    UI()->DisplayPomodoro(settings_.pomodoro_minutes);

    if (settings_.pomodoro_break) {
        //  Start a new task with the tag "pomodoro-break"
        pomodoro_break_entry_ = user_->Start("Pomodoro Break",  // description
                                             "",  // duration
                                             0,  // task_id
                                             0,  // project_id
                                             "",  // project_guid
                                             "pomodoro-break",
                                             0,
                                             0,
                                             true);  // tags

        // Set workspace id to same as the previous entry
        pomodoro_break_entry_->SetWID(wid);
    }
}

void Context::displayPomodoroBreak() {
    if (!settings_.pomodoro_break) {
        return;
    }

    {
        Poco::Mutex::ScopedLock lock(user_m_);
        if (!user_) {
            return;
        }

        TimeEntry *current_te = user_->RunningTimeEntry();

        if (!current_te) {
            return;
        }

        if (pomodoro_break_entry_ == nullptr
                || current_te->GUID().compare(
                    pomodoro_break_entry_->GUID()) != 0) {
            return;
        }

        if (time(nullptr) - current_te->Start()
                < settings_.pomodoro_break_minutes * 60) {
            return;
        }
        const Poco::Int64 pomodoroDuration = settings_.pomodoro_break_minutes * 60;
        Stop(true);
        current_te->SetDurationInSeconds(pomodoroDuration);
        current_te->SetStop(current_te->Start() + pomodoroDuration);
    }
    pomodoro_break_entry_ = nullptr;

    UI()->DisplayPomodoroBreak(settings_.pomodoro_break_minutes);
}

error Context::StartAutotrackerEvent(const TimelineEvent &event) {
    Poco::Mutex::ScopedLock lock(user_m_);
    if (!user_) {
        return noError;
    }

    if (!settings_.autotrack) {
        return noError;
    }

    // Notify user to track using autotracker rules:
    if (user_ && user_->RunningTimeEntry()) {
        return noError;
    }
    AutotrackerRule *rule = user_->related.FindAutotrackerRule(event);
    if (!rule) {
        return noError;
    }

    Project *p = nullptr;
    if (rule->PID()) {
        p = user_->related.ProjectByID(rule->PID());
    }
    if (rule->PID() && !p) {
        return error("autotracker project not found");
    }

    Task *t = nullptr;
    if (rule->TID()) {
        t = user_->related.TaskByID(rule->TID());
    }
    if (rule->TID() && !t) {
        return error("autotracker task not found");
    }

    if (!p && !t) {
        return error("no project or task specified in autotracker rule");
    }

    UI()->DisplayAutotrackerNotification(p, t);

    return noError;
}

error Context::CreateCompressedTimelineBatchForUpload(TimelineBatch *batch) {
    try {
        Poco::Mutex::ScopedLock lock(user_m_);
        if (!user_) {
            logger.warning("cannot create timeline batch, user logged out");
            return noError;
        }

        poco_check_ptr(batch);

        if (quit_) {
            return noError;
        }

        user_->CompressTimeline();
        error err = save(false);
        if (err != noError) {
            return displayError(err);
        }

        batch->SetEvents(user_->CompressedTimelineForUpload());
        batch->SetUserID(user_->ID());
        batch->SetAPIToken(user_->APIToken());
        batch->SetDesktopID(db_->DesktopID());
    } catch(const Poco::Exception& exc) {
        return displayError(exc.displayText());
    } catch(const std::exception& ex) {
        return displayError(ex.what());
    } catch(const std::string & ex) {
        return displayError(ex);
    }
    return noError;
}

error Context::StartTimelineEvent(TimelineEvent *event) {
    // Prevent a leak in case of an early exit
    std::unique_ptr<TimelineEvent> handler { event };

    try {
        poco_check_ptr(event);

        Poco::Mutex::ScopedLock lock(user_m_);
        if (!user_) {
            return noError;
        }

        if (user_ && user_->RecordTimeline()) {
            event->SetUID(static_cast<unsigned int>(user_->ID()));
            user_->related.TimelineEvents.push_back(handler.release());
            return displayError(save(false));
        }
    } catch(const Poco::Exception& exc) {
        return displayError(exc.displayText());
    } catch(const std::exception& ex) {
        return displayError(ex.what());
    } catch(const std::string & ex) {
        return displayError(ex);
    }
    return noError;
}

error Context::MarkTimelineBatchAsUploaded(
    const std::vector<TimelineEvent> &events) {
    try {
        Poco::Mutex::ScopedLock lock(user_m_);
        if (!user_) {
            logger.warning("cannot mark timeline events as uploaded, "
                           "user is already logged out");
            return noError;
        }
        user_->MarkTimelineBatchAsUploaded(events);
        return displayError(save(false));
    } catch(const Poco::Exception& exc) {
        return displayError(exc.displayText());
    } catch(const std::exception& ex) {
        return displayError(ex.what());
    } catch(const std::string & ex) {
        return displayError(ex);
    }
}

error Context::SetPromotionResponse(
    const int64_t promotion_type,
    const int64_t promotion_response) {

    if (kPromotionJoinBetaChannel == promotion_type && promotion_response) {
        return SetUpdateChannel("beta");
    }

    return noError;
}

void Context::uiUpdaterActivity() {
    std::string running_time("");
    while (!ui_updater_.isStopped()) {
        // Sleep in increments for faster shutdown.
        for (unsigned int i = 0; i < 4*10; i++) {
            if (ui_updater_.isStopped()) {
                return;
            }
            Poco::Thread::sleep(250);
        }

        TimeEntry *te = nullptr;
        Poco::Int64 duration(0);
        {
            Poco::Mutex::ScopedLock lock(user_m_);
            if (!user_) {
                continue;
            }
            te = user_->RunningTimeEntry();
            if (!te) {
                continue;
            }
            duration = user_->related.TotalDurationForDate(te);
        }

        std::string date_duration =
            Formatter::FormatDurationForDateHeader(duration);

        if (running_time != date_duration) {
            UIElements render;
            render.display_time_entries = true;
            updateUI(render);
        }

        running_time = date_duration;
    }
}

void Context::checkReminders() {
    displayReminder();
    displayPomodoro();
    displayPomodoroBreak();
}

void Context::reminderActivity() {
    while (true) {
        // Sleep in increments for faster shutdown.
        for (int i = 0; i < 4; i++) {
            if (reminder_.isStopped()) {
                return;
            }
            Poco::Thread::sleep(250);
        }

        checkReminders();
    }
}

void Context::syncerActivity() {
    while (true) {
        // Sleep in increments for faster shutdown.
        for (int i = 0; i < 4; i++) {
            if (syncer_.isStopped()) {
                return;
            }
            Poco::Thread::sleep(250);
        }

        {
            Poco::Mutex::ScopedLock lock(syncer_m_);

            if (trigger_sync_) {

                error err = pullAllUserData();
                if (err != noError) {
                    displayError(err);
                }

                setOnline("Data pulled");

                err = pushChanges(&trigger_sync_);
                trigger_push_ = false;
                if (err != noError) {
                    user_->ConfirmLoadedMore();
                    displayError(err);
                    return;
                } else {
                    setOnline("Data pushed");
                }
                trigger_sync_ = false;

                // Push cached OBM action
                err = pushObmAction();
                if (err != noError) {
                    std::cout << "SYNC: sync-pushObm ERROR\n";
                    logger.error("Error pushing OBM action: " + err);
                }

                displayError(save(false));
            }

        }

        {
            Poco::Mutex::ScopedLock lock(syncer_m_);

            if (trigger_push_) {
                error err = pushChanges(&trigger_sync_);
                if (err != noError) {
                    user_->ConfirmLoadedMore();
                    displayError(err);
                } else {
                    setOnline("Data pushed");
                }
                trigger_push_ = false;

                // Push cached OBM action
                err = pushObmAction();
                if (err != noError) {
                    std::cout << "SYNC: pushObm ERROR\n";
                    logger.error("Error pushing OBM action: " + err);
                }

                displayError(save(false));
            }
        }
    }
}

void Context::LoadMore() {
    {
        Poco::Mutex::ScopedLock lock(user_m_);
        if (!user_ || user_->HasLoadedMore()) {
            return;
        }
    }
    {
        Poco::Util::TimerTask::Ptr task =
            new Poco::Util::TimerTaskAdapter<Context>(*this,
                    &Context::onLoadMore);
        Poco::Mutex::ScopedLock lock(timer_m_);
        timer_.schedule(task, postpone(0));
    }
}

void Context::onLoadMore(Poco::Util::TimerTask&) {
    bool needs_render = !user_->HasLoadedMore();
    std::string api_token;
    {
        Poco::Mutex::ScopedLock lock(user_m_);
        if (!user_ || user_->HasLoadedMore()) {
            return;
        }
        api_token = user_->APIToken();
    }

    if (api_token.empty()) {
        return logger.warning(
            "cannot load more time entries without API token");
    }

    try {
        std::stringstream ss;
        ss << "/api/v9/me/time_entries?since="
           << (Poco::Timestamp() - Poco::Timespan(60, 0, 0, 0, 0)).epochTime();

        logger.debug("loading more: ", ss.str());

        HTTPRequest req;
        req.host = urls::API();
        req.relative_url = ss.str();
        req.basic_auth_username = api_token;
        req.basic_auth_password = "api_token";

        HTTPResponse resp = TogglClient::GetInstance().Get(req);
        if (resp.err != noError) {
            logger.warning(resp.err);
            return;
        }

        std::string json = resp.body;

        {
            Poco::Mutex::ScopedLock lock(user_m_);
            if (!user_)
                return;
            error err = user_->LoadTimeEntriesFromJSONString(json);

            if (err != noError) {
                logger.error(err);
                return;
            }

            user_->ConfirmLoadedMore();

            // Removes load more button if nothing is to be loaded
            if (needs_render) {
                UIElements render;
                render.display_time_entries = true;
                updateUI(render);
            }
        }

        displayError(save(false));
    }
    catch (const Poco::Exception& exc) {
        logger.warning(exc.displayText());
    }
    catch (const std::exception& ex) {
        logger.warning(ex.what());
    }
    catch (const std::string & ex) {
        logger.warning(ex);
    }
}



void Context::SetLogPath(const std::string &path) {
    Poco::AutoPtr<Poco::SimpleFileChannel> simpleFileChannel(
        new Poco::SimpleFileChannel);
    simpleFileChannel->setProperty(
        Poco::SimpleFileChannel::PROP_PATH, path);
    simpleFileChannel->setProperty(
        Poco::SimpleFileChannel::PROP_ROTATION, "1 M");
    simpleFileChannel->setProperty(
        Poco::SimpleFileChannel::PROP_FLUSH, "false");

    Poco::AutoPtr<Poco::FormattingChannel> formattingChannel(
        new Poco::FormattingChannel(
            new Poco::PatternFormatter(
                "%Y-%m-%d %H:%M:%S.%i [%P %I]:%s:%q:%t")));
    formattingChannel->setChannel(simpleFileChannel);

    Poco::Logger::get("").setChannel(formattingChannel);

    log_path_ = path;
}

error Context::pullAllUserData() {
    std::string api_token("");
    Poco::Int64 since(0);
    {
        Poco::Mutex::ScopedLock lock(user_m_);
        if (!user_) {
            logger.warning("cannot pull user data when logged out");
            return noError;
        }
        api_token = user_->APIToken();
        if (user_->HasValidSinceDate()) {
            since = user_->Since();
        }
    }

    if (api_token.empty()) {
        return error("cannot pull user data without API token");
    }

    try {
        Poco::Stopwatch stopwatch;
        stopwatch.start();

        std::string user_data_json("");
        error err = me(
            api_token,
            "api_token",
            &user_data_json,
            since);
        if (err != noError) {
            return err;
        }

        {
            Poco::Mutex::ScopedLock lock(user_m_);
            if (!user_) {
                return error("cannot load user data when logged out");
            }
            TimeEntry *running_entry = user_->RunningTimeEntry();

            error err = user_->LoadUserAndRelatedDataFromJSONString(user_data_json, !since);

            if (err != noError) {
                return err;
            }
            overlay_visible_ = false;
            TimeEntry *new_running_entry = user_->RunningTimeEntry();

            // Reset reminder time when entry stopped by sync
            if (running_entry && !new_running_entry) {
                resetLastTrackingReminderTime();
            }
        }

        err = pullWorkspaces();
        if (err != noError) {
            return err;
        }

        pullWorkspacePreferences();

        pullUserPreferences();

        stopwatch.stop();
        logger.debug("User with related data JSON fetched and parsed in ", stopwatch.elapsed() / 1000, " ms");
    } catch(const Poco::Exception& exc) {
        return exc.displayText();
    } catch(const std::exception& ex) {
        return ex.what();
    } catch(const std::string & ex) {
        return ex;
    }
    return noError;
}

error Context::pushChanges(
    bool *had_something_to_push) {
    try {
        Poco::Stopwatch stopwatch;
        stopwatch.start();

        poco_check_ptr(had_something_to_push);

        *had_something_to_push = true;

        std::map<std::string, BaseModel *> models;

        std::vector<TimeEntry *> time_entries;
        std::vector<Project *> projects;
        std::vector<Client *> clients;

        std::string api_token("");

        {
            Poco::Mutex::ScopedLock lock(user_m_);
            if (!user_) {
                logger.warning("cannot push changes when logged out");
                return noError;
            }

            api_token = user_->APIToken();
            if (api_token.empty()) {
                return error("cannot push changes without API token");
            }

            collectPushableModels(
                user_->related.TimeEntries,
                &time_entries,
                &models);
            collectPushableModels(
                user_->related.Projects,
                &projects,
                &models);
            collectPushableModels(
                user_->related.Clients,
                &clients,
                &models);
            if (time_entries.empty()
                    && projects.empty()
                    && clients.empty()) {
                *had_something_to_push = false;
                return noError;
            }
        }

        std::stringstream ss;
        ss << "Sync success (";

        // Clients first as projects may depend on clients
        if (clients.size() > 0) {
            Poco::Stopwatch client_stopwatch;
            client_stopwatch.start();
            error err = pushClients(
                clients,
                api_token);
            if (err != noError &&
                    err.find(kClientNameAlreadyExists) == std::string::npos) {
                return err;
            }
            client_stopwatch.stop();
            ss << clients.size() << " clients in "
               << client_stopwatch.elapsed() / 1000 << " ms";
        }

        // Projects second as time entries may depend on projects
        if (projects.size() > 0) {
            Poco::Stopwatch project_stopwatch;
            project_stopwatch.start();
            error err = pushProjects(
                projects,
                clients,
                api_token);
            if (err != noError &&
                    err.find(kProjectNameAlready) == std::string::npos) {
                return err;
            }

            // Update project id on time entries if needed
            err = updateEntryProjects(
                projects,
                time_entries);
            if (err != noError) {
                return err;
            }
            project_stopwatch.stop();
            ss << " | " << projects.size() << " projects in "
               << project_stopwatch.elapsed() / 1000 << " ms";
        }

        // Time entries last to be sure clients and projects are synced
        if (time_entries.size() > 0) {
            Poco::Stopwatch entry_stopwatch;
            entry_stopwatch.start();
            error err = pushEntries(
                models,
                time_entries,
                api_token);
            if (err != noError) {
                // Hide load more button when offline
                user_->ConfirmLoadedMore();
                // Reload list to show unsynced icons in items
                UIElements render;
                render.display_time_entries = true;
                updateUI(render);
                return err;
            }

            entry_stopwatch.stop();
            ss << " | " << time_entries.size() << " time entries in "
               << entry_stopwatch.elapsed() / 1000 << " ms";
        }

        stopwatch.stop();
        ss << ") Total = " << stopwatch.elapsed() / 1000 << " ms";
        logger.debug(ss.str());
    } catch(const Poco::Exception& exc) {
        return exc.displayText();
    } catch(const std::exception& ex) {
        return ex.what();
    } catch(const std::string & ex) {
        return ex;
    }
    return noError;
}

error Context::pushClients(
    const std::vector<Client *> &clients,
    const std::string &api_token) {
    std::string client_json("");
    error err = noError;
    for (std::vector<Client *>::const_iterator it =
        clients.begin();
            it != clients.end(); ++it) {
        Json::Value clientJson = (*it)->SaveToJSON();

        Json::StyledWriter writer;
        client_json = writer.write(clientJson);

        HTTPRequest req;
        req.host = urls::API();
        req.relative_url = (*it)->ModelURL();
        req.payload = client_json;
        req.basic_auth_username = api_token;
        req.basic_auth_password = "api_token";

        HTTPResponse resp = TogglClient::GetInstance().Post(req);

        if (resp.err != noError) {
            // if we're able to solve the error
            if ((*it)->ResolveError(resp.body)) {
                displayError(save(false));
            }
            continue;
        }

        Json::Value root;
        Json::Reader reader;
        if (!reader.parse(resp.body, root)) {
            err = error("error parsing client POST response");
            continue;
        }

        (*it)->LoadFromJSON(root);
    }

    return err;
}

error Context::pushProjects(
    const std::vector<Project *> &projects,
    const std::vector<Client *> &clients,
    const std::string &api_token) {
    error err = noError;
    std::string project_json("");
    for (std::vector<Project *>::const_iterator it =
        projects.begin();
            it != projects.end(); ++it) {
        if (!(*it)->CID() && !(*it)->ClientGUID().empty()) {
            // Find client id
            for (std::vector<Client *>::const_iterator itc =
                clients.begin();
                    itc != clients.end(); ++itc) {
                if ((*itc)->GUID().compare((*it)->ClientGUID()) == 0) {
                    (*it)->SetCID((*itc)->ID());
                    break;
                }
            }
        }

        Json::Value projectJson = (*it)->SaveToJSON();

        Json::StyledWriter writer;
        project_json = writer.write(projectJson);

        HTTPRequest req;
        req.host = urls::API();
        req.relative_url = (*it)->ModelURL();
        req.payload = project_json;
        req.basic_auth_username = api_token;
        req.basic_auth_password = "api_token";

        HTTPResponse resp = TogglClient::GetInstance().Post(req);

        if (resp.err != noError) {
            // if we're able to solve the error
            if ((*it)->ResolveError(resp.body)) {
                displayError(save(false));
            }
            continue;
        }

        Json::Value root;
        Json::Reader reader;
        if (!reader.parse(resp.body, root)) {
            err = error("error parsing project POST response");
            continue;
        }

        (*it)->LoadFromJSON(root);
    }

    return err;
}

error Context::updateEntryProjects(const std::vector<Project *> &projects,
                                   const std::vector<TimeEntry *> &time_entries) {
    for (std::vector<TimeEntry *>::const_iterator it =
        time_entries.begin();
            it != time_entries.end(); ++it) {
        if (!(*it)->PID() && !(*it)->ProjectGUID().empty()) {
            // Find project id
            for (std::vector<Project *>::const_iterator itc =
                projects.begin();
                    itc != projects.end(); ++itc) {
                if ((*itc)->GUID().compare((*it)->ProjectGUID()) == 0) {
                    (*it)->SetPID((*itc)->ID());
                    break;
                }
            }
        }
    }

    return noError;
}

error Context::pushEntries(
    const std::map<std::string, BaseModel *>&,
    const std::vector<TimeEntry *> &time_entries,
    const std::string &api_token) {

    std::string entry_json("");
    std::string error_message("");
    bool error_found = false;
    bool offline = false;

    for (std::vector<TimeEntry *>::const_iterator it =
        time_entries.begin();
            it != time_entries.end(); ++it) {
        // Avoid trying to POST when we're offline
        if (offline) {
            // Mark the time entry as unsynced now
            (*it)->SetUnsynced();
            continue;
        }

        Json::Value entryJson = (*it)->SaveToJSON();

        Json::StyledWriter writer;
        entry_json = writer.write(entryJson);

        // std::cout << entry_json;

        HTTPRequest req;
        req.host = urls::API();
        req.relative_url = (*it)->ModelURL();
        req.payload = entry_json;
        req.basic_auth_username = api_token;
        req.basic_auth_password = "api_token";

        HTTPResponse resp;

        if ((*it)->NeedsDELETE()) {
            req.payload = "";
            resp = TogglClient::GetInstance().Delete(req);
        } else if ((*it)->ID()) {
            resp = TogglClient::GetInstance().Put(req);
        } else {
            resp = TogglClient::GetInstance().Post(req);
        }

        if (resp.err != noError) {
            // if we're able to solve the error
            if ((*it)->ResolveError(resp.body)) {
                displayError(save(false));
            }

            // Not found on server. Probably deleted already.
            if ((*it)->isNotFound(resp.body)) {
                (*it)->MarkAsDeletedOnServer();
                continue;
            }
            error_found = true;
            error_message = resp.err;
            if (resp.status_code == 429) {
                error_message = error(kRateLimit);
            }

            // Mark the time entry as unsynced now
            (*it)->SetUnsynced();

            offline = IsNetworkingError(resp.err);

            if (offline) {
                trigger_sync_ = false;
            }

            if (kBadRequestError == resp.err) {
                error_message = resp.body;
            }

            continue;
        }

        if ((*it)->NeedsDELETE()) {
            // Successfully deleted entry
            (*it)->MarkAsDeletedOnServer();
            continue;
        }

        Json::Value root;
        Json::Reader reader;
        if (!reader.parse(resp.body, root)) {
            return error("error parsing time entry POST response");
        }

        auto id = root["id"].asUInt64();
        if (!id) {
            logger.error("Backend is sending invalid data: ignoring update without an ID");
            continue;
        }

        if (!(*it)->ID()) {
            if (!(user_->SetTimeEntryID(id, (*it)))) {
                continue;
            }
        }

        if ((*it)->ID() != id) {
            return error("Backend has changed the ID of the entry");
        }

        (*it)->LoadFromJSON(root);
    }

    if (error_found) {
        return error_message;
    }
    return noError;
}

error Context::pullObmExperiments() {
    try {
        if (HTTPClient::Config.OBMExperimentNrs.empty()) {
            logger.debug("No OBM experiment enabled by UI");
            return noError;
        }

        logger.trace("Fetching OBM experiments from backend");

        std::string apitoken("");
        {
            Poco::Mutex::ScopedLock lock(user_m_);
            if (!user_) {
                logger.warning("Cannot fetch OBM experiments without user");
                return noError;
            }
            apitoken = user_->APIToken();
        }

        HTTPRequest req;
        req.host = urls::API();
        req.relative_url = "/api/v9/me/experiments";
        req.basic_auth_username = apitoken;
        req.basic_auth_password = "api_token";

        HTTPResponse resp = TogglClient::GetInstance().Get(req);
        if (resp.err != noError) {
            return resp.err;
        }

        Json::Value json;
        Json::Reader reader;
        if (!reader.parse(resp.body, json)) {
            return error("Error in OBM experiments response body");
        }

        {
            Poco::Mutex::ScopedLock lock(user_m_);
            if (!user_) {
                logger.warning("Cannot apply OBM experiments without user");
                return noError;
            }
            user_->LoadObmExperiments(json);
        }

        return noError;
    } catch(const Poco::Exception& exc) {
        return exc.displayText();
    } catch(const std::exception& ex) {
        return ex.what();
    } catch(const std::string & ex) {
        return ex;
    }
}

error Context::pushObmAction() {
    try {
        ObmAction *for_upload = nullptr;
        HTTPRequest req;
        req.host = urls::API();
        req.basic_auth_password = "api_token";

        // Get next OBM action for upload
        {
            Poco::Mutex::ScopedLock lock(user_m_);
            if (!user_) {
                logger.warning("cannot push changes when logged out");
                return noError;
            }

            if (user_->related.ObmActions.empty()) {
                return noError;
            }

            req.basic_auth_username = user_->APIToken();
            if (req.basic_auth_username.empty()) {
                return error("cannot push OBM actions without API token");
            }

            // find action that has not been uploaded yet
            for (std::vector<ObmAction *>::iterator it =
                user_->related.ObmActions.begin();
                    it != user_->related.ObmActions.end();
                    ++it) {
                ObmAction *model = *it;
                if (!model->IsMarkedAsDeletedOnServer()) {
                    for_upload = model;
                    break;
                }
            }

            if (!for_upload) {
                return noError;
            }

            Json::Value root = for_upload->SaveToJSON();
            req.relative_url = for_upload->ModelURL();
            req.payload = Json::StyledWriter().write(root);
        }

        logger.debug(req.payload);

        HTTPResponse resp = TogglClient::GetInstance().silentPost(req);
        if (resp.err != noError) {
            // backend responds 204 on success
            if (resp.status_code != 204) {
                return resp.err;
            }
        }

        // mark as deleted to prevent duplicate uploading
        // (and make sure all other actions are uploaded)
        for_upload->MarkAsDeletedOnServer();
        for_upload->Delete();
    } catch(const Poco::Exception& exc) {
        return exc.displayText();
    } catch(const std::exception& ex) {
        return ex.what();
    } catch(const std::string & ex) {
        return ex;
    }
    return noError;
}


error Context::me(
    const std::string &email,
    const std::string &password,
    std::string *user_data_json,
    const Poco::Int64 since) {

    if (email.empty()) {
        return "Empty email or API token";
    }

    if (password.empty()) {
        return "Empty password";
    }

    try {
        poco_check_ptr(user_data_json);

        std::stringstream ss;
        ss << "/api/"
           << kAPIV8
           << "/me"
           << "?app_name=" << TogglClient::Config.AppName
           << "&with_related_data=true";
        if (since) {
            ss << "&since=" << since;
        }

        HTTPRequest req;
        req.host = urls::API();
        req.relative_url = ss.str();
        req.basic_auth_username = email;
        req.basic_auth_password = password;

        HTTPResponse resp = TogglClient::GetInstance().Get(req);
        if (resp.err != noError) {
            return resp.err;
        }

        *user_data_json = resp.body;
    } catch(const Poco::Exception& exc) {
        return exc.displayText();
    } catch(const std::exception& ex) {
        return ex.what();
    } catch(const std::string & ex) {
        return ex;
    }
    return noError;
}

bool Context::isTimeEntryLocked(TimeEntry* te) {
    return isTimeLockedInWorkspace(te->Start(),
                                   user_->related.WorkspaceByID(te->WID()));
}

bool Context::canChangeStartTimeTo(TimeEntry* te, time_t t) {
    return !isTimeLockedInWorkspace(t, user_->related.WorkspaceByID(te->WID()));
}

bool Context::canChangeProjectTo(TimeEntry* te, Project* p) {
    return !isTimeLockedInWorkspace(te->Start(),
                                    user_->related.WorkspaceByID(p->WID()));
}

error Context::logAndDisplayUserTriedEditingLockedEntry() {
    logger.warning("User tried editing locked time entry");
    return displayError(error("Cannot change locked time entry"));
}

bool Context::isTimeLockedInWorkspace(time_t t, Workspace* ws) {
    if (!ws)
        return false;
    if (!ws->Business())
        return false;
    if (ws->Admin())
        return false;
    auto lockedTime = ws->LockedTime();
    if (lockedTime == 0)
        return false;
    return t < lockedTime;
}

error Context::pullWorkspaces() {
    std::string api_token = user_->APIToken();

    if (api_token.empty()) {
        return error("cannot pull user data without API token");
    }

    std::string json("");

    try {
        HTTPRequest req;
        req.host = urls::API();
        req.relative_url = "/api/v9/me/workspaces";
        req.basic_auth_username = api_token;
        req.basic_auth_password = "api_token";

        HTTPResponse resp = TogglClient::GetInstance().Get(req);
        if (resp.err != noError) {
            if (resp.err.find(kForbiddenError) != std::string::npos) {
                // User has no workspaces
                return error(kMissingWS); // NOLINT
            }
            return resp.err;
        }

        json = resp.body;

        user_->LoadWorkspacesFromJSONString(json);

    }
    catch (const Poco::Exception& exc) {
        return exc.displayText();
    }
    catch (const std::exception& ex) {
        return ex.what();
    }
    catch (const std::string & ex) {
        return ex;
    }
    return noError;
}

error Context::pullWorkspacePreferences() {
    std::vector<Workspace*> workspaces;
    {
        Poco::Mutex::ScopedLock lock(user_m_);
        logger.debug("user mutex lock success - c:pullWorkspacePreferences");

        user_->related.WorkspaceList(&workspaces);
    }
    for (std::vector<Workspace*>::const_iterator
            it = workspaces.begin();
            it != workspaces.end();
            ++it) {
        Workspace* ws = *it;

        if (!ws->Business())
            continue;

        std::string json("");

        error err = pullWorkspacePreferences(ws, &json);
        if (err != noError) {
            return err;
        }

        if (json.empty())
            continue;

        Json::Value root;
        Json::Reader reader;
        if (!reader.parse(json, root)) {
            return error("Failed to load workspace preferences");
        }

        ws->LoadSettingsFromJson(root);
    }

    return noError;
}

error Context::pullWorkspacePreferences(
    Workspace* workspace,
    std::string* json) {

    std::string api_token = user_->APIToken();

    if (api_token.empty()) {
        return error("cannot pull user data without API token");
    }

    try {
        std::stringstream ss;
        ss << "/api/v9/workspaces/"
           << workspace->ID()
           << "/preferences";

        HTTPRequest req;
        req.host = urls::API();
        req.relative_url = ss.str();
        req.basic_auth_username = api_token;
        req.basic_auth_password = "api_token";

        HTTPResponse resp = TogglClient::GetInstance().Get(req);
        if (resp.err != noError) {
            return resp.err;
        }

        *json = resp.body;
    }
    catch (const Poco::Exception& exc) {
        return exc.displayText();
    }
    catch (const std::exception& ex) {
        return ex.what();
    }
    catch (const std::string & ex) {
        return ex;
    }
    return noError;
}

error Context::pullUserPreferences() {
    std::string api_token = user_->APIToken();

    if (api_token.empty()) {
        return error("cannot pull user data without API token");
    }

    try {
        std::string json("");

        HTTPRequest req;
        req.host = urls::API();
        req.relative_url = "/api/v9/me/preferences/desktop";
        req.basic_auth_username = api_token;
        req.basic_auth_password = "api_token";

        HTTPResponse resp = TogglClient::GetInstance().Get(req);
        if (resp.err != noError) {
            return resp.err;
        }

        json = resp.body;

        if (json.empty())
            return noError;

        Json::Value root;
        Json::Reader reader;
        if (!reader.parse(json, root)) {
            return error("Failed to load user preferences");
        }

        if (user_->LoadUserPreferencesFromJSON(root)) {
            // Reload list if user preferences
            // have changed (collapse time entries)
            UIElements render;
            render.display_time_entries = true;
            updateUI(render);
        }

        // Show tos accept overlay
        if (root.isMember("ToSAcceptNeeded") && root["ToSAcceptNeeded"].asBool()) {
            overlay_visible_ = true;
            UI()->DisplayTosAccept();
        }
    }
    catch (const Poco::Exception& exc) {
        return exc.displayText();
    }
    catch (const std::exception& ex) {
        return ex.what();
    }
    catch (const std::string & ex) {
        return ex;
    }
    return noError;
}

error Context::signupGoogle(
    const std::string &access_token,
    std::string *user_data_json,
    const uint64_t country_id) {
    return signUpWithProvider(access_token, user_data_json, country_id, "", kGoogleProvider);
}

error Context::signupApple(
    const std::string &access_token,
    std::string *user_data_json,
    const std::string &full_name,
    const uint64_t country_id) {
    return signUpWithProvider(access_token, user_data_json, country_id, full_name, kAppleProvider);
}

error Context::signUpWithProvider(
    const std::string &access_token,
    std::string *user_data_json,
    const uint64_t country_id,
    const std::string &full_name,
    const std::string provider) {
    try {
        poco_check_ptr(user_data_json);

        Json::Value user;
        user["token"] = access_token;
        user["created_with"] = Formatter::EscapeJSONString(
            HTTPClient::Config.UserAgent());
        user["tos_accepted"] = true;
        user["country_id"] = Json::UInt64(country_id);
        user["provider"] = provider;
        if (!full_name.empty()) {
            user["full_name"] = full_name;
        }

        Json::Value ws;
        ws["initial_pricing_plan"] = 0;
        user["workspace"] = ws;

        std::stringstream ss;
        ss << "/api/v9/signup?app_name=" << TogglClient::Config.AppName;

        HTTPRequest req;
        req.host = urls::API();
        req.relative_url = ss.str();
        req.payload = Json::StyledWriter().write(user);

        HTTPResponse resp = TogglClient::GetInstance().Post(req);
        if (resp.err != noError) {
            if (kBadRequestError == resp.err) {
                return resp.body;
            }
            return resp.err;
        }

        *user_data_json = resp.body;

        if ("production" == environment_) {
            if (provider == kAppleProvider) {
                analytics_.TrackSignupWithApple(db_->AnalyticsClientID());
            } else if (provider == kGoogleProvider) {
                analytics_.TrackSignupWithGoogle(db_->AnalyticsClientID());
            }
        }
    }
    catch (const Poco::Exception& exc) {
        return exc.displayText();
    }
    catch (const std::exception& ex) {
        return ex.what();
    }
    catch (const std::string& ex) {
        return ex;
    }
    return noError;
}

error Context::signup(
    const std::string &email,
    const std::string &password,
    std::string *user_data_json,
    const uint64_t country_id) {

    if (email.empty()) {
        return "Empty email";
    }

    if (password.empty()) {
        return "Empty password";
    }

    try {
        poco_check_ptr(user_data_json);

        Json::Value user;
        user["email"] = email;
        user["password"] = password;
        user["created_with"] = Formatter::EscapeJSONString(
            HTTPClient::Config.UserAgent());
        user["tos_accepted"] = true;
        user["country_id"] = Json::UInt64(country_id);

        Json::Value ws;
        ws["initial_pricing_plan"] = 0;
        user["workspace"] = ws;

        HTTPRequest req;
        req.host = urls::API();
        req.relative_url = "/api/v9/signup";
        req.payload = Json::StyledWriter().write(user);

        HTTPResponse resp = TogglClient::GetInstance().Post(req);
        if (resp.err != noError) {
            if (kBadRequestError == resp.err) {
                return resp.body;
            }
            return resp.err;
        }

        *user_data_json = resp.body;

        if ("production" == environment_) {
            analytics_.TrackSignupWithUsernamePassword(db_->AnalyticsClientID());
        }
    } catch(const Poco::Exception& exc) {
        return exc.displayText();
    } catch(const std::exception& ex) {
        return ex.what();
    } catch(const std::string & ex) {
        return ex;
    }
    return noError;
}

void Context::OpenTimelineDataView() {
    logger.debug("OpenTimelineDataView");

    UI()->SetTimelineDateAt(Poco::LocalDateTime());

    UIElements render;
    render.open_timeline = true;
    render.display_timeline = true;
    updateUI(render);
}

void Context::ViewTimelineCurrentDay() {
    UI()->SetTimelineDateAt(UI()->TimelineDateAt());
    UIElements render;
    render.display_timeline = true;
    updateUI(render);
}

void Context::ViewTimelinePrevDay() {
    UI()->SetTimelineDateAt(
        UI()->TimelineDateAt() - Poco::Timespan(1 * Poco::Timespan::DAYS));

    UIElements render;
    render.display_timeline = true;
    updateUI(render);
}

void Context::ViewTimelineNextDay() {
    UI()->SetTimelineDateAt(
        UI()->TimelineDateAt() + Poco::Timespan(1 * Poco::Timespan::DAYS));

    UIElements render;
    render.display_timeline = true;
    updateUI(render);
}

void Context::ViewTimelineSetDate(const Poco::Int64 unix_timestamp) {
    Poco::LocalDateTime date(Poco::Timestamp::fromEpochTime(unix_timestamp));
    UI()->SetTimelineDateAt(date);

    UIElements render;
    render.display_timeline = true;
    updateUI(render);
}

error Context::ToSAccept() {
    std::string api_token = user_->APIToken();

    if (api_token.empty()) {
        return error("cannot pull user data without API token");
    }

    try {
        HTTPRequest req;
        req.host = urls::API();
        req.relative_url = "/api/v9/me/accept_tos";
        req.basic_auth_username = api_token;
        req.basic_auth_password = "api_token";

        HTTPResponse resp = TogglClient::GetInstance().Post(req);
        if (resp.err != noError) {
            return displayError(resp.err);
        }
        overlay_visible_ = false;
        OpenTimeEntryList();
    } catch(const Poco::Exception& exc) {
        displayError(kCannotConnectError);
        return exc.displayText();
    } catch(const std::exception& ex) {
        displayError(kCannotConnectError);
        return ex.what();
    } catch(const std::string & ex) {
        displayError(kCannotConnectError);
        return ex;
    }
    return noError;
}

error Context::ToggleEntriesGroup(std::string name) {
    entry_groups[name] = !entry_groups[name];
    OpenTimeEntryList();
    return noError;
}

error Context::AsyncPullCountries() {
    std::thread backgroundThread([&]() {
        return this->PullCountries();
    });
    backgroundThread.detach();
    return noError;
}

error Context::PullCountries() {
    try {
        HTTPRequest req;
        req.host = urls::API();
        req.relative_url = "/api/v9/countries";
        HTTPResponse resp = TogglClient::GetInstance().Get(req);
        if (resp.err != noError) {
            return resp.err;
        }
        Json::Value root;
        Json::Reader reader;

        if (!reader.parse(resp.body, root)) {
            return error("Error parsing countries response body");
        }

        std::vector<TogglCountryView> countries;
        TogglCountryView *first = nullptr;
        for (unsigned int i = root.size(); i > 0; i--) {
            TogglCountryView *item = country_view_item_init(root[i - 1]);
            countries.push_back(*item);
            item->Next = first;
            first = item;
        }

        // update country selectbox
        UI()->DisplayCountries(&countries);
        country_list_delete_item(first);
    } catch(const Poco::Exception& exc) {
        return exc.displayText();
    } catch(const std::exception& ex) {
        return ex.what();
    } catch(const std::string & ex) {
        return ex;
    }
    return noError;
}

template<typename T>
void Context::collectPushableModels(
    const std::vector<T *> &list,
    std::vector<T *> *result,
    std::map<std::string, BaseModel *> *models) const {

    poco_check_ptr(result);

    for (typename std::vector<T *>::const_iterator it =
        list.begin();
            it != list.end();
            ++it) {
        T *model = *it;
        if (!model->NeedsPush()) {
            continue;
        }
        user_->EnsureWID(model);
        model->EnsureGUID();
        result->push_back(model);
        if (models && !model->GUID().empty()) {
            (*models)[model->GUID()] = model;
        }
    }
}

void on_websocket_message(
    void *context,
    std::string json) {

    poco_check_ptr(context);

    if (json.empty()) {
        return;
    }

    Context *ctx = reinterpret_cast<Context *>(context);
    ctx->LoadUpdateFromJSONString(json);
}

void Context::TrackWindowSize(const Poco::UInt64 width,
                              const Poco::UInt64 height) {
    if ("production" == environment_) {
        analytics_.TrackWindowSize(db_->AnalyticsClientID(),
                                   shortOSName(),
                                   toggl::Rectangle(width, height));
    }
}

void Context::TrackEditSize(const Poco::Int64 width,
                            const Poco::Int64 height) {
    if ("production" == environment_) {
        analytics_.TrackEditSize(db_->AnalyticsClientID(),
                                 shortOSName(),
                                 toggl::Rectangle(width, height));
    }
}

void Context::TrackInAppMessage(const Poco::Int64 type) {
    if ("production" == environment_) {
        analytics_.TrackInAppMessage(db_->AnalyticsClientID(),
                                     last_message_id_,
                                     type);
    }
}

void Context::TrackCollapseDay() {
    if ("production" == environment_) {
        analytics_.Track(db_->AnalyticsClientID(),
                         "time_entry_list",
                         "collapse_day");
    }
}

void Context::TrackExpandDay() {
    if ("production" == environment_) {
        analytics_.Track(db_->AnalyticsClientID(),
                         "time_entry_list",
                         "expand_day");
    }
}

void Context::TrackCollapseAllDays() {
    if ("production" == environment_) {
        analytics_.Track(db_->AnalyticsClientID(),
                         "time_entry_list",
                         "collapse_all_days");
    }
}

void Context::TrackExpandAllDays() {
    if ("production" == environment_) {
        analytics_.Track(db_->AnalyticsClientID(),
                         "time_entry_list",
                         "expand_all_days");
    }
}

error Context::UpdateTimeEntry(
    const std::string &GUID,
    const std::string &description,
    const Poco::UInt64 task_id,
    const Poco::UInt64 project_id,
    const std::string &project_guid,
    const std::string &tags,
    const bool billable) {

    if (GUID.empty()) {
        return displayError(std::string(__FUNCTION__) + ": Missing GUID");
    }

    Poco::Mutex::ScopedLock lock(user_m_);
    if (!user_) {
        logger.warning("Cannot set project, user logged out");
        return noError;
    }

    TimeEntry *te = user_->related.TimeEntryByGUID(GUID);
    if (!te) {
        logger.warning("Time entry not found: " + GUID);
        return noError;
    }

    if (isTimeEntryLocked(te)) {
        return logAndDisplayUserTriedEditingLockedEntry();
    }

    // Update
    error err = updateTimeEntryDescription(te, description);
    if (err != noError) {
        return err;
    }
    err = updateTimeEntryProject(te, task_id, project_id, project_guid);
    if (err != noError) {
        return err;
    }

    // Tag + billable
    te->SetTags(tags);
    te->SetBillable(billable);

    if (te->Dirty()) {
        te->ClearValidationError();
        te->SetUIModified();
    }

    return displayError(save(true));
}

void Context::UserDidClickOnTimelineTab() {
    OnboardingService::getInstance()->OpenTimelineTab();
}

void Context::UserDidTurnOnRecordActivity() {
    OnboardingService::getInstance()->TurnOnRecordActivity();
}

void Context::UserDidEditOrAddTimeEntryOnTimelineView() {
    OnboardingService::getInstance()->EditOrAddTimeEntryDirectlyToTimelineView();
}

}  // namespace toggl<|MERGE_RESOLUTION|>--- conflicted
+++ resolved
@@ -29,12 +29,7 @@
 #include "timeline_uploader.h"
 #include "urls.h"
 #include "window_change_recorder.h"
-<<<<<<< HEAD
-#include "workspace.h"
 #include "onboarding_service.h"
-=======
-#include "model/workspace.h"
->>>>>>> aa1b4cb9
 
 #include <Poco/Crypto/OpenSSLInitializer.h>
 #include <Poco/DateTimeFormat.h>
@@ -126,14 +121,12 @@
 
     pomodoro_break_entry_ = nullptr;
 
-<<<<<<< HEAD
     // Register event action to trigger UI
     OnboardingService::getInstance()->RegisterEvents([&] (const OnboardingType onboardingType) {
         UI()->DisplayOnboarding(onboardingType);
     });
-=======
+    
     TogglClient::GetInstance().SetSyncStateMonitor(UI());
->>>>>>> aa1b4cb9
 }
 
 Context::~Context() {
