--- conflicted
+++ resolved
@@ -867,12 +867,9 @@
                     view::TimeEntry view;
                     view.Fill(te);
                     view.GenerateRoundedTimes();
-<<<<<<< HEAD
                     user_->related.ProjectLabelAndColorCode(
                         te,
                         &view);
-=======
->>>>>>> d7e8b6d0
                     time_entry_views.push_back(view);
                 }
             }
@@ -5532,7 +5529,6 @@
     updateUI(render);
 }
 
-<<<<<<< HEAD
 void Context::ViewTimelineCurrentDay() {
     UI()->SetTimelineDateAt(UI()->TimelineDateAt());
     UIElements render;
@@ -5540,8 +5536,6 @@
     updateUI(render);
 }
 
-=======
->>>>>>> d7e8b6d0
 void Context::ViewTimelinePrevDay() {
     UI()->SetTimelineDateAt(
         UI()->TimelineDateAt() - Poco::Timespan(1 * Poco::Timespan::DAYS));
