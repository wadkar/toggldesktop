--- conflicted
+++ resolved
@@ -3845,11 +3845,9 @@
             }
         }
     }
-<<<<<<< HEAD
-    Stop(false);
-=======
+
     Stop(true);
->>>>>>> f305bdb4
+
     UI()->DisplayPomodoro(settings_.pomodoro_minutes);
 
     if (settings_.pomodoro_break) {
@@ -4098,33 +4096,23 @@
 void Context::LoadMore() {
     {
         Poco::Mutex::ScopedLock lock(user_m_);
-<<<<<<< HEAD
-        if(!user_ || user_->HasLoadedMore()) {
-=======
+
         if (!user_ || user_->HasLoadedMore()) {
->>>>>>> f305bdb4
             return;
         }
     }
     {
         Poco::Util::TimerTask::Ptr task =
-<<<<<<< HEAD
-            new Poco::Util::TimerTaskAdapter<Context>(*this, &Context::onLoadMore);
-=======
             new Poco::Util::TimerTaskAdapter<Context>(*this,
                     &Context::onLoadMore);
->>>>>>> f305bdb4
         Poco::Mutex::ScopedLock lock(timer_m_);
         timer_.schedule(task, postpone(0));
     }
 }
 
 void Context::onLoadMore(Poco::Util::TimerTask& task) {
-<<<<<<< HEAD
-
-=======
     bool needs_render = !user_->HasLoadedMore();
->>>>>>> f305bdb4
+
     std::string api_token;
     {
         Poco::Mutex::ScopedLock lock(user_m_);
@@ -4135,22 +4123,14 @@
     }
 
     if (api_token.empty()) {
-<<<<<<< HEAD
-        return logger().warning("cannot load more time entries without API token");
-=======
         return logger().warning(
             "cannot load more time entries without API token");
->>>>>>> f305bdb4
     }
 
     try {
         std::stringstream ss;
         ss << "/api/v9/me/time_entries?since="
-<<<<<<< HEAD
-           << (Poco::Timestamp() - Poco::Timespan(30, 0, 0, 0, 0)).epochTime();
-=======
            << (Poco::Timestamp() - Poco::Timespan(60, 0, 0, 0, 0)).epochTime();
->>>>>>> f305bdb4
 
         std::stringstream l;
         l << "loading more: " << ss.str();
@@ -4183,8 +4163,6 @@
             }
 
             user_->ConfirmLoadedMore();
-<<<<<<< HEAD
-=======
 
             // Removes load more button if nothing is to be loaded
             if (needs_render) {
@@ -4192,7 +4170,6 @@
                 render.display_time_entries = true;
                 updateUI(render);
             }
->>>>>>> f305bdb4
         }
 
         displayError(save(false));
