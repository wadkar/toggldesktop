﻿<toggl:TogglWindow x:Class="TogglDesktop.MainWindow"
             xmlns="http://schemas.microsoft.com/winfx/2006/xaml/presentation"
             xmlns:x="http://schemas.microsoft.com/winfx/2006/xaml"
             xmlns:mc="http://schemas.openxmlformats.org/markup-compatibility/2006" 
             xmlns:d="http://schemas.microsoft.com/expression/blend/2008"
             xmlns:tb="http://www.hardcodet.net/taskbar"
             xmlns:toggl="clr-namespace:TogglDesktop"
             mc:Ignorable="d" 
             d:DesignWidth="400"
             Title="Toggl Desktop"
             CanClickIcon="True"
             MouseMove="onWindowMouseMove">

    <Window.Resources>
        <RoutedUICommand x:Key="EscapeCommand" />

        <BooleanToVisibilityConverter x:Key="BooleanToVisibility" />
    </Window.Resources>

    <Window.CommandBindings>
        <CommandBinding Command="{StaticResource EscapeCommand}" Executed="onEscapeCommand"/>
    </Window.CommandBindings>

    <Window.InputBindings>
        <KeyBinding Key="N" Modifiers="Control" Command="{x:Static toggl:KeyboardShortcuts.New}" />
        <KeyBinding Key="O" Modifiers="Control" Command="{x:Static toggl:KeyboardShortcuts.Continue}" />
        <KeyBinding Key="S" Modifiers="Control" Command="{x:Static toggl:KeyboardShortcuts.Stop}" />
        
        <KeyBinding Key="W" Modifiers="Control" Command="{x:Static toggl:KeyboardShortcuts.Hide}" />
        <KeyBinding Key="R" Modifiers="Control" Command="{x:Static toggl:KeyboardShortcuts.Sync}" />
        
        <KeyBinding Key="E" Modifiers="Control" Command="{x:Static toggl:KeyboardShortcuts.EditRunning}" />

<<<<<<< HEAD
        <KeyBinding Key="D" Modifiers="Control" Command="{x:Static toggl:KeyboardShortcuts.ToggleManualMode}" />
        
        <KeyBinding Key="V" Modifiers="Control" Command="{x:Static toggl:KeyboardShortcuts.NewFromPaste}" />
=======
        <KeyBinding Key="D" Modifiers="Control" Command="{StaticResource ToggleManualModeCommand}" />

        <KeyBinding Key="V" Modifiers="Control" Command="{StaticResource NewFromPasteCommand}" />
        
        <KeyBinding Key="F4" Modifiers="Control" Command="{StaticResource HideCommand}" />
>>>>>>> 1a7b2448

        <KeyBinding Key="Escape" Command="{StaticResource EscapeCommand}" />
    </Window.InputBindings>
    
    <Window.ContextMenu>
        <ContextMenu Name="mainContextMenu" x:FieldModifier="private"
                     Closed="onMainContextMenuClosed">
            <ContextMenu.Resources>
                <Style TargetType="MenuItem">
                    <Setter Property="Width" Value="280" />
                </Style>
                <Style TargetType="TextBlock">
                    <Setter Property="Foreground" Value="#707070" />
                    <Setter Property="TextTrimming" Value="CharacterEllipsis" />
                    <Setter Property="IsHitTestVisible" Value="False" />
                </Style>
            </ContextMenu.Resources>
            <MenuItem IsEnabled="False">
                <MenuItem.Header>
                    <TextBlock Name="emailAddressMenuText"
                               x:FieldModifier="private"
                               Text="your email address"/>
                </MenuItem.Header>
            </MenuItem>
            <MenuItem IsEnabled="False">
                <MenuItem.Header>
                    <TextBlock Name="runningMenuText"
                               x:FieldModifier="private"
                               Text="Running"/>
                </MenuItem.Header>
            </MenuItem>
            <Separator />
            <MenuItem Header="New" InputGestureText="Ctrl+N"
                      Command="{x:Static toggl:KeyboardShortcuts.New}"/>
            <MenuItem Header="Continue" InputGestureText="Ctrl+O"
                      Command="{x:Static toggl:KeyboardShortcuts.Continue}"/>
            <MenuItem Header="Stop" InputGestureText="Ctrl+S"
                      Command="{x:Static toggl:KeyboardShortcuts.Stop}"/>
            <Separator />
            <MenuItem Header="Show"
                      Command="{x:Static toggl:KeyboardShortcuts.Show}"
                      Visibility=
"{Binding Path=IsEnabled, RelativeSource={RelativeSource Self}, Mode=OneWay, Converter={StaticResource BooleanToVisibility}}"
                      />
            <MenuItem Header="Hide" InputGestureText="Ctrl+W"
                      Command="{x:Static toggl:KeyboardShortcuts.Hide}"
                      Visibility=
"{Binding Path=IsEnabled, RelativeSource={RelativeSource Self}, Mode=OneWay, Converter={StaticResource BooleanToVisibility}}"
                      />
            <Separator />
            <MenuItem Header="Sync" InputGestureText="Ctrl+R"
                      Command="{x:Static toggl:KeyboardShortcuts.Sync}"/>
            <MenuItem Header="Reports"
                      Command="{x:Static toggl:KeyboardShortcuts.Reports}"/>
            <MenuItem Header="Preferences"
                      Command="{x:Static toggl:KeyboardShortcuts.Preferences}"/>
            <MenuItem Header="Use manual mode" InputGestureText="Ctrl+D"
                      Name="togglManualModeMenuItem" x:FieldModifier="private"
                      Command="{x:Static toggl:KeyboardShortcuts.ToggleManualMode}"
                      IsCheckable="True"/>
            <MenuItem Header="Use mini timer"
                      Name="togglMiniTimerVisibilityMenuItem" x:FieldModifier="private"
                      Command="{x:Static toggl:KeyboardShortcuts.ToggleMiniTimerVisibility}"
                      IsCheckable="True"/>
            <Separator />
            <MenuItem Header="Clear Cache"
                      Command="{x:Static toggl:KeyboardShortcuts.ClearCache}"/>
            <MenuItem Header="Toggl Desktop Tutorial"
                      Command="{x:Static toggl:KeyboardShortcuts.BasicTutorial}"/>
            <MenuItem Header="Send Feedback"
                      Command="{x:Static toggl:KeyboardShortcuts.SendFeedback}"/>
            <MenuItem Header="About"
                      Command="{x:Static toggl:KeyboardShortcuts.About}"/>
            <MenuItem Header="Logout"
                      Command="{x:Static toggl:KeyboardShortcuts.Logout}"/>
            <MenuItem Header="Quit"
                      Command="{x:Static toggl:KeyboardShortcuts.Quit}"/>
        </ContextMenu>
    </Window.ContextMenu>
    
    
    <Grid>

        <toggl:TogglChromeDesignTimeConverter Title="Toggl Desktop" />

        <tb:TaskbarIcon x:Name="taskbarIcon" x:FieldModifier="private"
                        TrayLeftMouseUp="onTaskbarLeftMouseUp"
                        TrayBalloonTipClicked="onTrayBalloonTipClicked"
                        Visibility="Collapsed"/>

        <toggl:TimerEntryListView x:Name="timerEntryListView" x:FieldModifier="private" />

        <Grid Name="tutorialPanel" x:FieldModifier="private" />
        
        <toggl:LoginView x:Name="loginView" x:FieldModifier="private"/>

        <toggl:ErrorBar x:Name="errorBar" x:FieldModifier="private"
            VerticalAlignment="Top"/>

        <toggl:StatusBar x:Name="statusBar" x:FieldModifier="private"
                         VerticalAlignment="Bottom"/>

        <Rectangle x:Name="resizeHandle" x:FieldModifier="private"
                VerticalAlignment="Bottom" HorizontalAlignment="Right"
                Width="15" Height="15" Cursor="SizeNWSE"
                IsHitTestVisible="True"
                MouseLeftButtonDown="onResizeHandleLeftButtonDown"
                MouseLeftButtonUp="onResizeHandleLeftButtonUp"
                WindowChrome.IsHitTestVisibleInChrome="True">
            <Rectangle.Fill>
                <ImageBrush ImageSource="/TogglDesktop;component/Resources/resize.png"/>
            </Rectangle.Fill>
        </Rectangle>

        <Border Background="{DynamicResource LayoutTestBrush}"
                HorizontalAlignment="Left" VerticalAlignment="Bottom"
                Visibility="Collapsed">
            <CheckBox Click="changeThemeTest" Name="themeCheckBox">Compact mode</CheckBox>
        </Border>
        
    </Grid>
</toggl:TogglWindow>
<|MERGE_RESOLUTION|>--- conflicted
+++ resolved
@@ -1,166 +1,158 @@
-﻿<toggl:TogglWindow x:Class="TogglDesktop.MainWindow"
-             xmlns="http://schemas.microsoft.com/winfx/2006/xaml/presentation"
-             xmlns:x="http://schemas.microsoft.com/winfx/2006/xaml"
-             xmlns:mc="http://schemas.openxmlformats.org/markup-compatibility/2006" 
-             xmlns:d="http://schemas.microsoft.com/expression/blend/2008"
-             xmlns:tb="http://www.hardcodet.net/taskbar"
-             xmlns:toggl="clr-namespace:TogglDesktop"
-             mc:Ignorable="d" 
-             d:DesignWidth="400"
-             Title="Toggl Desktop"
-             CanClickIcon="True"
-             MouseMove="onWindowMouseMove">
+﻿<toggl:TogglWindow x:Class="TogglDesktop.MainWindow"
+             xmlns="http://schemas.microsoft.com/winfx/2006/xaml/presentation"
+             xmlns:x="http://schemas.microsoft.com/winfx/2006/xaml"
+             xmlns:mc="http://schemas.openxmlformats.org/markup-compatibility/2006" 
+             xmlns:d="http://schemas.microsoft.com/expression/blend/2008"
+             xmlns:tb="http://www.hardcodet.net/taskbar"
+             xmlns:toggl="clr-namespace:TogglDesktop"
+             mc:Ignorable="d" 
+             d:DesignWidth="400"
+             Title="Toggl Desktop"
+             CanClickIcon="True"
+             MouseMove="onWindowMouseMove">
+
+    <Window.Resources>
+        <RoutedUICommand x:Key="EscapeCommand" />
+
+        <BooleanToVisibilityConverter x:Key="BooleanToVisibility" />
+    </Window.Resources>
+
+    <Window.CommandBindings>
+        <CommandBinding Command="{StaticResource EscapeCommand}" Executed="onEscapeCommand"/>
+    </Window.CommandBindings>
+
+    <Window.InputBindings>
+        <KeyBinding Key="N" Modifiers="Control" Command="{x:Static toggl:KeyboardShortcuts.New}" />
+        <KeyBinding Key="O" Modifiers="Control" Command="{x:Static toggl:KeyboardShortcuts.Continue}" />
+        <KeyBinding Key="S" Modifiers="Control" Command="{x:Static toggl:KeyboardShortcuts.Stop}" />
+        
+        <KeyBinding Key="W" Modifiers="Control" Command="{x:Static toggl:KeyboardShortcuts.Hide}" />
+        <KeyBinding Key="R" Modifiers="Control" Command="{x:Static toggl:KeyboardShortcuts.Sync}" />
+        
+        <KeyBinding Key="E" Modifiers="Control" Command="{x:Static toggl:KeyboardShortcuts.EditRunning}" />
 
-    <Window.Resources>
-        <RoutedUICommand x:Key="EscapeCommand" />
-
-        <BooleanToVisibilityConverter x:Key="BooleanToVisibility" />
-    </Window.Resources>
-
-    <Window.CommandBindings>
-        <CommandBinding Command="{StaticResource EscapeCommand}" Executed="onEscapeCommand"/>
-    </Window.CommandBindings>
-
-    <Window.InputBindings>
-        <KeyBinding Key="N" Modifiers="Control" Command="{x:Static toggl:KeyboardShortcuts.New}" />
-        <KeyBinding Key="O" Modifiers="Control" Command="{x:Static toggl:KeyboardShortcuts.Continue}" />
-        <KeyBinding Key="S" Modifiers="Control" Command="{x:Static toggl:KeyboardShortcuts.Stop}" />
-        
-        <KeyBinding Key="W" Modifiers="Control" Command="{x:Static toggl:KeyboardShortcuts.Hide}" />
-        <KeyBinding Key="R" Modifiers="Control" Command="{x:Static toggl:KeyboardShortcuts.Sync}" />
-        
-        <KeyBinding Key="E" Modifiers="Control" Command="{x:Static toggl:KeyboardShortcuts.EditRunning}" />
-
-<<<<<<< HEAD
-        <KeyBinding Key="D" Modifiers="Control" Command="{x:Static toggl:KeyboardShortcuts.ToggleManualMode}" />
-        
+        <KeyBinding Key="D" Modifiers="Control" Command="{x:Static toggl:KeyboardShortcuts.ToggleManualMode}" />
+
         <KeyBinding Key="V" Modifiers="Control" Command="{x:Static toggl:KeyboardShortcuts.NewFromPaste}" />
-=======
-        <KeyBinding Key="D" Modifiers="Control" Command="{StaticResource ToggleManualModeCommand}" />
-
-        <KeyBinding Key="V" Modifiers="Control" Command="{StaticResource NewFromPasteCommand}" />
-        
-        <KeyBinding Key="F4" Modifiers="Control" Command="{StaticResource HideCommand}" />
->>>>>>> 1a7b2448
-
-        <KeyBinding Key="Escape" Command="{StaticResource EscapeCommand}" />
-    </Window.InputBindings>
-    
-    <Window.ContextMenu>
-        <ContextMenu Name="mainContextMenu" x:FieldModifier="private"
-                     Closed="onMainContextMenuClosed">
-            <ContextMenu.Resources>
-                <Style TargetType="MenuItem">
-                    <Setter Property="Width" Value="280" />
-                </Style>
-                <Style TargetType="TextBlock">
-                    <Setter Property="Foreground" Value="#707070" />
-                    <Setter Property="TextTrimming" Value="CharacterEllipsis" />
-                    <Setter Property="IsHitTestVisible" Value="False" />
-                </Style>
-            </ContextMenu.Resources>
-            <MenuItem IsEnabled="False">
-                <MenuItem.Header>
-                    <TextBlock Name="emailAddressMenuText"
-                               x:FieldModifier="private"
-                               Text="your email address"/>
-                </MenuItem.Header>
-            </MenuItem>
-            <MenuItem IsEnabled="False">
-                <MenuItem.Header>
-                    <TextBlock Name="runningMenuText"
-                               x:FieldModifier="private"
-                               Text="Running"/>
-                </MenuItem.Header>
-            </MenuItem>
-            <Separator />
-            <MenuItem Header="New" InputGestureText="Ctrl+N"
-                      Command="{x:Static toggl:KeyboardShortcuts.New}"/>
-            <MenuItem Header="Continue" InputGestureText="Ctrl+O"
-                      Command="{x:Static toggl:KeyboardShortcuts.Continue}"/>
-            <MenuItem Header="Stop" InputGestureText="Ctrl+S"
-                      Command="{x:Static toggl:KeyboardShortcuts.Stop}"/>
-            <Separator />
-            <MenuItem Header="Show"
-                      Command="{x:Static toggl:KeyboardShortcuts.Show}"
-                      Visibility=
-"{Binding Path=IsEnabled, RelativeSource={RelativeSource Self}, Mode=OneWay, Converter={StaticResource BooleanToVisibility}}"
-                      />
-            <MenuItem Header="Hide" InputGestureText="Ctrl+W"
-                      Command="{x:Static toggl:KeyboardShortcuts.Hide}"
-                      Visibility=
-"{Binding Path=IsEnabled, RelativeSource={RelativeSource Self}, Mode=OneWay, Converter={StaticResource BooleanToVisibility}}"
-                      />
-            <Separator />
-            <MenuItem Header="Sync" InputGestureText="Ctrl+R"
-                      Command="{x:Static toggl:KeyboardShortcuts.Sync}"/>
-            <MenuItem Header="Reports"
-                      Command="{x:Static toggl:KeyboardShortcuts.Reports}"/>
-            <MenuItem Header="Preferences"
-                      Command="{x:Static toggl:KeyboardShortcuts.Preferences}"/>
-            <MenuItem Header="Use manual mode" InputGestureText="Ctrl+D"
-                      Name="togglManualModeMenuItem" x:FieldModifier="private"
-                      Command="{x:Static toggl:KeyboardShortcuts.ToggleManualMode}"
-                      IsCheckable="True"/>
-            <MenuItem Header="Use mini timer"
-                      Name="togglMiniTimerVisibilityMenuItem" x:FieldModifier="private"
-                      Command="{x:Static toggl:KeyboardShortcuts.ToggleMiniTimerVisibility}"
-                      IsCheckable="True"/>
-            <Separator />
-            <MenuItem Header="Clear Cache"
-                      Command="{x:Static toggl:KeyboardShortcuts.ClearCache}"/>
-            <MenuItem Header="Toggl Desktop Tutorial"
-                      Command="{x:Static toggl:KeyboardShortcuts.BasicTutorial}"/>
-            <MenuItem Header="Send Feedback"
-                      Command="{x:Static toggl:KeyboardShortcuts.SendFeedback}"/>
-            <MenuItem Header="About"
-                      Command="{x:Static toggl:KeyboardShortcuts.About}"/>
-            <MenuItem Header="Logout"
-                      Command="{x:Static toggl:KeyboardShortcuts.Logout}"/>
-            <MenuItem Header="Quit"
-                      Command="{x:Static toggl:KeyboardShortcuts.Quit}"/>
-        </ContextMenu>
-    </Window.ContextMenu>
-    
-    
-    <Grid>
-
-        <toggl:TogglChromeDesignTimeConverter Title="Toggl Desktop" />
-
-        <tb:TaskbarIcon x:Name="taskbarIcon" x:FieldModifier="private"
-                        TrayLeftMouseUp="onTaskbarLeftMouseUp"
-                        TrayBalloonTipClicked="onTrayBalloonTipClicked"
-                        Visibility="Collapsed"/>
-
-        <toggl:TimerEntryListView x:Name="timerEntryListView" x:FieldModifier="private" />
-
-        <Grid Name="tutorialPanel" x:FieldModifier="private" />
-        
-        <toggl:LoginView x:Name="loginView" x:FieldModifier="private"/>
-
-        <toggl:ErrorBar x:Name="errorBar" x:FieldModifier="private"
-            VerticalAlignment="Top"/>
-
-        <toggl:StatusBar x:Name="statusBar" x:FieldModifier="private"
-                         VerticalAlignment="Bottom"/>
-
-        <Rectangle x:Name="resizeHandle" x:FieldModifier="private"
-                VerticalAlignment="Bottom" HorizontalAlignment="Right"
-                Width="15" Height="15" Cursor="SizeNWSE"
-                IsHitTestVisible="True"
-                MouseLeftButtonDown="onResizeHandleLeftButtonDown"
-                MouseLeftButtonUp="onResizeHandleLeftButtonUp"
-                WindowChrome.IsHitTestVisibleInChrome="True">
-            <Rectangle.Fill>
-                <ImageBrush ImageSource="/TogglDesktop;component/Resources/resize.png"/>
-            </Rectangle.Fill>
-        </Rectangle>
-
-        <Border Background="{DynamicResource LayoutTestBrush}"
-                HorizontalAlignment="Left" VerticalAlignment="Bottom"
-                Visibility="Collapsed">
-            <CheckBox Click="changeThemeTest" Name="themeCheckBox">Compact mode</CheckBox>
-        </Border>
-        
-    </Grid>
-</toggl:TogglWindow>
+
+        <KeyBinding Key="Escape" Command="{StaticResource EscapeCommand}" />
+    </Window.InputBindings>
+    
+    <Window.ContextMenu>
+        <ContextMenu Name="mainContextMenu" x:FieldModifier="private"
+                     Closed="onMainContextMenuClosed">
+            <ContextMenu.Resources>
+                <Style TargetType="MenuItem">
+                    <Setter Property="Width" Value="280" />
+                </Style>
+                <Style TargetType="TextBlock">
+                    <Setter Property="Foreground" Value="#707070" />
+                    <Setter Property="TextTrimming" Value="CharacterEllipsis" />
+                    <Setter Property="IsHitTestVisible" Value="False" />
+                </Style>
+            </ContextMenu.Resources>
+            <MenuItem IsEnabled="False">
+                <MenuItem.Header>
+                    <TextBlock Name="emailAddressMenuText"
+                               x:FieldModifier="private"
+                               Text="your email address"/>
+                </MenuItem.Header>
+            </MenuItem>
+            <MenuItem IsEnabled="False">
+                <MenuItem.Header>
+                    <TextBlock Name="runningMenuText"
+                               x:FieldModifier="private"
+                               Text="Running"/>
+                </MenuItem.Header>
+            </MenuItem>
+            <Separator />
+            <MenuItem Header="New" InputGestureText="Ctrl+N"
+                      Command="{x:Static toggl:KeyboardShortcuts.New}"/>
+            <MenuItem Header="Continue" InputGestureText="Ctrl+O"
+                      Command="{x:Static toggl:KeyboardShortcuts.Continue}"/>
+            <MenuItem Header="Stop" InputGestureText="Ctrl+S"
+                      Command="{x:Static toggl:KeyboardShortcuts.Stop}"/>
+            <Separator />
+            <MenuItem Header="Show"
+                      Command="{x:Static toggl:KeyboardShortcuts.Show}"
+                      Visibility=
+"{Binding Path=IsEnabled, RelativeSource={RelativeSource Self}, Mode=OneWay, Converter={StaticResource BooleanToVisibility}}"
+                      />
+            <MenuItem Header="Hide" InputGestureText="Ctrl+W"
+                      Command="{x:Static toggl:KeyboardShortcuts.Hide}"
+                      Visibility=
+"{Binding Path=IsEnabled, RelativeSource={RelativeSource Self}, Mode=OneWay, Converter={StaticResource BooleanToVisibility}}"
+                      />
+            <Separator />
+            <MenuItem Header="Sync" InputGestureText="Ctrl+R"
+                      Command="{x:Static toggl:KeyboardShortcuts.Sync}"/>
+            <MenuItem Header="Reports"
+                      Command="{x:Static toggl:KeyboardShortcuts.Reports}"/>
+            <MenuItem Header="Preferences"
+                      Command="{x:Static toggl:KeyboardShortcuts.Preferences}"/>
+            <MenuItem Header="Use manual mode" InputGestureText="Ctrl+D"
+                      Name="togglManualModeMenuItem" x:FieldModifier="private"
+                      Command="{x:Static toggl:KeyboardShortcuts.ToggleManualMode}"
+                      IsCheckable="True"/>
+            <MenuItem Header="Use mini timer"
+                      Name="togglMiniTimerVisibilityMenuItem" x:FieldModifier="private"
+                      Command="{x:Static toggl:KeyboardShortcuts.ToggleMiniTimerVisibility}"
+                      IsCheckable="True"/>
+            <Separator />
+            <MenuItem Header="Clear Cache"
+                      Command="{x:Static toggl:KeyboardShortcuts.ClearCache}"/>
+            <MenuItem Header="Toggl Desktop Tutorial"
+                      Command="{x:Static toggl:KeyboardShortcuts.BasicTutorial}"/>
+            <MenuItem Header="Send Feedback"
+                      Command="{x:Static toggl:KeyboardShortcuts.SendFeedback}"/>
+            <MenuItem Header="About"
+                      Command="{x:Static toggl:KeyboardShortcuts.About}"/>
+            <MenuItem Header="Logout"
+                      Command="{x:Static toggl:KeyboardShortcuts.Logout}"/>
+            <MenuItem Header="Quit"
+                      Command="{x:Static toggl:KeyboardShortcuts.Quit}"/>
+        </ContextMenu>
+    </Window.ContextMenu>
+    
+    
+    <Grid>
+
+        <toggl:TogglChromeDesignTimeConverter Title="Toggl Desktop" />
+
+        <tb:TaskbarIcon x:Name="taskbarIcon" x:FieldModifier="private"
+                        TrayLeftMouseUp="onTaskbarLeftMouseUp"
+                        TrayBalloonTipClicked="onTrayBalloonTipClicked"
+                        Visibility="Collapsed"/>
+
+        <toggl:TimerEntryListView x:Name="timerEntryListView" x:FieldModifier="private" />
+
+        <Grid Name="tutorialPanel" x:FieldModifier="private" />
+        
+        <toggl:LoginView x:Name="loginView" x:FieldModifier="private"/>
+
+        <toggl:ErrorBar x:Name="errorBar" x:FieldModifier="private"
+            VerticalAlignment="Top"/>
+
+        <toggl:StatusBar x:Name="statusBar" x:FieldModifier="private"
+                         VerticalAlignment="Bottom"/>
+
+        <Rectangle x:Name="resizeHandle" x:FieldModifier="private"
+                VerticalAlignment="Bottom" HorizontalAlignment="Right"
+                Width="15" Height="15" Cursor="SizeNWSE"
+                IsHitTestVisible="True"
+                MouseLeftButtonDown="onResizeHandleLeftButtonDown"
+                MouseLeftButtonUp="onResizeHandleLeftButtonUp"
+                WindowChrome.IsHitTestVisibleInChrome="True">
+            <Rectangle.Fill>
+                <ImageBrush ImageSource="/TogglDesktop;component/Resources/resize.png"/>
+            </Rectangle.Fill>
+        </Rectangle>
+
+        <Border Background="{DynamicResource LayoutTestBrush}"
+                HorizontalAlignment="Left" VerticalAlignment="Bottom"
+                Visibility="Collapsed">
+            <CheckBox Click="changeThemeTest" Name="themeCheckBox">Compact mode</CheckBox>
+        </Border>
+        
+    </Grid>
+</toggl:TogglWindow>