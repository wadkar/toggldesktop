﻿
using System;
using System.Windows;
using System.Windows.Controls.Primitives;
using System.Windows.Input;
using Hardcodet.Wpf.TaskbarNotification;

namespace TogglDesktop
{
    public partial class PomodoroNotification
    {
        private readonly TaskbarIcon icon;
        private readonly MainWindow mainWindow;

        public PomodoroNotification(TaskbarIcon icon, MainWindow mainWindow)
        {
            this.icon = icon;
            this.mainWindow = mainWindow;
            this.InitializeComponent();

            Toggl.OnDisplayPomodoro += this.onDisplayPomodoro;
            Toggl.OnDisplayPomodoroBreak += this.onDisplayPomodoroBreak;
        }

        private void onDisplayPomodoro(string title, string informativetext)
        {
            if (this.TryBeginInvoke(onDisplayPomodoro, title, informativetext))
                return;

            this.reminderText.Text = informativetext;
            this.titleText.Text = title;

            this.RemoveFromParent();

            this.icon.ShowCustomBalloon(this, PopupAnimation.Slide, null);

            System.Media.SystemSounds.Asterisk.Play();
<<<<<<< HEAD
=======
        }

        private void onDisplayPomodoroBreak(string title, string informativetext)
        {
            if (this.TryBeginInvoke(onDisplayPomodoroBreak, title, informativetext))
                return;

            this.reminderText.Text = informativetext;
            this.titleText.Text = title;

            this.RemoveFromParent();

            this.icon.ShowCustomBalloon(this, PopupAnimation.Slide, null);

            System.Media.SystemSounds.Asterisk.Play();
>>>>>>> f305bdb4
        }

        private void onNotificationMouseDown(object sender, MouseButtonEventArgs e)
        {
            this.icon.CloseBalloon();
        }

        private void onContinueButtonClick(object sender, RoutedEventArgs e)
        {
            this.icon.CloseBalloon();
<<<<<<< HEAD
            Toggl.ContinueLatest();
=======
            Toggl.ContinueLatest(true);
>>>>>>> f305bdb4
        }

        private void onStartNewButtonClick(object sender, RoutedEventArgs e)
        {
            this.icon.CloseBalloon();
<<<<<<< HEAD
            var guid = Toggl.Start("", "", 0, 0, "", "");
=======
            var guid = Toggl.Start("", "", 0, 0, "", "", true);
>>>>>>> f305bdb4
            this.mainWindow.ShowOnTop();
            if (guid != null)
                Toggl.Edit(guid, true, Toggl.Description);
        }
    }
}
<|MERGE_RESOLUTION|>--- conflicted
+++ resolved
@@ -1,86 +1,75 @@
-﻿
-using System;
-using System.Windows;
-using System.Windows.Controls.Primitives;
-using System.Windows.Input;
-using Hardcodet.Wpf.TaskbarNotification;
-
-namespace TogglDesktop
-{
-    public partial class PomodoroNotification
-    {
-        private readonly TaskbarIcon icon;
-        private readonly MainWindow mainWindow;
-
-        public PomodoroNotification(TaskbarIcon icon, MainWindow mainWindow)
-        {
-            this.icon = icon;
-            this.mainWindow = mainWindow;
-            this.InitializeComponent();
-
-            Toggl.OnDisplayPomodoro += this.onDisplayPomodoro;
-            Toggl.OnDisplayPomodoroBreak += this.onDisplayPomodoroBreak;
-        }
-
-        private void onDisplayPomodoro(string title, string informativetext)
-        {
-            if (this.TryBeginInvoke(onDisplayPomodoro, title, informativetext))
-                return;
-
-            this.reminderText.Text = informativetext;
-            this.titleText.Text = title;
-
-            this.RemoveFromParent();
-
-            this.icon.ShowCustomBalloon(this, PopupAnimation.Slide, null);
-
-            System.Media.SystemSounds.Asterisk.Play();
-<<<<<<< HEAD
-=======
-        }
-
-        private void onDisplayPomodoroBreak(string title, string informativetext)
-        {
-            if (this.TryBeginInvoke(onDisplayPomodoroBreak, title, informativetext))
-                return;
-
-            this.reminderText.Text = informativetext;
-            this.titleText.Text = title;
-
-            this.RemoveFromParent();
-
-            this.icon.ShowCustomBalloon(this, PopupAnimation.Slide, null);
-
-            System.Media.SystemSounds.Asterisk.Play();
->>>>>>> f305bdb4
-        }
-
-        private void onNotificationMouseDown(object sender, MouseButtonEventArgs e)
-        {
-            this.icon.CloseBalloon();
-        }
-
-        private void onContinueButtonClick(object sender, RoutedEventArgs e)
-        {
-            this.icon.CloseBalloon();
-<<<<<<< HEAD
-            Toggl.ContinueLatest();
-=======
-            Toggl.ContinueLatest(true);
->>>>>>> f305bdb4
-        }
-
-        private void onStartNewButtonClick(object sender, RoutedEventArgs e)
-        {
-            this.icon.CloseBalloon();
-<<<<<<< HEAD
-            var guid = Toggl.Start("", "", 0, 0, "", "");
-=======
-            var guid = Toggl.Start("", "", 0, 0, "", "", true);
->>>>>>> f305bdb4
-            this.mainWindow.ShowOnTop();
-            if (guid != null)
-                Toggl.Edit(guid, true, Toggl.Description);
-        }
-    }
-}
+﻿
+using System;
+using System.Windows;
+using System.Windows.Controls.Primitives;
+using System.Windows.Input;
+using Hardcodet.Wpf.TaskbarNotification;
+
+namespace TogglDesktop
+{
+    public partial class PomodoroNotification
+    {
+        private readonly TaskbarIcon icon;
+        private readonly MainWindow mainWindow;
+
+        public PomodoroNotification(TaskbarIcon icon, MainWindow mainWindow)
+        {
+            this.icon = icon;
+            this.mainWindow = mainWindow;
+            this.InitializeComponent();
+
+            Toggl.OnDisplayPomodoro += this.onDisplayPomodoro;
+            Toggl.OnDisplayPomodoroBreak += this.onDisplayPomodoroBreak;
+        }
+
+        private void onDisplayPomodoro(string title, string informativetext)
+        {
+            if (this.TryBeginInvoke(onDisplayPomodoro, title, informativetext))
+                return;
+
+            this.reminderText.Text = informativetext;
+            this.titleText.Text = title;
+
+            this.RemoveFromParent();
+
+            this.icon.ShowCustomBalloon(this, PopupAnimation.Slide, null);
+
+            System.Media.SystemSounds.Asterisk.Play();
+        }
+
+        private void onDisplayPomodoroBreak(string title, string informativetext)
+        {
+            if (this.TryBeginInvoke(onDisplayPomodoroBreak, title, informativetext))
+                return;
+
+            this.reminderText.Text = informativetext;
+            this.titleText.Text = title;
+
+            this.RemoveFromParent();
+
+            this.icon.ShowCustomBalloon(this, PopupAnimation.Slide, null);
+
+            System.Media.SystemSounds.Asterisk.Play();
+        }
+
+        private void onNotificationMouseDown(object sender, MouseButtonEventArgs e)
+        {
+            this.icon.CloseBalloon();
+        }
+
+        private void onContinueButtonClick(object sender, RoutedEventArgs e)
+        {
+            this.icon.CloseBalloon();
+            Toggl.ContinueLatest(true);
+        }
+
+        private void onStartNewButtonClick(object sender, RoutedEventArgs e)
+        {
+            this.icon.CloseBalloon();
+            var guid = Toggl.Start("", "", 0, 0, "", "", true);
+            this.mainWindow.ShowOnTop();
+            if (guid != null)
+                Toggl.Edit(guid, true, Toggl.Description);
+        }
+    }
+}