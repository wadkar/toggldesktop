--- conflicted
+++ resolved
@@ -1,166 +1,162 @@
-﻿using System;
-using System.Collections.Generic;
-using System.ComponentModel;
-using System.Data;
-using System.Drawing;
-using System.Linq;
-using System.Runtime.InteropServices;
-using System.Text;
-using System.Threading.Tasks;
-using System.Windows.Forms;
-
-namespace TogglDesktop
-{
-public partial class EditForm : Form
-{
-    private bool isResizing = false;
-    private bool isLeft = false;
-
-    public string GUID = null;
-
-    public TimeEntryEditViewController editView;
-
-    public EditForm()
-    {
-        InitializeComponent();
-        Padding = new System.Windows.Forms.Padding(0, 0, 0, 0);
-        CancelButton = CloseButton;
-    }
-
-    public void CloseButton_Click(object sender, EventArgs e)
-    {
-        if (editView.dropDownsClosed())
-        {
-            ClosePopup();
-        }
-    }
-
-    protected override void WndProc(ref Message m)
-    {
-        const UInt32 WM_NCHITTEST = 0x0084;
-        const UInt32 WM_MOUSEMOVE = 0x0200;
-
-        const UInt32 HTLEFT = 10;
-        const UInt32 HTRIGHT = 11;
-        const UInt32 HTBOTTOMRIGHT = 17;
-        const UInt32 HTBOTTOM = 15;
-        const UInt32 HTBOTTOMLEFT = 16;
-        const UInt32 HTTOP = 12;
-        const UInt32 HTTOPLEFT = 13;
-        const UInt32 HTTOPRIGHT = 14;
-
-        const int RESIZE_HANDLE_SIZE = 10;
-
-        bool handled = false;
-
-        if (m.Msg == WM_NCHITTEST || m.Msg == WM_MOUSEMOVE)
-        {
-            Size formSize = Size;
-            Point screenPoint = new Point(m.LParam.ToInt32());
-            Point clientPoint = PointToClient(screenPoint);
-
-            Dictionary<UInt32, Rectangle> boxes = new Dictionary<UInt32, Rectangle>() {
-                {HTBOTTOMLEFT, new Rectangle(0, formSize.Height - RESIZE_HANDLE_SIZE, RESIZE_HANDLE_SIZE, RESIZE_HANDLE_SIZE)},
-                {HTBOTTOM, new Rectangle(RESIZE_HANDLE_SIZE, formSize.Height - RESIZE_HANDLE_SIZE, formSize.Width - 2*RESIZE_HANDLE_SIZE, RESIZE_HANDLE_SIZE)},
-                {HTBOTTOMRIGHT, new Rectangle(formSize.Width - RESIZE_HANDLE_SIZE, formSize.Height - RESIZE_HANDLE_SIZE, RESIZE_HANDLE_SIZE, RESIZE_HANDLE_SIZE)},
-                {HTRIGHT, new Rectangle(formSize.Width - RESIZE_HANDLE_SIZE, RESIZE_HANDLE_SIZE, RESIZE_HANDLE_SIZE, formSize.Height - 2*RESIZE_HANDLE_SIZE)},
-                {HTTOPRIGHT, new Rectangle(formSize.Width - RESIZE_HANDLE_SIZE, 0, RESIZE_HANDLE_SIZE, RESIZE_HANDLE_SIZE) },
-                {HTTOP, new Rectangle(RESIZE_HANDLE_SIZE, 0, formSize.Width - 2*RESIZE_HANDLE_SIZE, RESIZE_HANDLE_SIZE) },
-                {HTTOPLEFT, new Rectangle(0, 0, RESIZE_HANDLE_SIZE, RESIZE_HANDLE_SIZE) },
-                {HTLEFT, new Rectangle(0, RESIZE_HANDLE_SIZE, RESIZE_HANDLE_SIZE, formSize.Height - 2*RESIZE_HANDLE_SIZE) }
-            };
-
-            foreach (KeyValuePair<UInt32, Rectangle> hitBox in boxes)
-            {
-                if (hitBox.Value.Contains(clientPoint))
-                {
-                    if (isLeft)
-                    {
-                        if (hitBox.Key == HTBOTTOMLEFT || hitBox.Key == HTTOPLEFT || hitBox.Key == HTLEFT)
-                        {
-                            continue;
-                        }
-                    }
-                    else
-                    {
-                        if (hitBox.Key == HTBOTTOMRIGHT || hitBox.Key == HTTOPRIGHT || hitBox.Key == HTRIGHT)
-                        {
-                            continue;
-                        }
-                    }
-                    m.Result = (IntPtr)hitBox.Key;
-                    handled = true;
-                    break;
-                }
-            }
-        }
-
-        if (!handled)
-        {
-            base.WndProc(ref m);
-        }
-    }
-
-    internal void setPlacement(bool left, Point p, int height)
-    {
-        TopMost = true;
-        isLeft = !left;
-        Height = height;
-
-        if (left)
-        {
-            p.X -= Width;
-            resizeHandle.Cursor = System.Windows.Forms.Cursors.SizeNS;
-        }
-        else
-        {
-            resizeHandle.Cursor = System.Windows.Forms.Cursors.SizeNWSE;
-        }
-        Location = p;
-    }
-
-    internal void reset()
-    {
-        editView.resetForms();
-    }
-
-    internal void setWindowPos(int HWND_TOPMOST)
-    {
-        Win32.SetWindowPos(Handle, HWND_TOPMOST, 0, 0, 0, 0, Win32.SWP_NOMOVE | Win32.SWP_NOSIZE);
-    }
-
-    internal void ClosePopup()
-    {
-        editView.buttonDone_Click(null, null);
-    }
-
-    private void resizeHandle_MouseDown(object sender, MouseEventArgs e)
-    {
-        isResizing = true;
-    }
-
-    private void resizeHandle_MouseMove(object sender, MouseEventArgs e)
-    {
-        if (!isResizing)
-        {
-            return;
-        }
+﻿using System;
+using System.Collections.Generic;
+using System.ComponentModel;
+using System.Data;
+using System.Drawing;
+using System.Linq;
+using System.Runtime.InteropServices;
+using System.Text;
+using System.Threading.Tasks;
+using System.Windows.Forms;
+
+namespace TogglDesktop
+{
+public partial class EditForm : Form
+{
+    private bool isResizing = false;
+    private bool isLeft = false;
+
+    public string GUID = null;
+
+    public TimeEntryEditViewController editView;
+
+    public EditForm()
+    {
+        InitializeComponent();
+        Padding = new System.Windows.Forms.Padding(0, 0, 0, 0);
+        CancelButton = CloseButton;
+    }
+
+    public void CloseButton_Click(object sender, EventArgs e)
+    {
+        if (editView.dropDownsClosed())
+        {
+            ClosePopup();
+        }
+    }
+
+    const UInt32 HTLEFT = 10;
+    const UInt32 HTRIGHT = 11;
+    const UInt32 HTBOTTOMRIGHT = 17;
+    const UInt32 HTBOTTOM = 15;
+    const UInt32 HTBOTTOMLEFT = 16;
+    const UInt32 HTTOP = 12;
+    const UInt32 HTTOPLEFT = 13;
+    const UInt32 HTTOPRIGHT = 14;
+
+    protected override void WndProc(ref Message m)
+    {
+        const UInt32 WM_NCHITTEST = 0x0084;
+        const UInt32 WM_MOUSEMOVE = 0x0200;
+
+
+        const int RESIZE_HANDLE_SIZE = 10;
+
+        bool handled = false;
+
+        if (m.Msg == WM_NCHITTEST || m.Msg == WM_MOUSEMOVE)
+        {
+            Size formSize = Size;
+            Point screenPoint = new Point(m.LParam.ToInt32());
+            Point clientPoint = PointToClient(screenPoint);
+
+            Dictionary<UInt32, Rectangle> boxes = new Dictionary<UInt32, Rectangle>() {
+                {HTBOTTOMLEFT, new Rectangle(0, formSize.Height - RESIZE_HANDLE_SIZE, RESIZE_HANDLE_SIZE, RESIZE_HANDLE_SIZE)},
+                {HTBOTTOM, new Rectangle(RESIZE_HANDLE_SIZE, formSize.Height - RESIZE_HANDLE_SIZE, formSize.Width - 2*RESIZE_HANDLE_SIZE, RESIZE_HANDLE_SIZE)},
+                {HTBOTTOMRIGHT, new Rectangle(formSize.Width - RESIZE_HANDLE_SIZE, formSize.Height - RESIZE_HANDLE_SIZE, RESIZE_HANDLE_SIZE, RESIZE_HANDLE_SIZE)},
+                {HTRIGHT, new Rectangle(formSize.Width - RESIZE_HANDLE_SIZE, RESIZE_HANDLE_SIZE, RESIZE_HANDLE_SIZE, formSize.Height - 2*RESIZE_HANDLE_SIZE)},
+                {HTTOPRIGHT, new Rectangle(formSize.Width - RESIZE_HANDLE_SIZE, 0, RESIZE_HANDLE_SIZE, RESIZE_HANDLE_SIZE) },
+                {HTTOP, new Rectangle(RESIZE_HANDLE_SIZE, 0, formSize.Width - 2*RESIZE_HANDLE_SIZE, RESIZE_HANDLE_SIZE) },
+                {HTTOPLEFT, new Rectangle(0, 0, RESIZE_HANDLE_SIZE, RESIZE_HANDLE_SIZE) },
+                {HTLEFT, new Rectangle(0, RESIZE_HANDLE_SIZE, RESIZE_HANDLE_SIZE, formSize.Height - 2*RESIZE_HANDLE_SIZE) }
+            };
+
+            foreach (KeyValuePair<UInt32, Rectangle> hitBox in boxes)
+            {
+                if (hitBox.Value.Contains(clientPoint))
+                {
+                    if (isLeft)
+                    {
+                        if (hitBox.Key == HTBOTTOMLEFT || hitBox.Key == HTTOPLEFT || hitBox.Key == HTLEFT)
+                        {
+                            continue;
+                        }
+                    }
+                    else
+                    {
+                        if (hitBox.Key == HTBOTTOMRIGHT || hitBox.Key == HTTOPRIGHT || hitBox.Key == HTRIGHT)
+                        {
+                            continue;
+                        }
+                    }
+                    m.Result = (IntPtr)hitBox.Key;
+                    handled = true;
+                    break;
+                }
+            }
+        }
+
+        if (!handled)
+        {
+            base.WndProc(ref m);
+        }
+    }
+
+    internal void setPlacement(bool left, Point p, int height)
+    {
+        TopMost = true;
+        isLeft = !left;
+        Height = height;
+
+        if (left)
+        {
+            p.X -= Width;
+            resizeHandle.Cursor = System.Windows.Forms.Cursors.SizeNS;
+        }
+        else
+        {
+            resizeHandle.Cursor = System.Windows.Forms.Cursors.SizeNWSE;
+        }
+        Location = p;
+    }
+
+    internal void reset()
+    {
+        editView.resetForms();
+    }
+
+    internal void setWindowPos(int HWND_TOPMOST)
+    {
+        Win32.SetWindowPos(Handle, HWND_TOPMOST, 0, 0, 0, 0, Win32.SWP_NOMOVE | Win32.SWP_NOSIZE);
+    }
+
+    internal void ClosePopup()
+    {
+        editView.buttonDone_Click(null, null);
+    }
+
+    private void resizeHandle_MouseDown(object sender, MouseEventArgs e)
+    {
+        isResizing = true;
+    }
+
+    private void resizeHandle_MouseMove(object sender, MouseEventArgs e)
+    {
+        if (!isResizing)
+        {
+            return;
+        }
         isResizing = (e.Button == MouseButtons.Left);
-<<<<<<< HEAD
-        Win32.ReleaseCapture();
-        int location = (labelArrowRight.Visible) ? Win32.HtBottom : Win32.HtBottomRight;
-=======
-        ReleaseCapture();
-        int location = (!isLeft) ? HtBottom : HtBottomRight;
->>>>>>> 8208fd4e
-        if (isResizing)
-        {
-            Win32.SendMessage(Handle, Win32.wmNcLButtonDown, location, 0);
-        }
-        else
-        {
-            Win32.SendMessage(Handle, Win32.wmNcLButtonUp, location, 0);
-        }
-    }
-}
-}
+        Win32.ReleaseCapture();
+        int location = (int)((!isLeft) ? HTBOTTOM : HTBOTTOMRIGHT);
+        if (isResizing)
+        {
+            Win32.SendMessage(Handle, Win32.wmNcLButtonDown, location, 0);
+        }
+        else
+        {
+            Win32.SendMessage(Handle, Win32.wmNcLButtonUp, location, 0);
+        }
+    }
+}
+}