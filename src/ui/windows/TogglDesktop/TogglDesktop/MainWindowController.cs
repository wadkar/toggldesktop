﻿using System;
using System.Collections.Generic;
using System.Diagnostics;
using System.Drawing;
using System.IO;
using System.Runtime.InteropServices;
using System.Windows.Forms;

namespace TogglDesktop
{
public partial class MainWindowController : TogglForm
{
    private bool isResizing = false;

    private List<Icon> statusIcons = new List<Icon>();

    private LoginViewController loginViewController;
    private TimeEntryListViewController timeEntryListViewController;
    private TimeEntryEditViewController timeEntryEditViewController;
    private AboutWindowController aboutWindowController;
    private PreferencesWindowController preferencesWindowController;
    private FeedbackWindowController feedbackWindowController;
    private IdleNotificationWindowController idleNotificationWindowController;

    private EditForm editForm;
    private WPF.TimeEntryCell editableEntry;

    private bool isTracking = false;
    private Point defaultContentPosition =  new System.Drawing.Point(0, 0);
    private Point errorContentPosition = new System.Drawing.Point(0, 28);
    private bool remainOnTop = false;
    private bool topDisabled = false;

    private static MainWindowController instance;

    KeyboardHook startHook = new KeyboardHook();
    KeyboardHook showHook = new KeyboardHook();

    private Timer runScriptTimer;

    public MainWindowController()
    {
        InitializeComponent();

        instance = this;

        startHook.KeyPressed +=
            new EventHandler<KeyPressedEventArgs>(hookStartKeyPressed);

        showHook.KeyPressed +=
            new EventHandler<KeyPressedEventArgs>(hookShowKeyPressed);
    }

    void setGlobalShortCutKeys()
    {
        try
        {
            startHook.Clear();
            string startKey = Properties.Settings.Default.StartKey;
            if (startKey != null && startKey != "")
            {
                startHook.RegisterHotKey(
                    Properties.Settings.Default.StartModifiers,
                    (Keys)Enum.Parse(typeof(Keys), startKey));
            }
        }
        catch (Exception e)
        {
            Console.WriteLine("Could not register start shortcut: ", e);
        }

        try
        {
            showHook.Clear();
            string showKey = Properties.Settings.Default.ShowKey;
            if (showKey != null && showKey != "")
            {
                showHook.RegisterHotKey(
                    Properties.Settings.Default.ShowModifiers,
                    (Keys)Enum.Parse(typeof(Keys), showKey));
            }
        }
        catch (Exception e)
        {
            Console.WriteLine("Could not register show hotkey: ", e);
        }
    }

    void hookStartKeyPressed(object sender, KeyPressedEventArgs e)
    {
        if (isTracking)
        {
            Toggl.Stop();
        }
        else
        {
            Toggl.ContinueLatest();
        }
    }

    void hookShowKeyPressed(object sender, KeyPressedEventArgs e)
    {
        if (Visible)
        {
            Hide();
            if (editForm.Visible)
            {
                editForm.CloseButton_Click(null, null);
            }
            feedbackWindowController.Close();
            aboutWindowController.Close();
            preferencesWindowController.Close();
        }
        else
        {
            show();
        }
    }

    public void toggleMenu()
    {
        Point pt = new Point(Width - 80, 0);
        pt = PointToScreen(pt);
        trayIconMenu.Show(pt);
    }

    protected override void OnShown(EventArgs e)
    {
        hideHorizontalScrollBar();
        base.OnShown(e);
    }

    public static void DisableTop()
    {
        instance.topDisabled = true;
        instance.setWindowPos();
    }

    public static void EnableTop()
    {
        instance.topDisabled = false;
        instance.setWindowPos();
    }

    public void RemoveTrayIcon()
    {
        trayIcon.Visible = false;
    }

    private const int kTogglTray = 0;
    private const int kTogglTrayInactive = 1;
    private const int kToggl = 2;
    private const int kTogglInactive = 3;
    private const int kTogglOfflineActive = 4;
    private const int kTogglOfflineInactive = 5;

    private void loadStatusIcons()
    {
        if (statusIcons.Count > 0)
        {
            throw new InvalidOperationException("Status images already loaded");
        }
        statusIcons.Add(Properties.Resources.toggltray);
        statusIcons.Add(Properties.Resources.toggltray_inactive);
        statusIcons.Add(Properties.Resources.toggl);
        statusIcons.Add(Properties.Resources.toggl_inactive);
        statusIcons.Add(Properties.Resources.toggl_offline_active);
        statusIcons.Add(Properties.Resources.toggl_offline_inactive);
    }

    private void MainWindowController_Load(object sender, EventArgs e)
    {
        troubleBox.BackColor = Color.FromArgb(239, 226, 121);
        contentPanel.Location = defaultContentPosition;

        loadStatusIcons();

        Toggl.OnApp += OnApp;
        Toggl.OnError += OnError;
        Toggl.OnLogin += OnLogin;
        Toggl.OnTimeEntryList += OnTimeEntryList;
        Toggl.OnTimeEntryEditor += OnTimeEntryEditor;
        Toggl.OnOnlineState += OnOnlineState;
        Toggl.OnReminder += OnReminder;
        Toggl.OnURL += OnURL;
        Toggl.OnRunningTimerState += OnRunningTimerState;
        Toggl.OnStoppedTimerState += OnStoppedTimerState;
        Toggl.OnSettings += OnSettings;
        Toggl.OnIdleNotification += OnIdleNotification;

        loginViewController = new LoginViewController();
        timeEntryListViewController = new TimeEntryListViewController();
        timeEntryEditViewController = new TimeEntryEditViewController();
        aboutWindowController = new AboutWindowController();
        preferencesWindowController = new PreferencesWindowController();
        feedbackWindowController = new FeedbackWindowController();
        idleNotificationWindowController = new IdleNotificationWindowController();

        initEditForm();
        timeEntryListViewController.setEditPopup(editForm);
        editForm.Owner = aboutWindowController.Owner = preferencesWindowController.Owner = feedbackWindowController.Owner = this;

        FlowLayoutPanel listing = timeEntryListViewController.getListing();
        if (listing != null)
        {
            listing.Scroll += MainWindowControllerEntries_Scroll;
            listing.MouseWheel += MainWindowControllerEntries_Scroll;
        }

        if (!Toggl.StartUI(TogglDesktop.Program.Version()))
        {
            try
            {
                DisableTop();
                MessageBox.Show("Missing callback. See the log file for details");
            } finally {
                EnableTop();
            }
            TogglDesktop.Program.Shutdown(1);
        }

        Utils.LoadWindowLocation(this, editForm);

        setCorrectMinimumSize();

        aboutWindowController.initAndCheck();

        runScriptTimer = new Timer();
        runScriptTimer.Interval = 1000;
        runScriptTimer.Tick += runScriptTimer_Tick;
        runScriptTimer.Start();
    }

    private void setCorrectMinimumSize()
    {
        Size minSize;
        if (contentPanel.Controls.Contains(loginViewController))
        {
            minSize = new Size(loginViewController.MinimumSize.Width, loginViewController.MinimumSize.Height + 40);
        }
        else
        {
            minSize = new Size(230, 86);
        }
        if(minSize != MinimumSize)
        {
            MinimumSize = minSize;
            updateResizeHandleBackground();
        }
    }

    void runScriptTimer_Tick(object sender, EventArgs e)
    {
        runScriptTimer.Stop();

        if (null == Toggl.ScriptPath)
        {
            return;
        }

        System.Threading.ThreadPool.QueueUserWorkItem(delegate
        {
            if (!File.Exists(Toggl.ScriptPath))
            {
                Console.WriteLine("Script file does not exist: " + Toggl.ScriptPath);
                TogglDesktop.Program.Shutdown(0);
            }

            string script = File.ReadAllText(Toggl.ScriptPath);

            Int64 err = 0;
            string result = Toggl.RunScript(script, ref err);
            if (0 != err)
            {
                Console.WriteLine(string.Format("Failed to run script, err = {0}", err));
            }
            Console.WriteLine(result);

            if (0 == err)
            {
                TogglDesktop.Program.Shutdown(0);
            }
        }, null);
    }

    private void MainWindowControllerEntries_Scroll(object sender, EventArgs e)
    {
        recalculatePopupPosition();
    }

    void OnRunningTimerState(Toggl.TimeEntry te)
    {
        if (InvokeRequired)
        {
            Invoke((MethodInvoker)delegate {
                OnRunningTimerState(te);
            });
            return;
        }
        isTracking = true;
        enableMenuItems();
        updateStatusIcons(true);

        string newText = "Toggl Desktop";
        if (te.Description.Length > 0) {
            runningToolStripMenuItem.Text = te.Description.Replace("&", "&&");
            newText = te.Description + " - Toggl Desktop";
        }
        else
        {
            runningToolStripMenuItem.Text = "Timer is tracking";
        }
        if (newText.Length > 63)
        {
            newText = newText.Substring(0, 60) + "...";
        }
        Text = newText;
        if (trayIcon != null)
        {
            trayIcon.Text = Text;
        }
        updateResizeHandleBackground();
    }

    void OnStoppedTimerState()
    {
        if (InvokeRequired)
        {
            Invoke((MethodInvoker)delegate {
                OnStoppedTimerState();
            });
            return;
        }
        isTracking = false;
        enableMenuItems();
        updateStatusIcons(true);

        runningToolStripMenuItem.Text = "Timer is not tracking";
        Text = "Toggl Desktop";
        trayIcon.Text = Text;
        updateResizeHandleBackground();
    }

    void OnSettings(bool open, Toggl.Settings settings)
    {
        if (InvokeRequired)
        {
            Invoke((MethodInvoker)delegate {
                OnSettings(open, settings);
            });
            return;
        }
        remainOnTop = settings.OnTop;
        setWindowPos();
        timerIdleDetection.Enabled = settings.UseIdleDetection;
        setGlobalShortCutKeys();
    }

    private void updateStatusIcons(bool is_online)
    {
        if (0 == statusIcons.Count)
        {
            return;
        }

        Icon tray = null;
        Icon form = null;

        if (is_online)
        {
            if (TogglDesktop.Program.IsLoggedIn && isTracking)
            {
                tray = statusIcons[kTogglTray];
                form = statusIcons[kToggl];
            }
            else
            {
                tray = statusIcons[kTogglTrayInactive];
                form = statusIcons[kTogglInactive];
            }
        }
        else
        {
            if (TogglDesktop.Program.IsLoggedIn && isTracking)
            {
                tray = statusIcons[kTogglOfflineActive];
                form = statusIcons[kToggl];
            }
            else
            {
                tray = statusIcons[kTogglOfflineInactive];
                form = statusIcons[kTogglInactive];
            }
        }

        if (Icon != form)
        {
            Icon = form;
        }

        if (null != trayIcon)
        {
            if (trayIcon.Icon != tray)
            {
                trayIcon.Icon = tray;
            }
        }
    }

    void OnOnlineState(Int64 state)
    {
        if (InvokeRequired)
        {
            Invoke((MethodInvoker)delegate {
                OnOnlineState(state);
            });
            return;
        }
        // FIXME: render online state on bottom of the window
        updateStatusIcons(0 == state);
    }

    void OnURL(string url)
    {
        Process.Start(url);
    }

    void OnApp(bool open)
    {
        if (InvokeRequired)
        {
            Invoke((MethodInvoker)delegate {
                OnApp(open);
            });
            return;
        }
        if (open) {
            show();
        }
    }

    void OnError(string errmsg, bool user_error)
    {
        if (InvokeRequired)
        {
            Invoke((MethodInvoker)delegate {
                OnError(errmsg, user_error);
            });
            return;
        }

        errorLabel.Text = errmsg;
        errorToolTip.SetToolTip(errorLabel, errmsg);
        troubleBox.Visible = true;
        contentPanel.Location = errorContentPosition;
    }

    void OnIdleNotification(
        string guid,
        string since,
        string duration,
        UInt64 started,
        string description)
    {
        if (InvokeRequired)
        {
            Invoke((MethodInvoker)delegate {
                OnIdleNotification(guid, since, duration, started, description);
            });
            return;
        }

        idleNotificationWindowController.ShowWindow();
    }

    void OnLogin(bool open, UInt64 user_id)
    {
        if (InvokeRequired)
        {
            Invoke((MethodInvoker)delegate {
                OnLogin(open, user_id);
            });
            return;
        }
        if (open) {
            if (editForm.Visible)
            {
                editForm.Hide();
                editForm.GUID = null;
            }
            contentPanel.Controls.Remove(timeEntryListViewController);
            contentPanel.Controls.Remove(timeEntryEditViewController);
            contentPanel.Controls.Add(loginViewController);
            setCorrectMinimumSize();
            loginViewController.SetAcceptButton(this);
            resizeHandle.BackColor = Color.FromArgb(69, 69, 69);
        }
        enableMenuItems();
        updateStatusIcons(true);

        if (open || 0 == user_id)
        {
            runningToolStripMenuItem.Text = "Timer is not tracking";
        }
    }

    private void enableMenuItems()
    {
        bool isLoggedIn = TogglDesktop.Program.IsLoggedIn;

        newToolStripMenuItem.Enabled = isLoggedIn;
        continueToolStripMenuItem.Enabled = isLoggedIn && !isTracking;
        stopToolStripMenuItem.Enabled = isLoggedIn && isTracking;
        syncToolStripMenuItem.Enabled = isLoggedIn;
        logoutToolStripMenuItem.Enabled = isLoggedIn;
        clearCacheToolStripMenuItem.Enabled = isLoggedIn;
        sendFeedbackToolStripMenuItem.Enabled = isLoggedIn;
        openInBrowserToolStripMenuItem.Enabled = isLoggedIn;
    }

    void OnTimeEntryList(bool open, List<Toggl.TimeEntry> list)
    {
        if (InvokeRequired)
        {
            Invoke((MethodInvoker)delegate {
                OnTimeEntryList(open, list);
            });
            return;
        }
        if (open)
        {
            troubleBox.Visible = false;
            contentPanel.Location = defaultContentPosition;
            contentPanel.Controls.Remove(loginViewController);
            setCorrectMinimumSize();
            contentPanel.Controls.Add(timeEntryListViewController);
            timeEntryListViewController.SetAcceptButton(this);
            if (editForm.Visible)
            {
                editForm.Hide();
                editForm.GUID = null;
            }
        }
    }

    public static Control FindControlAtPoint(Control container, Point pos)
    {
        if (null == container)
        {
            return null;
        }

        if (container.GetType() == typeof(TimeEntryCell) || container.GetType() == typeof(TimerEditViewController))
        {
            return container;
        }

        foreach (Control c in container.Controls)
        {
            if (c.Visible && c.Bounds.Contains(pos))
            {
                Control child = FindControlAtPoint(c, new Point(pos.X - c.Left, pos.Y - c.Top));
                if (child != null && (child.GetType() == typeof(TimeEntryCell) || child.GetType() == typeof(TimerEditViewController)))
                {
                    return child;
                }
            }
        }

        return null;
    }

    public static Control FindControlAtCursor(Form form)
    {
        Point pos = Cursor.Position;
        if (form.Bounds.Contains(pos))
            return FindControlAtPoint(form, form.PointToClient(Cursor.Position));
        return null;
    }

    private void initEditForm()
    {
        editForm = new EditForm
        {
            ControlBox = false,
            StartPosition = FormStartPosition.Manual
        };
        editForm.Controls.Add(timeEntryEditViewController);
        editForm.editView = timeEntryEditViewController;
    }

    public void PopupInput(Toggl.TimeEntry te)
    {
        if (te.GUID == editForm.GUID) {
            //if (editableEntry.GetType() == typeof(TimeEntryCell))
            //{
            //    ((TimeEntryCell)editableEntry).opened = false;
            //}
            editForm.CloseButton_Click(null, null);
            return;
        }
        //if (editableEntry != null && editableEntry.GetType() == typeof(TimeEntryCell))
        //{
        //    ((TimeEntryCell)editableEntry).opened = false;
        //}
        editForm.reset();
        editableEntry = getSelectedEntryByGUID(te.GUID);
        if (null == editableEntry)
        {
            return;
        }
        setEditFormLocation(te.DurationInSeconds < 0);
        editForm.GUID = te.GUID;
        editForm.Show();
    }

    private WPF.TimeEntryCell getSelectedEntryByGUID(string GUID)
    {
        var c = timeEntryListViewController.findControlByGUID(GUID);
        // TODO: make this work again?
        //if ( c != null) {
            return c;
        //}
        //return FindControlAtCursor(this);
    }

    void OnTimeEntryEditor(
        bool open,
        Toggl.TimeEntry te,
        string focused_field_name)
    {
        if (InvokeRequired)
        {
            Invoke((MethodInvoker)delegate {
                OnTimeEntryEditor(open, te, focused_field_name);
            });
            return;
        }
        if (open)
        {
            contentPanel.Controls.Remove(loginViewController);
            MinimumSize = new Size(230, 86);
            timeEntryEditViewController.setupView(this, focused_field_name);
            PopupInput(te);
        }
    }

    private void MainWindowController_FormClosing(object sender, FormClosingEventArgs e)
    {
        Utils.SaveWindowLocation(this, editForm);

        if (CloseReason.WindowsShutDown == e.CloseReason)
        {
            return;
        }

        if (!TogglDesktop.Program.ShuttingDown)
        {
            Hide();
            e.Cancel = true;
        }

        if (editForm.Visible)
        {
            //if (editableEntry.GetType() == typeof(TimeEntryCell))
            //{
            //    ((TimeEntryCell)editableEntry).opened = false;
            //}
            editForm.ClosePopup();
        }
    }

    private void buttonDismissError_Click(object sender, EventArgs e)
    {
        troubleBox.Visible = false;
        contentPanel.Location = defaultContentPosition;
    }

    private void sendFeedbackToolStripMenuItem_Click(object sender, EventArgs e)
    {
        feedbackWindowController.Show();
        feedbackWindowController.TopMost = true;
    }

    private void quitToolStripMenuItem_Click(object sender, EventArgs e)
    {
        if (Visible)
        {
            Utils.SaveWindowLocation(this, editForm);
        }

        TogglDesktop.Program.Shutdown(0);
    }

    private void toggleVisibility()
    {
        if (WindowState == FormWindowState.Minimized)
        {
            WindowState = FormWindowState.Normal;
            show();
            return;
        }
        if (Visible)
        {
            Hide();
            return;
        }
        show();
    }

    private void newToolStripMenuItem_Click(object sender, EventArgs e)
    {
        Toggl.Start("", "", 0, 0, "");
    }

    private void continueToolStripMenuItem_Click(object sender, EventArgs e)
    {
        Toggl.ContinueLatest();
    }

    private void stopToolStripMenuItem_Click(object sender, EventArgs e)
    {
        Toggl.Stop();
    }

    private void showToolStripMenuItem_Click(object sender, EventArgs e)
    {
        show();
    }

    private void syncToolStripMenuItem_Click(object sender, EventArgs e)
    {
        Toggl.Sync();
    }

    private void openInBrowserToolStripMenuItem_Click(object sender, EventArgs e)
    {
        Toggl.OpenInBrowser();
    }

    private void preferencesToolStripMenuItem_Click(object sender, EventArgs e)
    {
        Toggl.EditPreferences();
    }

    private void aboutToolStripMenuItem_Click(object sender, EventArgs e)
    {
        aboutWindowController.ShowUpdates();
    }

    private void logoutToolStripMenuItem_Click(object sender, EventArgs e)
    {
        Toggl.Logout();
    }

    private void show()
    {
        Show();
        TopMost = true;
        setWindowPos();
    }

    private void setWindowPos()
    {
        if (remainOnTop && !topDisabled)
        {
            Win32.SetWindowPos(Handle, Win32.HWND_TOPMOST, 0, 0, 0, 0, Win32.SWP_NOMOVE | Win32.SWP_NOSIZE);
            if (editForm != null)
            {
                editForm.setWindowPos(Win32.HWND_TOPMOST);
            }
            return;
        }
        Win32.SetWindowPos(Handle, Win32.HWND_NOTOPMOST, 0, 0, 0, 0, Win32.SWP_NOMOVE | Win32.SWP_NOSIZE);
        if (editForm != null)
        {
            editForm.setWindowPos(Win32.HWND_NOTOPMOST);
        }
    }

    void OnReminder(string title, string informative_text)
    {
        if (InvokeRequired)
        {
            Invoke((MethodInvoker)delegate {
                OnReminder(title, informative_text);
            });
            return;
        }
        trayIcon.ShowBalloonTip(6000 * 100, title, informative_text, ToolTipIcon.None);
    }

    private void clearCacheToolStripMenuItem_Click(object sender, EventArgs e)
    {
        DialogResult dr;
        try
        {
            DisableTop();
            dr = MessageBox.Show(
                "This will remove your Toggl user data from this PC and log you out of the Toggl Desktop app. " +
                "Any unsynced data will be lost." +
                Environment.NewLine + "Do you want to continue?",
                "Clear Cache",
                MessageBoxButtons.YesNo, MessageBoxIcon.Question);
        }
        finally
        {
            EnableTop();
        }
        if (DialogResult.Yes == dr)
        {
            Toggl.ClearCache();
        }
    }

    private void trayIcon_BalloonTipClicked(object sender, EventArgs e)
    {
        show();
    }

    private void timerIdleDetection_Tick(object sender, EventArgs e)
    {
        Win32.LASTINPUTINFO lastInputInfo = new Win32.LASTINPUTINFO();
        lastInputInfo.cbSize = Marshal.SizeOf(lastInputInfo);
        lastInputInfo.dwTime = 0;
        if (!Win32.GetLastInputInfo(out lastInputInfo)) {
            return;
        }
        int idle_seconds = unchecked(Environment.TickCount - (int)lastInputInfo.dwTime) / 1000;
        if (idle_seconds < 1) {
            return;
        }
        Toggl.SetIdleSeconds((ulong)idle_seconds);
    }

    private void trayIcon_MouseClick(object sender, MouseEventArgs e)
    {
        if (e.Button == MouseButtons.Left)
        {
            toggleVisibility();
        }
    }

    private void MainWindowController_Activated(object sender, EventArgs e)
    {
        Toggl.SetWake();
    }

    private void MainWindowController_LocationChanged(object sender, EventArgs e)
    {
        recalculatePopupPosition();
    }

    private void setEditFormLocation(bool running)
    {
        if (Screen.AllScreens.Length > 1)
        {
            foreach (Screen s in Screen.AllScreens)
            {
                if (s.WorkingArea.IntersectsWith(DesktopBounds))
                {
                    calculateEditFormPosition(running, s);
                    break;
                }
            }
        }
        else
        {
            calculateEditFormPosition(running,Screen.PrimaryScreen);
        }
    }

    private void calculateEditFormPosition(bool running, Screen s)
    {
<<<<<<< HEAD
        Point ctrlpt = new Point(0, 0);//PointToScreen(editableEntry.Location);
        int arrowTop = 0;
        bool left = false;

        if (Location.X < editForm.Width && (s.Bounds.Width - (Location.X + Width)) < editForm.Width)
        {
            ctrlpt.X += (Width/2);
        }
        else
        {
            if ((editForm.Width + ctrlpt.X + Width) > (s.WorkingArea.Location.X + s.Bounds.Width))
            {
                ctrlpt.X -= editForm.Width;
                left = true;
            }
            else
            {
                ctrlpt.X += Width;
            }
        }

        if (running)
=======
        Point editPopupLocation = new Point(Left, Top);
        bool left = ((s.Bounds.Width - (Location.X + Width)) < editForm.Width);
        if (!left)
>>>>>>> 8208fd4e
        {
            editPopupLocation.X += Width;
        }
        
        if (!running && editableEntry.GetType() == typeof(TimeEntryCell))
        {
<<<<<<< HEAD
            if (editableEntry.GetType() == typeof(TimeEntryCell))
            {
                //ctrlpt.Y += timeEntryListViewController.EntriesTop + (((TimeEntryCell)editableEntry).getTopLocation()) - (editForm.Height / 2);
                //((TimeEntryCell)editableEntry).opened = true;
            }
=======
                ((TimeEntryCell)editableEntry).opened = true;
>>>>>>> 8208fd4e
        }

        editForm.setPlacement(left, editPopupLocation, Height);
    }

    protected override bool ProcessCmdKey(ref Message msg, Keys keyData)
    {
        if (keyData == Keys.Escape)
        {
            if (editForm.Visible)
            {
                //if (editableEntry.GetType() == typeof(TimeEntryCell))
                //{
                //    ((TimeEntryCell)editableEntry).opened = false;
                //}
                editForm.ClosePopup();
            }
        }
        return base.ProcessCmdKey(ref msg, keyData);
    }

    private void MainWindowController_SizeChanged(object sender, EventArgs e)
    {
        recalculatePopupPosition();
        if (timeEntryListViewController != null)
        {
            hideHorizontalScrollBar();
        }
        resizeHandle.Location = new Point(Width-16, Height-56);
        updateResizeHandleBackground();
    }

    private void updateResizeHandleBackground() {
        if (contentPanel.Controls.Contains(loginViewController))
        {
            resizeHandle.BackColor = Color.FromArgb(69, 69, 69);
        }
        else if (Height <= MinimumSize.Height)
        {
            String c = "#4dd965";
            if(isTracking) {
                c = "#ff3d32";
            }
            resizeHandle.BackColor = ColorTranslator.FromHtml(c);
        }
        else
        {
            resizeHandle.BackColor = System.Drawing.Color.Transparent;
        }
    }
    private void recalculatePopupPosition()
    {
        if (editForm != null && editForm.Visible && editableEntry != null)
        {
            setEditFormLocation(editableEntry.GetType() == typeof(TimerEditViewController));
        }
    }

    private void hideHorizontalScrollBar()
    {
        //Win32.ShowScrollBar(timeEntryListViewController.getListing().Handle, Win32.SB_HORZ, false);
    }

    private void resizeHandle_MouseDown(object sender, MouseEventArgs e)
    {
        isResizing = true;
    }

    private void resizeHandle_MouseMove(object sender, MouseEventArgs e)
    {
        if (isResizing)
        {
            isResizing = (e.Button == MouseButtons.Left);
            Win32.ReleaseCapture();
            int buttonEvent = (isResizing) ? Win32.wmNcLButtonDown : Win32.wmNcLButtonUp;
            Win32.SendMessage(Handle, buttonEvent, Win32.HtBottomRight, 0);
        }
    }

    private void MainWindowController_KeyDown(object sender, KeyEventArgs e)
    {
        foreach (var item in trayIconMenu.Items)
        {
            var asMenuItem = item as ToolStripMenuItem;
            if (asMenuItem != null)
            {
                if (e.KeyData == asMenuItem.ShortcutKeys)
                {
                    asMenuItem.PerformClick();
                    e.Handled = true;
                    return;
                }
            }
        }
    }
}
}
<|MERGE_RESOLUTION|>--- conflicted
+++ resolved
@@ -1,1014 +1,981 @@
-﻿using System;
-using System.Collections.Generic;
-using System.Diagnostics;
-using System.Drawing;
-using System.IO;
-using System.Runtime.InteropServices;
-using System.Windows.Forms;
-
-namespace TogglDesktop
-{
-public partial class MainWindowController : TogglForm
-{
-    private bool isResizing = false;
-
-    private List<Icon> statusIcons = new List<Icon>();
-
-    private LoginViewController loginViewController;
-    private TimeEntryListViewController timeEntryListViewController;
-    private TimeEntryEditViewController timeEntryEditViewController;
-    private AboutWindowController aboutWindowController;
-    private PreferencesWindowController preferencesWindowController;
-    private FeedbackWindowController feedbackWindowController;
-    private IdleNotificationWindowController idleNotificationWindowController;
-
-    private EditForm editForm;
-    private WPF.TimeEntryCell editableEntry;
-
-    private bool isTracking = false;
-    private Point defaultContentPosition =  new System.Drawing.Point(0, 0);
-    private Point errorContentPosition = new System.Drawing.Point(0, 28);
-    private bool remainOnTop = false;
-    private bool topDisabled = false;
-
-    private static MainWindowController instance;
-
-    KeyboardHook startHook = new KeyboardHook();
-    KeyboardHook showHook = new KeyboardHook();
-
-    private Timer runScriptTimer;
-
-    public MainWindowController()
+﻿using System;
+using System.Collections.Generic;
+using System.Diagnostics;
+using System.Drawing;
+using System.IO;
+using System.Runtime.InteropServices;
+using System.Windows.Forms;
+
+namespace TogglDesktop
+{
+public partial class MainWindowController : TogglForm
+{
+    private bool isResizing = false;
+
+    private List<Icon> statusIcons = new List<Icon>();
+
+    private LoginViewController loginViewController;
+    private TimeEntryListViewController timeEntryListViewController;
+    private TimeEntryEditViewController timeEntryEditViewController;
+    private AboutWindowController aboutWindowController;
+    private PreferencesWindowController preferencesWindowController;
+    private FeedbackWindowController feedbackWindowController;
+    private IdleNotificationWindowController idleNotificationWindowController;
+
+    private EditForm editForm;
+    private WPF.TimeEntryCell editableEntry;
+
+    private bool isTracking = false;
+    private Point defaultContentPosition =  new System.Drawing.Point(0, 0);
+    private Point errorContentPosition = new System.Drawing.Point(0, 28);
+    private bool remainOnTop = false;
+    private bool topDisabled = false;
+
+    private static MainWindowController instance;
+
+    KeyboardHook startHook = new KeyboardHook();
+    KeyboardHook showHook = new KeyboardHook();
+
+    private Timer runScriptTimer;
+
+    public MainWindowController()
+    {
+        InitializeComponent();
+
+        instance = this;
+
+        startHook.KeyPressed +=
+            new EventHandler<KeyPressedEventArgs>(hookStartKeyPressed);
+
+        showHook.KeyPressed +=
+            new EventHandler<KeyPressedEventArgs>(hookShowKeyPressed);
+    }
+
+    void setGlobalShortCutKeys()
+    {
+        try
+        {
+            startHook.Clear();
+            string startKey = Properties.Settings.Default.StartKey;
+            if (startKey != null && startKey != "")
+            {
+                startHook.RegisterHotKey(
+                    Properties.Settings.Default.StartModifiers,
+                    (Keys)Enum.Parse(typeof(Keys), startKey));
+            }
+        }
+        catch (Exception e)
+        {
+            Console.WriteLine("Could not register start shortcut: ", e);
+        }
+
+        try
+        {
+            showHook.Clear();
+            string showKey = Properties.Settings.Default.ShowKey;
+            if (showKey != null && showKey != "")
+            {
+                showHook.RegisterHotKey(
+                    Properties.Settings.Default.ShowModifiers,
+                    (Keys)Enum.Parse(typeof(Keys), showKey));
+            }
+        }
+        catch (Exception e)
+        {
+            Console.WriteLine("Could not register show hotkey: ", e);
+        }
+    }
+
+    void hookStartKeyPressed(object sender, KeyPressedEventArgs e)
+    {
+        if (isTracking)
+        {
+            Toggl.Stop();
+        }
+        else
+        {
+            Toggl.ContinueLatest();
+        }
+    }
+
+    void hookShowKeyPressed(object sender, KeyPressedEventArgs e)
+    {
+        if (Visible)
+        {
+            Hide();
+            if (editForm.Visible)
+            {
+                editForm.CloseButton_Click(null, null);
+            }
+            feedbackWindowController.Close();
+            aboutWindowController.Close();
+            preferencesWindowController.Close();
+        }
+        else
+        {
+            show();
+        }
+    }
+
+    public void toggleMenu()
+    {
+        Point pt = new Point(Width - 80, 0);
+        pt = PointToScreen(pt);
+        trayIconMenu.Show(pt);
+    }
+
+    protected override void OnShown(EventArgs e)
+    {
+        hideHorizontalScrollBar();
+        base.OnShown(e);
+    }
+
+    public static void DisableTop()
+    {
+        instance.topDisabled = true;
+        instance.setWindowPos();
+    }
+
+    public static void EnableTop()
+    {
+        instance.topDisabled = false;
+        instance.setWindowPos();
+    }
+
+    public void RemoveTrayIcon()
+    {
+        trayIcon.Visible = false;
+    }
+
+    private const int kTogglTray = 0;
+    private const int kTogglTrayInactive = 1;
+    private const int kToggl = 2;
+    private const int kTogglInactive = 3;
+    private const int kTogglOfflineActive = 4;
+    private const int kTogglOfflineInactive = 5;
+
+    private void loadStatusIcons()
+    {
+        if (statusIcons.Count > 0)
+        {
+            throw new InvalidOperationException("Status images already loaded");
+        }
+        statusIcons.Add(Properties.Resources.toggltray);
+        statusIcons.Add(Properties.Resources.toggltray_inactive);
+        statusIcons.Add(Properties.Resources.toggl);
+        statusIcons.Add(Properties.Resources.toggl_inactive);
+        statusIcons.Add(Properties.Resources.toggl_offline_active);
+        statusIcons.Add(Properties.Resources.toggl_offline_inactive);
+    }
+
+    private void MainWindowController_Load(object sender, EventArgs e)
+    {
+        troubleBox.BackColor = Color.FromArgb(239, 226, 121);
+        contentPanel.Location = defaultContentPosition;
+
+        loadStatusIcons();
+
+        Toggl.OnApp += OnApp;
+        Toggl.OnError += OnError;
+        Toggl.OnLogin += OnLogin;
+        Toggl.OnTimeEntryList += OnTimeEntryList;
+        Toggl.OnTimeEntryEditor += OnTimeEntryEditor;
+        Toggl.OnOnlineState += OnOnlineState;
+        Toggl.OnReminder += OnReminder;
+        Toggl.OnURL += OnURL;
+        Toggl.OnRunningTimerState += OnRunningTimerState;
+        Toggl.OnStoppedTimerState += OnStoppedTimerState;
+        Toggl.OnSettings += OnSettings;
+        Toggl.OnIdleNotification += OnIdleNotification;
+
+        loginViewController = new LoginViewController();
+        timeEntryListViewController = new TimeEntryListViewController();
+        timeEntryEditViewController = new TimeEntryEditViewController();
+        aboutWindowController = new AboutWindowController();
+        preferencesWindowController = new PreferencesWindowController();
+        feedbackWindowController = new FeedbackWindowController();
+        idleNotificationWindowController = new IdleNotificationWindowController();
+
+        initEditForm();
+        timeEntryListViewController.setEditPopup(editForm);
+        editForm.Owner = aboutWindowController.Owner = preferencesWindowController.Owner = feedbackWindowController.Owner = this;
+
+        FlowLayoutPanel listing = timeEntryListViewController.getListing();
+        if (listing != null)
+        {
+            listing.Scroll += MainWindowControllerEntries_Scroll;
+            listing.MouseWheel += MainWindowControllerEntries_Scroll;
+        }
+
+        if (!Toggl.StartUI(TogglDesktop.Program.Version()))
+        {
+            try
+            {
+                DisableTop();
+                MessageBox.Show("Missing callback. See the log file for details");
+            } finally {
+                EnableTop();
+            }
+            TogglDesktop.Program.Shutdown(1);
+        }
+
+        Utils.LoadWindowLocation(this, editForm);
+
+        setCorrectMinimumSize();
+
+        aboutWindowController.initAndCheck();
+
+        runScriptTimer = new Timer();
+        runScriptTimer.Interval = 1000;
+        runScriptTimer.Tick += runScriptTimer_Tick;
+        runScriptTimer.Start();
+    }
+
+    private void setCorrectMinimumSize()
+    {
+        Size minSize;
+        if (contentPanel.Controls.Contains(loginViewController))
+        {
+            minSize = new Size(loginViewController.MinimumSize.Width, loginViewController.MinimumSize.Height + 40);
+        }
+        else
+        {
+            minSize = new Size(230, 86);
+        }
+        if(minSize != MinimumSize)
+        {
+            MinimumSize = minSize;
+            updateResizeHandleBackground();
+        }
+    }
+
+    void runScriptTimer_Tick(object sender, EventArgs e)
+    {
+        runScriptTimer.Stop();
+
+        if (null == Toggl.ScriptPath)
+        {
+            return;
+        }
+
+        System.Threading.ThreadPool.QueueUserWorkItem(delegate
+        {
+            if (!File.Exists(Toggl.ScriptPath))
+            {
+                Console.WriteLine("Script file does not exist: " + Toggl.ScriptPath);
+                TogglDesktop.Program.Shutdown(0);
+            }
+
+            string script = File.ReadAllText(Toggl.ScriptPath);
+
+            Int64 err = 0;
+            string result = Toggl.RunScript(script, ref err);
+            if (0 != err)
+            {
+                Console.WriteLine(string.Format("Failed to run script, err = {0}", err));
+            }
+            Console.WriteLine(result);
+
+            if (0 == err)
+            {
+                TogglDesktop.Program.Shutdown(0);
+            }
+        }, null);
+    }
+
+    private void MainWindowControllerEntries_Scroll(object sender, EventArgs e)
+    {
+        recalculatePopupPosition();
+    }
+
+    void OnRunningTimerState(Toggl.TimeEntry te)
+    {
+        if (InvokeRequired)
+        {
+            Invoke((MethodInvoker)delegate {
+                OnRunningTimerState(te);
+            });
+            return;
+        }
+        isTracking = true;
+        enableMenuItems();
+        updateStatusIcons(true);
+
+        string newText = "Toggl Desktop";
+        if (te.Description.Length > 0) {
+            runningToolStripMenuItem.Text = te.Description.Replace("&", "&&");
+            newText = te.Description + " - Toggl Desktop";
+        }
+        else
+        {
+            runningToolStripMenuItem.Text = "Timer is tracking";
+        }
+        if (newText.Length > 63)
+        {
+            newText = newText.Substring(0, 60) + "...";
+        }
+        Text = newText;
+        if (trayIcon != null)
+        {
+            trayIcon.Text = Text;
+        }
+        updateResizeHandleBackground();
+    }
+
+    void OnStoppedTimerState()
+    {
+        if (InvokeRequired)
+        {
+            Invoke((MethodInvoker)delegate {
+                OnStoppedTimerState();
+            });
+            return;
+        }
+        isTracking = false;
+        enableMenuItems();
+        updateStatusIcons(true);
+
+        runningToolStripMenuItem.Text = "Timer is not tracking";
+        Text = "Toggl Desktop";
+        trayIcon.Text = Text;
+        updateResizeHandleBackground();
+    }
+
+    void OnSettings(bool open, Toggl.Settings settings)
+    {
+        if (InvokeRequired)
+        {
+            Invoke((MethodInvoker)delegate {
+                OnSettings(open, settings);
+            });
+            return;
+        }
+        remainOnTop = settings.OnTop;
+        setWindowPos();
+        timerIdleDetection.Enabled = settings.UseIdleDetection;
+        setGlobalShortCutKeys();
+    }
+
+    private void updateStatusIcons(bool is_online)
+    {
+        if (0 == statusIcons.Count)
+        {
+            return;
+        }
+
+        Icon tray = null;
+        Icon form = null;
+
+        if (is_online)
+        {
+            if (TogglDesktop.Program.IsLoggedIn && isTracking)
+            {
+                tray = statusIcons[kTogglTray];
+                form = statusIcons[kToggl];
+            }
+            else
+            {
+                tray = statusIcons[kTogglTrayInactive];
+                form = statusIcons[kTogglInactive];
+            }
+        }
+        else
+        {
+            if (TogglDesktop.Program.IsLoggedIn && isTracking)
+            {
+                tray = statusIcons[kTogglOfflineActive];
+                form = statusIcons[kToggl];
+            }
+            else
+            {
+                tray = statusIcons[kTogglOfflineInactive];
+                form = statusIcons[kTogglInactive];
+            }
+        }
+
+        if (Icon != form)
+        {
+            Icon = form;
+        }
+
+        if (null != trayIcon)
+        {
+            if (trayIcon.Icon != tray)
+            {
+                trayIcon.Icon = tray;
+            }
+        }
+    }
+
+    void OnOnlineState(Int64 state)
+    {
+        if (InvokeRequired)
+        {
+            Invoke((MethodInvoker)delegate {
+                OnOnlineState(state);
+            });
+            return;
+        }
+        // FIXME: render online state on bottom of the window
+        updateStatusIcons(0 == state);
+    }
+
+    void OnURL(string url)
+    {
+        Process.Start(url);
+    }
+
+    void OnApp(bool open)
+    {
+        if (InvokeRequired)
+        {
+            Invoke((MethodInvoker)delegate {
+                OnApp(open);
+            });
+            return;
+        }
+        if (open) {
+            show();
+        }
+    }
+
+    void OnError(string errmsg, bool user_error)
+    {
+        if (InvokeRequired)
+        {
+            Invoke((MethodInvoker)delegate {
+                OnError(errmsg, user_error);
+            });
+            return;
+        }
+
+        errorLabel.Text = errmsg;
+        errorToolTip.SetToolTip(errorLabel, errmsg);
+        troubleBox.Visible = true;
+        contentPanel.Location = errorContentPosition;
+    }
+
+    void OnIdleNotification(
+        string guid,
+        string since,
+        string duration,
+        UInt64 started,
+        string description)
+    {
+        if (InvokeRequired)
+        {
+            Invoke((MethodInvoker)delegate {
+                OnIdleNotification(guid, since, duration, started, description);
+            });
+            return;
+        }
+
+        idleNotificationWindowController.ShowWindow();
+    }
+
+    void OnLogin(bool open, UInt64 user_id)
+    {
+        if (InvokeRequired)
+        {
+            Invoke((MethodInvoker)delegate {
+                OnLogin(open, user_id);
+            });
+            return;
+        }
+        if (open) {
+            if (editForm.Visible)
+            {
+                editForm.Hide();
+                editForm.GUID = null;
+            }
+            contentPanel.Controls.Remove(timeEntryListViewController);
+            contentPanel.Controls.Remove(timeEntryEditViewController);
+            contentPanel.Controls.Add(loginViewController);
+            setCorrectMinimumSize();
+            loginViewController.SetAcceptButton(this);
+            resizeHandle.BackColor = Color.FromArgb(69, 69, 69);
+        }
+        enableMenuItems();
+        updateStatusIcons(true);
+
+        if (open || 0 == user_id)
+        {
+            runningToolStripMenuItem.Text = "Timer is not tracking";
+        }
+    }
+
+    private void enableMenuItems()
+    {
+        bool isLoggedIn = TogglDesktop.Program.IsLoggedIn;
+
+        newToolStripMenuItem.Enabled = isLoggedIn;
+        continueToolStripMenuItem.Enabled = isLoggedIn && !isTracking;
+        stopToolStripMenuItem.Enabled = isLoggedIn && isTracking;
+        syncToolStripMenuItem.Enabled = isLoggedIn;
+        logoutToolStripMenuItem.Enabled = isLoggedIn;
+        clearCacheToolStripMenuItem.Enabled = isLoggedIn;
+        sendFeedbackToolStripMenuItem.Enabled = isLoggedIn;
+        openInBrowserToolStripMenuItem.Enabled = isLoggedIn;
+    }
+
+    void OnTimeEntryList(bool open, List<Toggl.TimeEntry> list)
+    {
+        if (InvokeRequired)
+        {
+            Invoke((MethodInvoker)delegate {
+                OnTimeEntryList(open, list);
+            });
+            return;
+        }
+        if (open)
+        {
+            troubleBox.Visible = false;
+            contentPanel.Location = defaultContentPosition;
+            contentPanel.Controls.Remove(loginViewController);
+            setCorrectMinimumSize();
+            contentPanel.Controls.Add(timeEntryListViewController);
+            timeEntryListViewController.SetAcceptButton(this);
+            if (editForm.Visible)
+            {
+                editForm.Hide();
+                editForm.GUID = null;
+            }
+        }
+    }
+
+    public static Control FindControlAtPoint(Control container, Point pos)
+    {
+        if (null == container)
+        {
+            return null;
+        }
+
+        if (container.GetType() == typeof(TimeEntryCell) || container.GetType() == typeof(TimerEditViewController))
+        {
+            return container;
+        }
+
+        foreach (Control c in container.Controls)
+        {
+            if (c.Visible && c.Bounds.Contains(pos))
+            {
+                Control child = FindControlAtPoint(c, new Point(pos.X - c.Left, pos.Y - c.Top));
+                if (child != null && (child.GetType() == typeof(TimeEntryCell) || child.GetType() == typeof(TimerEditViewController)))
+                {
+                    return child;
+                }
+            }
+        }
+
+        return null;
+    }
+
+    public static Control FindControlAtCursor(Form form)
+    {
+        Point pos = Cursor.Position;
+        if (form.Bounds.Contains(pos))
+            return FindControlAtPoint(form, form.PointToClient(Cursor.Position));
+        return null;
+    }
+
+    private void initEditForm()
+    {
+        editForm = new EditForm
+        {
+            ControlBox = false,
+            StartPosition = FormStartPosition.Manual
+        };
+        editForm.Controls.Add(timeEntryEditViewController);
+        editForm.editView = timeEntryEditViewController;
+    }
+
+    public void PopupInput(Toggl.TimeEntry te)
+    {
+        if (te.GUID == editForm.GUID) {
+            //if (editableEntry.GetType() == typeof(TimeEntryCell))
+            //{
+            //    ((TimeEntryCell)editableEntry).opened = false;
+            //}
+            editForm.CloseButton_Click(null, null);
+            return;
+        }
+        //if (editableEntry != null && editableEntry.GetType() == typeof(TimeEntryCell))
+        //{
+        //    ((TimeEntryCell)editableEntry).opened = false;
+        //}
+        editForm.reset();
+        editableEntry = getSelectedEntryByGUID(te.GUID);
+        if (null == editableEntry)
+        {
+            return;
+        }
+        setEditFormLocation(te.DurationInSeconds < 0);
+        editForm.GUID = te.GUID;
+        editForm.Show();
+    }
+
+    private WPF.TimeEntryCell getSelectedEntryByGUID(string GUID)
+    {
+        var c = timeEntryListViewController.findControlByGUID(GUID);
+        // TODO: make this work again?
+        //if ( c != null) {
+            return c;
+        //}
+        //return FindControlAtCursor(this);
+    }
+
+    void OnTimeEntryEditor(
+        bool open,
+        Toggl.TimeEntry te,
+        string focused_field_name)
+    {
+        if (InvokeRequired)
+        {
+            Invoke((MethodInvoker)delegate {
+                OnTimeEntryEditor(open, te, focused_field_name);
+            });
+            return;
+        }
+        if (open)
+        {
+            contentPanel.Controls.Remove(loginViewController);
+            MinimumSize = new Size(230, 86);
+            timeEntryEditViewController.setupView(this, focused_field_name);
+            PopupInput(te);
+        }
+    }
+
+    private void MainWindowController_FormClosing(object sender, FormClosingEventArgs e)
+    {
+        Utils.SaveWindowLocation(this, editForm);
+
+        if (CloseReason.WindowsShutDown == e.CloseReason)
+        {
+            return;
+        }
+
+        if (!TogglDesktop.Program.ShuttingDown)
+        {
+            Hide();
+            e.Cancel = true;
+        }
+
+        if (editForm.Visible)
+        {
+            //if (editableEntry.GetType() == typeof(TimeEntryCell))
+            //{
+            //    ((TimeEntryCell)editableEntry).opened = false;
+            //}
+            editForm.ClosePopup();
+        }
+    }
+
+    private void buttonDismissError_Click(object sender, EventArgs e)
+    {
+        troubleBox.Visible = false;
+        contentPanel.Location = defaultContentPosition;
+    }
+
+    private void sendFeedbackToolStripMenuItem_Click(object sender, EventArgs e)
+    {
+        feedbackWindowController.Show();
+        feedbackWindowController.TopMost = true;
+    }
+
+    private void quitToolStripMenuItem_Click(object sender, EventArgs e)
+    {
+        if (Visible)
+        {
+            Utils.SaveWindowLocation(this, editForm);
+        }
+
+        TogglDesktop.Program.Shutdown(0);
+    }
+
+    private void toggleVisibility()
+    {
+        if (WindowState == FormWindowState.Minimized)
+        {
+            WindowState = FormWindowState.Normal;
+            show();
+            return;
+        }
+        if (Visible)
+        {
+            Hide();
+            return;
+        }
+        show();
+    }
+
+    private void newToolStripMenuItem_Click(object sender, EventArgs e)
+    {
+        Toggl.Start("", "", 0, 0, "");
+    }
+
+    private void continueToolStripMenuItem_Click(object sender, EventArgs e)
+    {
+        Toggl.ContinueLatest();
+    }
+
+    private void stopToolStripMenuItem_Click(object sender, EventArgs e)
+    {
+        Toggl.Stop();
+    }
+
+    private void showToolStripMenuItem_Click(object sender, EventArgs e)
+    {
+        show();
+    }
+
+    private void syncToolStripMenuItem_Click(object sender, EventArgs e)
+    {
+        Toggl.Sync();
+    }
+
+    private void openInBrowserToolStripMenuItem_Click(object sender, EventArgs e)
+    {
+        Toggl.OpenInBrowser();
+    }
+
+    private void preferencesToolStripMenuItem_Click(object sender, EventArgs e)
+    {
+        Toggl.EditPreferences();
+    }
+
+    private void aboutToolStripMenuItem_Click(object sender, EventArgs e)
+    {
+        aboutWindowController.ShowUpdates();
+    }
+
+    private void logoutToolStripMenuItem_Click(object sender, EventArgs e)
+    {
+        Toggl.Logout();
+    }
+
+    private void show()
+    {
+        Show();
+        TopMost = true;
+        setWindowPos();
+    }
+
+    private void setWindowPos()
+    {
+        if (remainOnTop && !topDisabled)
+        {
+            Win32.SetWindowPos(Handle, Win32.HWND_TOPMOST, 0, 0, 0, 0, Win32.SWP_NOMOVE | Win32.SWP_NOSIZE);
+            if (editForm != null)
+            {
+                editForm.setWindowPos(Win32.HWND_TOPMOST);
+            }
+            return;
+        }
+        Win32.SetWindowPos(Handle, Win32.HWND_NOTOPMOST, 0, 0, 0, 0, Win32.SWP_NOMOVE | Win32.SWP_NOSIZE);
+        if (editForm != null)
+        {
+            editForm.setWindowPos(Win32.HWND_NOTOPMOST);
+        }
+    }
+
+    void OnReminder(string title, string informative_text)
+    {
+        if (InvokeRequired)
+        {
+            Invoke((MethodInvoker)delegate {
+                OnReminder(title, informative_text);
+            });
+            return;
+        }
+        trayIcon.ShowBalloonTip(6000 * 100, title, informative_text, ToolTipIcon.None);
+    }
+
+    private void clearCacheToolStripMenuItem_Click(object sender, EventArgs e)
+    {
+        DialogResult dr;
+        try
+        {
+            DisableTop();
+            dr = MessageBox.Show(
+                "This will remove your Toggl user data from this PC and log you out of the Toggl Desktop app. " +
+                "Any unsynced data will be lost." +
+                Environment.NewLine + "Do you want to continue?",
+                "Clear Cache",
+                MessageBoxButtons.YesNo, MessageBoxIcon.Question);
+        }
+        finally
+        {
+            EnableTop();
+        }
+        if (DialogResult.Yes == dr)
+        {
+            Toggl.ClearCache();
+        }
+    }
+
+    private void trayIcon_BalloonTipClicked(object sender, EventArgs e)
+    {
+        show();
+    }
+
+    private void timerIdleDetection_Tick(object sender, EventArgs e)
+    {
+        Win32.LASTINPUTINFO lastInputInfo = new Win32.LASTINPUTINFO();
+        lastInputInfo.cbSize = Marshal.SizeOf(lastInputInfo);
+        lastInputInfo.dwTime = 0;
+        if (!Win32.GetLastInputInfo(out lastInputInfo)) {
+            return;
+        }
+        int idle_seconds = unchecked(Environment.TickCount - (int)lastInputInfo.dwTime) / 1000;
+        if (idle_seconds < 1) {
+            return;
+        }
+        Toggl.SetIdleSeconds((ulong)idle_seconds);
+    }
+
+    private void trayIcon_MouseClick(object sender, MouseEventArgs e)
+    {
+        if (e.Button == MouseButtons.Left)
+        {
+            toggleVisibility();
+        }
+    }
+
+    private void MainWindowController_Activated(object sender, EventArgs e)
+    {
+        Toggl.SetWake();
+    }
+
+    private void MainWindowController_LocationChanged(object sender, EventArgs e)
+    {
+        recalculatePopupPosition();
+    }
+
+    private void setEditFormLocation(bool running)
+    {
+        if (Screen.AllScreens.Length > 1)
+        {
+            foreach (Screen s in Screen.AllScreens)
+            {
+                if (s.WorkingArea.IntersectsWith(DesktopBounds))
+                {
+                    calculateEditFormPosition(running, s);
+                    break;
+                }
+            }
+        }
+        else
+        {
+            calculateEditFormPosition(running,Screen.PrimaryScreen);
+        }
+    }
+
+    private void calculateEditFormPosition(bool running, Screen s)
     {
-        InitializeComponent();
-
-        instance = this;
-
-        startHook.KeyPressed +=
-            new EventHandler<KeyPressedEventArgs>(hookStartKeyPressed);
-
-        showHook.KeyPressed +=
-            new EventHandler<KeyPressedEventArgs>(hookShowKeyPressed);
-    }
-
-    void setGlobalShortCutKeys()
-    {
-        try
-        {
-            startHook.Clear();
-            string startKey = Properties.Settings.Default.StartKey;
-            if (startKey != null && startKey != "")
-            {
-                startHook.RegisterHotKey(
-                    Properties.Settings.Default.StartModifiers,
-                    (Keys)Enum.Parse(typeof(Keys), startKey));
-            }
-        }
-        catch (Exception e)
-        {
-            Console.WriteLine("Could not register start shortcut: ", e);
-        }
-
-        try
-        {
-            showHook.Clear();
-            string showKey = Properties.Settings.Default.ShowKey;
-            if (showKey != null && showKey != "")
-            {
-                showHook.RegisterHotKey(
-                    Properties.Settings.Default.ShowModifiers,
-                    (Keys)Enum.Parse(typeof(Keys), showKey));
-            }
-        }
-        catch (Exception e)
-        {
-            Console.WriteLine("Could not register show hotkey: ", e);
-        }
-    }
-
-    void hookStartKeyPressed(object sender, KeyPressedEventArgs e)
-    {
-        if (isTracking)
-        {
-            Toggl.Stop();
-        }
-        else
-        {
-            Toggl.ContinueLatest();
-        }
-    }
-
-    void hookShowKeyPressed(object sender, KeyPressedEventArgs e)
-    {
-        if (Visible)
-        {
-            Hide();
-            if (editForm.Visible)
-            {
-                editForm.CloseButton_Click(null, null);
-            }
-            feedbackWindowController.Close();
-            aboutWindowController.Close();
-            preferencesWindowController.Close();
-        }
-        else
-        {
-            show();
-        }
-    }
-
-    public void toggleMenu()
-    {
-        Point pt = new Point(Width - 80, 0);
-        pt = PointToScreen(pt);
-        trayIconMenu.Show(pt);
-    }
-
-    protected override void OnShown(EventArgs e)
-    {
-        hideHorizontalScrollBar();
-        base.OnShown(e);
-    }
-
-    public static void DisableTop()
-    {
-        instance.topDisabled = true;
-        instance.setWindowPos();
-    }
-
-    public static void EnableTop()
-    {
-        instance.topDisabled = false;
-        instance.setWindowPos();
-    }
-
-    public void RemoveTrayIcon()
-    {
-        trayIcon.Visible = false;
-    }
-
-    private const int kTogglTray = 0;
-    private const int kTogglTrayInactive = 1;
-    private const int kToggl = 2;
-    private const int kTogglInactive = 3;
-    private const int kTogglOfflineActive = 4;
-    private const int kTogglOfflineInactive = 5;
-
-    private void loadStatusIcons()
-    {
-        if (statusIcons.Count > 0)
-        {
-            throw new InvalidOperationException("Status images already loaded");
-        }
-        statusIcons.Add(Properties.Resources.toggltray);
-        statusIcons.Add(Properties.Resources.toggltray_inactive);
-        statusIcons.Add(Properties.Resources.toggl);
-        statusIcons.Add(Properties.Resources.toggl_inactive);
-        statusIcons.Add(Properties.Resources.toggl_offline_active);
-        statusIcons.Add(Properties.Resources.toggl_offline_inactive);
-    }
-
-    private void MainWindowController_Load(object sender, EventArgs e)
-    {
-        troubleBox.BackColor = Color.FromArgb(239, 226, 121);
-        contentPanel.Location = defaultContentPosition;
-
-        loadStatusIcons();
-
-        Toggl.OnApp += OnApp;
-        Toggl.OnError += OnError;
-        Toggl.OnLogin += OnLogin;
-        Toggl.OnTimeEntryList += OnTimeEntryList;
-        Toggl.OnTimeEntryEditor += OnTimeEntryEditor;
-        Toggl.OnOnlineState += OnOnlineState;
-        Toggl.OnReminder += OnReminder;
-        Toggl.OnURL += OnURL;
-        Toggl.OnRunningTimerState += OnRunningTimerState;
-        Toggl.OnStoppedTimerState += OnStoppedTimerState;
-        Toggl.OnSettings += OnSettings;
-        Toggl.OnIdleNotification += OnIdleNotification;
-
-        loginViewController = new LoginViewController();
-        timeEntryListViewController = new TimeEntryListViewController();
-        timeEntryEditViewController = new TimeEntryEditViewController();
-        aboutWindowController = new AboutWindowController();
-        preferencesWindowController = new PreferencesWindowController();
-        feedbackWindowController = new FeedbackWindowController();
-        idleNotificationWindowController = new IdleNotificationWindowController();
-
-        initEditForm();
-        timeEntryListViewController.setEditPopup(editForm);
-        editForm.Owner = aboutWindowController.Owner = preferencesWindowController.Owner = feedbackWindowController.Owner = this;
-
-        FlowLayoutPanel listing = timeEntryListViewController.getListing();
-        if (listing != null)
-        {
-            listing.Scroll += MainWindowControllerEntries_Scroll;
-            listing.MouseWheel += MainWindowControllerEntries_Scroll;
-        }
-
-        if (!Toggl.StartUI(TogglDesktop.Program.Version()))
-        {
-            try
-            {
-                DisableTop();
-                MessageBox.Show("Missing callback. See the log file for details");
-            } finally {
-                EnableTop();
-            }
-            TogglDesktop.Program.Shutdown(1);
-        }
-
-        Utils.LoadWindowLocation(this, editForm);
-
-        setCorrectMinimumSize();
-
-        aboutWindowController.initAndCheck();
-
-        runScriptTimer = new Timer();
-        runScriptTimer.Interval = 1000;
-        runScriptTimer.Tick += runScriptTimer_Tick;
-        runScriptTimer.Start();
-    }
-
-    private void setCorrectMinimumSize()
-    {
-        Size minSize;
-        if (contentPanel.Controls.Contains(loginViewController))
-        {
-            minSize = new Size(loginViewController.MinimumSize.Width, loginViewController.MinimumSize.Height + 40);
-        }
-        else
-        {
-            minSize = new Size(230, 86);
-        }
-        if(minSize != MinimumSize)
-        {
-            MinimumSize = minSize;
-            updateResizeHandleBackground();
-        }
-    }
-
-    void runScriptTimer_Tick(object sender, EventArgs e)
-    {
-        runScriptTimer.Stop();
-
-        if (null == Toggl.ScriptPath)
-        {
-            return;
-        }
-
-        System.Threading.ThreadPool.QueueUserWorkItem(delegate
-        {
-            if (!File.Exists(Toggl.ScriptPath))
-            {
-                Console.WriteLine("Script file does not exist: " + Toggl.ScriptPath);
-                TogglDesktop.Program.Shutdown(0);
-            }
-
-            string script = File.ReadAllText(Toggl.ScriptPath);
-
-            Int64 err = 0;
-            string result = Toggl.RunScript(script, ref err);
-            if (0 != err)
-            {
-                Console.WriteLine(string.Format("Failed to run script, err = {0}", err));
-            }
-            Console.WriteLine(result);
-
-            if (0 == err)
-            {
-                TogglDesktop.Program.Shutdown(0);
-            }
-        }, null);
-    }
-
-    private void MainWindowControllerEntries_Scroll(object sender, EventArgs e)
-    {
-        recalculatePopupPosition();
-    }
-
-    void OnRunningTimerState(Toggl.TimeEntry te)
-    {
-        if (InvokeRequired)
-        {
-            Invoke((MethodInvoker)delegate {
-                OnRunningTimerState(te);
-            });
-            return;
-        }
-        isTracking = true;
-        enableMenuItems();
-        updateStatusIcons(true);
-
-        string newText = "Toggl Desktop";
-        if (te.Description.Length > 0) {
-            runningToolStripMenuItem.Text = te.Description.Replace("&", "&&");
-            newText = te.Description + " - Toggl Desktop";
-        }
-        else
-        {
-            runningToolStripMenuItem.Text = "Timer is tracking";
-        }
-        if (newText.Length > 63)
-        {
-            newText = newText.Substring(0, 60) + "...";
-        }
-        Text = newText;
-        if (trayIcon != null)
-        {
-            trayIcon.Text = Text;
-        }
-        updateResizeHandleBackground();
-    }
-
-    void OnStoppedTimerState()
-    {
-        if (InvokeRequired)
-        {
-            Invoke((MethodInvoker)delegate {
-                OnStoppedTimerState();
-            });
-            return;
-        }
-        isTracking = false;
-        enableMenuItems();
-        updateStatusIcons(true);
-
-        runningToolStripMenuItem.Text = "Timer is not tracking";
-        Text = "Toggl Desktop";
-        trayIcon.Text = Text;
-        updateResizeHandleBackground();
-    }
-
-    void OnSettings(bool open, Toggl.Settings settings)
-    {
-        if (InvokeRequired)
-        {
-            Invoke((MethodInvoker)delegate {
-                OnSettings(open, settings);
-            });
-            return;
-        }
-        remainOnTop = settings.OnTop;
-        setWindowPos();
-        timerIdleDetection.Enabled = settings.UseIdleDetection;
-        setGlobalShortCutKeys();
-    }
-
-    private void updateStatusIcons(bool is_online)
-    {
-        if (0 == statusIcons.Count)
-        {
-            return;
-        }
-
-        Icon tray = null;
-        Icon form = null;
-
-        if (is_online)
-        {
-            if (TogglDesktop.Program.IsLoggedIn && isTracking)
-            {
-                tray = statusIcons[kTogglTray];
-                form = statusIcons[kToggl];
-            }
-            else
-            {
-                tray = statusIcons[kTogglTrayInactive];
-                form = statusIcons[kTogglInactive];
-            }
-        }
-        else
-        {
-            if (TogglDesktop.Program.IsLoggedIn && isTracking)
-            {
-                tray = statusIcons[kTogglOfflineActive];
-                form = statusIcons[kToggl];
-            }
-            else
-            {
-                tray = statusIcons[kTogglOfflineInactive];
-                form = statusIcons[kTogglInactive];
-            }
-        }
-
-        if (Icon != form)
-        {
-            Icon = form;
-        }
-
-        if (null != trayIcon)
-        {
-            if (trayIcon.Icon != tray)
-            {
-                trayIcon.Icon = tray;
-            }
-        }
-    }
-
-    void OnOnlineState(Int64 state)
-    {
-        if (InvokeRequired)
-        {
-            Invoke((MethodInvoker)delegate {
-                OnOnlineState(state);
-            });
-            return;
-        }
-        // FIXME: render online state on bottom of the window
-        updateStatusIcons(0 == state);
-    }
-
-    void OnURL(string url)
-    {
-        Process.Start(url);
-    }
-
-    void OnApp(bool open)
-    {
-        if (InvokeRequired)
-        {
-            Invoke((MethodInvoker)delegate {
-                OnApp(open);
-            });
-            return;
-        }
-        if (open) {
-            show();
-        }
-    }
-
-    void OnError(string errmsg, bool user_error)
-    {
-        if (InvokeRequired)
-        {
-            Invoke((MethodInvoker)delegate {
-                OnError(errmsg, user_error);
-            });
-            return;
-        }
-
-        errorLabel.Text = errmsg;
-        errorToolTip.SetToolTip(errorLabel, errmsg);
-        troubleBox.Visible = true;
-        contentPanel.Location = errorContentPosition;
-    }
-
-    void OnIdleNotification(
-        string guid,
-        string since,
-        string duration,
-        UInt64 started,
-        string description)
-    {
-        if (InvokeRequired)
-        {
-            Invoke((MethodInvoker)delegate {
-                OnIdleNotification(guid, since, duration, started, description);
-            });
-            return;
-        }
-
-        idleNotificationWindowController.ShowWindow();
-    }
-
-    void OnLogin(bool open, UInt64 user_id)
-    {
-        if (InvokeRequired)
-        {
-            Invoke((MethodInvoker)delegate {
-                OnLogin(open, user_id);
-            });
-            return;
-        }
-        if (open) {
-            if (editForm.Visible)
-            {
-                editForm.Hide();
-                editForm.GUID = null;
-            }
-            contentPanel.Controls.Remove(timeEntryListViewController);
-            contentPanel.Controls.Remove(timeEntryEditViewController);
-            contentPanel.Controls.Add(loginViewController);
-            setCorrectMinimumSize();
-            loginViewController.SetAcceptButton(this);
-            resizeHandle.BackColor = Color.FromArgb(69, 69, 69);
-        }
-        enableMenuItems();
-        updateStatusIcons(true);
-
-        if (open || 0 == user_id)
-        {
-            runningToolStripMenuItem.Text = "Timer is not tracking";
-        }
-    }
-
-    private void enableMenuItems()
-    {
-        bool isLoggedIn = TogglDesktop.Program.IsLoggedIn;
-
-        newToolStripMenuItem.Enabled = isLoggedIn;
-        continueToolStripMenuItem.Enabled = isLoggedIn && !isTracking;
-        stopToolStripMenuItem.Enabled = isLoggedIn && isTracking;
-        syncToolStripMenuItem.Enabled = isLoggedIn;
-        logoutToolStripMenuItem.Enabled = isLoggedIn;
-        clearCacheToolStripMenuItem.Enabled = isLoggedIn;
-        sendFeedbackToolStripMenuItem.Enabled = isLoggedIn;
-        openInBrowserToolStripMenuItem.Enabled = isLoggedIn;
-    }
-
-    void OnTimeEntryList(bool open, List<Toggl.TimeEntry> list)
-    {
-        if (InvokeRequired)
-        {
-            Invoke((MethodInvoker)delegate {
-                OnTimeEntryList(open, list);
-            });
-            return;
-        }
-        if (open)
-        {
-            troubleBox.Visible = false;
-            contentPanel.Location = defaultContentPosition;
-            contentPanel.Controls.Remove(loginViewController);
-            setCorrectMinimumSize();
-            contentPanel.Controls.Add(timeEntryListViewController);
-            timeEntryListViewController.SetAcceptButton(this);
-            if (editForm.Visible)
-            {
-                editForm.Hide();
-                editForm.GUID = null;
-            }
-        }
-    }
-
-    public static Control FindControlAtPoint(Control container, Point pos)
-    {
-        if (null == container)
-        {
-            return null;
-        }
-
-        if (container.GetType() == typeof(TimeEntryCell) || container.GetType() == typeof(TimerEditViewController))
-        {
-            return container;
-        }
-
-        foreach (Control c in container.Controls)
-        {
-            if (c.Visible && c.Bounds.Contains(pos))
-            {
-                Control child = FindControlAtPoint(c, new Point(pos.X - c.Left, pos.Y - c.Top));
-                if (child != null && (child.GetType() == typeof(TimeEntryCell) || child.GetType() == typeof(TimerEditViewController)))
-                {
-                    return child;
-                }
-            }
-        }
-
-        return null;
-    }
-
-    public static Control FindControlAtCursor(Form form)
-    {
-        Point pos = Cursor.Position;
-        if (form.Bounds.Contains(pos))
-            return FindControlAtPoint(form, form.PointToClient(Cursor.Position));
-        return null;
-    }
-
-    private void initEditForm()
-    {
-        editForm = new EditForm
-        {
-            ControlBox = false,
-            StartPosition = FormStartPosition.Manual
-        };
-        editForm.Controls.Add(timeEntryEditViewController);
-        editForm.editView = timeEntryEditViewController;
-    }
-
-    public void PopupInput(Toggl.TimeEntry te)
-    {
-        if (te.GUID == editForm.GUID) {
-            //if (editableEntry.GetType() == typeof(TimeEntryCell))
-            //{
-            //    ((TimeEntryCell)editableEntry).opened = false;
-            //}
-            editForm.CloseButton_Click(null, null);
-            return;
-        }
-        //if (editableEntry != null && editableEntry.GetType() == typeof(TimeEntryCell))
+        Point editPopupLocation = new Point(Left, Top);
+        bool left = ((s.Bounds.Width - (Location.X + Width)) < editForm.Width);
+        if (!left)
+        {
+            editPopupLocation.X += Width;
+        }
+        
+        //if (!running && editableEntry.GetType() == typeof(TimeEntryCell))
         //{
-        //    ((TimeEntryCell)editableEntry).opened = false;
-        //}
-        editForm.reset();
-        editableEntry = getSelectedEntryByGUID(te.GUID);
-        if (null == editableEntry)
-        {
-            return;
-        }
-        setEditFormLocation(te.DurationInSeconds < 0);
-        editForm.GUID = te.GUID;
-        editForm.Show();
-    }
-
-    private WPF.TimeEntryCell getSelectedEntryByGUID(string GUID)
-    {
-        var c = timeEntryListViewController.findControlByGUID(GUID);
-        // TODO: make this work again?
-        //if ( c != null) {
-            return c;
-        //}
-        //return FindControlAtCursor(this);
-    }
-
-    void OnTimeEntryEditor(
-        bool open,
-        Toggl.TimeEntry te,
-        string focused_field_name)
-    {
-        if (InvokeRequired)
-        {
-            Invoke((MethodInvoker)delegate {
-                OnTimeEntryEditor(open, te, focused_field_name);
-            });
-            return;
-        }
-        if (open)
-        {
-            contentPanel.Controls.Remove(loginViewController);
-            MinimumSize = new Size(230, 86);
-            timeEntryEditViewController.setupView(this, focused_field_name);
-            PopupInput(te);
-        }
-    }
-
-    private void MainWindowController_FormClosing(object sender, FormClosingEventArgs e)
-    {
-        Utils.SaveWindowLocation(this, editForm);
-
-        if (CloseReason.WindowsShutDown == e.CloseReason)
-        {
-            return;
-        }
-
-        if (!TogglDesktop.Program.ShuttingDown)
-        {
-            Hide();
-            e.Cancel = true;
-        }
-
-        if (editForm.Visible)
-        {
-            //if (editableEntry.GetType() == typeof(TimeEntryCell))
-            //{
-            //    ((TimeEntryCell)editableEntry).opened = false;
-            //}
-            editForm.ClosePopup();
-        }
-    }
-
-    private void buttonDismissError_Click(object sender, EventArgs e)
-    {
-        troubleBox.Visible = false;
-        contentPanel.Location = defaultContentPosition;
-    }
-
-    private void sendFeedbackToolStripMenuItem_Click(object sender, EventArgs e)
-    {
-        feedbackWindowController.Show();
-        feedbackWindowController.TopMost = true;
-    }
-
-    private void quitToolStripMenuItem_Click(object sender, EventArgs e)
-    {
-        if (Visible)
-        {
-            Utils.SaveWindowLocation(this, editForm);
-        }
-
-        TogglDesktop.Program.Shutdown(0);
-    }
-
-    private void toggleVisibility()
-    {
-        if (WindowState == FormWindowState.Minimized)
-        {
-            WindowState = FormWindowState.Normal;
-            show();
-            return;
-        }
-        if (Visible)
-        {
-            Hide();
-            return;
-        }
-        show();
-    }
-
-    private void newToolStripMenuItem_Click(object sender, EventArgs e)
-    {
-        Toggl.Start("", "", 0, 0, "");
-    }
-
-    private void continueToolStripMenuItem_Click(object sender, EventArgs e)
-    {
-        Toggl.ContinueLatest();
-    }
-
-    private void stopToolStripMenuItem_Click(object sender, EventArgs e)
-    {
-        Toggl.Stop();
-    }
-
-    private void showToolStripMenuItem_Click(object sender, EventArgs e)
-    {
-        show();
-    }
-
-    private void syncToolStripMenuItem_Click(object sender, EventArgs e)
-    {
-        Toggl.Sync();
-    }
-
-    private void openInBrowserToolStripMenuItem_Click(object sender, EventArgs e)
-    {
-        Toggl.OpenInBrowser();
-    }
-
-    private void preferencesToolStripMenuItem_Click(object sender, EventArgs e)
-    {
-        Toggl.EditPreferences();
-    }
-
-    private void aboutToolStripMenuItem_Click(object sender, EventArgs e)
-    {
-        aboutWindowController.ShowUpdates();
-    }
-
-    private void logoutToolStripMenuItem_Click(object sender, EventArgs e)
-    {
-        Toggl.Logout();
-    }
-
-    private void show()
-    {
-        Show();
-        TopMost = true;
-        setWindowPos();
-    }
-
-    private void setWindowPos()
-    {
-        if (remainOnTop && !topDisabled)
-        {
-            Win32.SetWindowPos(Handle, Win32.HWND_TOPMOST, 0, 0, 0, 0, Win32.SWP_NOMOVE | Win32.SWP_NOSIZE);
-            if (editForm != null)
-            {
-                editForm.setWindowPos(Win32.HWND_TOPMOST);
-            }
-            return;
-        }
-        Win32.SetWindowPos(Handle, Win32.HWND_NOTOPMOST, 0, 0, 0, 0, Win32.SWP_NOMOVE | Win32.SWP_NOSIZE);
-        if (editForm != null)
-        {
-            editForm.setWindowPos(Win32.HWND_NOTOPMOST);
-        }
-    }
-
-    void OnReminder(string title, string informative_text)
-    {
-        if (InvokeRequired)
-        {
-            Invoke((MethodInvoker)delegate {
-                OnReminder(title, informative_text);
-            });
-            return;
-        }
-        trayIcon.ShowBalloonTip(6000 * 100, title, informative_text, ToolTipIcon.None);
-    }
-
-    private void clearCacheToolStripMenuItem_Click(object sender, EventArgs e)
-    {
-        DialogResult dr;
-        try
-        {
-            DisableTop();
-            dr = MessageBox.Show(
-                "This will remove your Toggl user data from this PC and log you out of the Toggl Desktop app. " +
-                "Any unsynced data will be lost." +
-                Environment.NewLine + "Do you want to continue?",
-                "Clear Cache",
-                MessageBoxButtons.YesNo, MessageBoxIcon.Question);
-        }
-        finally
-        {
-            EnableTop();
-        }
-        if (DialogResult.Yes == dr)
-        {
-            Toggl.ClearCache();
-        }
-    }
-
-    private void trayIcon_BalloonTipClicked(object sender, EventArgs e)
-    {
-        show();
-    }
-
-    private void timerIdleDetection_Tick(object sender, EventArgs e)
-    {
-        Win32.LASTINPUTINFO lastInputInfo = new Win32.LASTINPUTINFO();
-        lastInputInfo.cbSize = Marshal.SizeOf(lastInputInfo);
-        lastInputInfo.dwTime = 0;
-        if (!Win32.GetLastInputInfo(out lastInputInfo)) {
-            return;
-        }
-        int idle_seconds = unchecked(Environment.TickCount - (int)lastInputInfo.dwTime) / 1000;
-        if (idle_seconds < 1) {
-            return;
-        }
-        Toggl.SetIdleSeconds((ulong)idle_seconds);
-    }
-
-    private void trayIcon_MouseClick(object sender, MouseEventArgs e)
-    {
-        if (e.Button == MouseButtons.Left)
-        {
-            toggleVisibility();
-        }
-    }
-
-    private void MainWindowController_Activated(object sender, EventArgs e)
-    {
-        Toggl.SetWake();
-    }
-
-    private void MainWindowController_LocationChanged(object sender, EventArgs e)
-    {
-        recalculatePopupPosition();
-    }
-
-    private void setEditFormLocation(bool running)
-    {
-        if (Screen.AllScreens.Length > 1)
-        {
-            foreach (Screen s in Screen.AllScreens)
-            {
-                if (s.WorkingArea.IntersectsWith(DesktopBounds))
-                {
-                    calculateEditFormPosition(running, s);
-                    break;
-                }
-            }
-        }
-        else
-        {
-            calculateEditFormPosition(running,Screen.PrimaryScreen);
-        }
-    }
-
-    private void calculateEditFormPosition(bool running, Screen s)
-    {
-<<<<<<< HEAD
-        Point ctrlpt = new Point(0, 0);//PointToScreen(editableEntry.Location);
-        int arrowTop = 0;
-        bool left = false;
-
-        if (Location.X < editForm.Width && (s.Bounds.Width - (Location.X + Width)) < editForm.Width)
-        {
-            ctrlpt.X += (Width/2);
-        }
-        else
-        {
-            if ((editForm.Width + ctrlpt.X + Width) > (s.WorkingArea.Location.X + s.Bounds.Width))
-            {
-                ctrlpt.X -= editForm.Width;
-                left = true;
-            }
-            else
-            {
-                ctrlpt.X += Width;
-            }
-        }
-
-        if (running)
-=======
-        Point editPopupLocation = new Point(Left, Top);
-        bool left = ((s.Bounds.Width - (Location.X + Width)) < editForm.Width);
-        if (!left)
->>>>>>> 8208fd4e
-        {
-            editPopupLocation.X += Width;
-        }
-        
-        if (!running && editableEntry.GetType() == typeof(TimeEntryCell))
-        {
-<<<<<<< HEAD
-            if (editableEntry.GetType() == typeof(TimeEntryCell))
-            {
-                //ctrlpt.Y += timeEntryListViewController.EntriesTop + (((TimeEntryCell)editableEntry).getTopLocation()) - (editForm.Height / 2);
-                //((TimeEntryCell)editableEntry).opened = true;
-            }
-=======
-                ((TimeEntryCell)editableEntry).opened = true;
->>>>>>> 8208fd4e
-        }
-
-        editForm.setPlacement(left, editPopupLocation, Height);
-    }
-
-    protected override bool ProcessCmdKey(ref Message msg, Keys keyData)
-    {
-        if (keyData == Keys.Escape)
-        {
-            if (editForm.Visible)
-            {
-                //if (editableEntry.GetType() == typeof(TimeEntryCell))
-                //{
-                //    ((TimeEntryCell)editableEntry).opened = false;
-                //}
-                editForm.ClosePopup();
-            }
-        }
-        return base.ProcessCmdKey(ref msg, keyData);
-    }
-
-    private void MainWindowController_SizeChanged(object sender, EventArgs e)
-    {
-        recalculatePopupPosition();
-        if (timeEntryListViewController != null)
-        {
-            hideHorizontalScrollBar();
-        }
-        resizeHandle.Location = new Point(Width-16, Height-56);
-        updateResizeHandleBackground();
-    }
-
-    private void updateResizeHandleBackground() {
-        if (contentPanel.Controls.Contains(loginViewController))
-        {
-            resizeHandle.BackColor = Color.FromArgb(69, 69, 69);
-        }
-        else if (Height <= MinimumSize.Height)
-        {
-            String c = "#4dd965";
-            if(isTracking) {
-                c = "#ff3d32";
-            }
-            resizeHandle.BackColor = ColorTranslator.FromHtml(c);
-        }
-        else
-        {
-            resizeHandle.BackColor = System.Drawing.Color.Transparent;
-        }
-    }
-    private void recalculatePopupPosition()
-    {
-        if (editForm != null && editForm.Visible && editableEntry != null)
-        {
-            setEditFormLocation(editableEntry.GetType() == typeof(TimerEditViewController));
-        }
-    }
-
-    private void hideHorizontalScrollBar()
-    {
-        //Win32.ShowScrollBar(timeEntryListViewController.getListing().Handle, Win32.SB_HORZ, false);
-    }
-
-    private void resizeHandle_MouseDown(object sender, MouseEventArgs e)
-    {
-        isResizing = true;
-    }
-
-    private void resizeHandle_MouseMove(object sender, MouseEventArgs e)
-    {
-        if (isResizing)
-        {
-            isResizing = (e.Button == MouseButtons.Left);
-            Win32.ReleaseCapture();
-            int buttonEvent = (isResizing) ? Win32.wmNcLButtonDown : Win32.wmNcLButtonUp;
-            Win32.SendMessage(Handle, buttonEvent, Win32.HtBottomRight, 0);
-        }
-    }
-
-    private void MainWindowController_KeyDown(object sender, KeyEventArgs e)
-    {
-        foreach (var item in trayIconMenu.Items)
-        {
-            var asMenuItem = item as ToolStripMenuItem;
-            if (asMenuItem != null)
-            {
-                if (e.KeyData == asMenuItem.ShortcutKeys)
-                {
-                    asMenuItem.PerformClick();
-                    e.Handled = true;
-                    return;
-                }
-            }
-        }
-    }
-}
-}
+        //    ((TimeEntryCell)editableEntry).opened = true;
+        //}
+
+        editForm.setPlacement(left, editPopupLocation, Height);
+    }
+
+    protected override bool ProcessCmdKey(ref Message msg, Keys keyData)
+    {
+        if (keyData == Keys.Escape)
+        {
+            if (editForm.Visible)
+            {
+                //if (editableEntry.GetType() == typeof(TimeEntryCell))
+                //{
+                //    ((TimeEntryCell)editableEntry).opened = false;
+                //}
+                editForm.ClosePopup();
+            }
+        }
+        return base.ProcessCmdKey(ref msg, keyData);
+    }
+
+    private void MainWindowController_SizeChanged(object sender, EventArgs e)
+    {
+        recalculatePopupPosition();
+        if (timeEntryListViewController != null)
+        {
+            hideHorizontalScrollBar();
+        }
+        resizeHandle.Location = new Point(Width-16, Height-56);
+        updateResizeHandleBackground();
+    }
+
+    private void updateResizeHandleBackground() {
+        if (contentPanel.Controls.Contains(loginViewController))
+        {
+            resizeHandle.BackColor = Color.FromArgb(69, 69, 69);
+        }
+        else if (Height <= MinimumSize.Height)
+        {
+            String c = "#4dd965";
+            if(isTracking) {
+                c = "#ff3d32";
+            }
+            resizeHandle.BackColor = ColorTranslator.FromHtml(c);
+        }
+        else
+        {
+            resizeHandle.BackColor = System.Drawing.Color.Transparent;
+        }
+    }
+    private void recalculatePopupPosition()
+    {
+        if (editForm != null && editForm.Visible && editableEntry != null)
+        {
+            setEditFormLocation(editableEntry.GetType() == typeof(TimerEditViewController));
+        }
+    }
+
+    private void hideHorizontalScrollBar()
+    {
+        //Win32.ShowScrollBar(timeEntryListViewController.getListing().Handle, Win32.SB_HORZ, false);
+    }
+
+    private void resizeHandle_MouseDown(object sender, MouseEventArgs e)
+    {
+        isResizing = true;
+    }
+
+    private void resizeHandle_MouseMove(object sender, MouseEventArgs e)
+    {
+        if (isResizing)
+        {
+            isResizing = (e.Button == MouseButtons.Left);
+            Win32.ReleaseCapture();
+            int buttonEvent = (isResizing) ? Win32.wmNcLButtonDown : Win32.wmNcLButtonUp;
+            Win32.SendMessage(Handle, buttonEvent, Win32.HtBottomRight, 0);
+        }
+    }
+
+    private void MainWindowController_KeyDown(object sender, KeyEventArgs e)
+    {
+        foreach (var item in trayIconMenu.Items)
+        {
+            var asMenuItem = item as ToolStripMenuItem;
+            if (asMenuItem != null)
+            {
+                if (e.KeyData == asMenuItem.ShortcutKeys)
+                {
+                    asMenuItem.PerformClick();
+                    e.Handled = true;
+                    return;
+                }
+            }
+        }
+    }
+}
+}