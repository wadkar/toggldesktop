--- conflicted
+++ resolved
@@ -508,53 +508,7 @@
     return toggl_discard_time_and_continue(ctx, toLocalString(guid), at);
 }
 
-<<<<<<< HEAD
-// Returns true if script file was successfully
-// executed. If returns false, check log.
-bool TogglApi::runScriptFile(const QString filename) {
-    if (filename.isEmpty()) {
-        // qDebug() << "no script to run";
-        return false;
-    }
-
-    QFile textFile(filename);
-    if (!textFile.open(QIODevice::ReadOnly)) {
-        qDebug() << "could not open script "
-                 << filename;
-        return false;
-    }
-
-    QTextStream textStream(&textFile);
-    QStringList contents;
-    while (!textStream.atEnd()) {
-        contents.append(textStream.readLine());
-    }
-
-    QString code = contents.join("\r\n");
-    qDebug() << "script contents: " << code;
-
-    int64_t err(0);
-    QString textOutput("");
-    auto result = toggl_run_script(
-        ctx,
-        toLocalString(code),
-        &err);
-    textOutput = toQString(result);
-    free(result);
-
-    if (err) {
-        qDebug() << "script finished with error: " << err;
-    }
-
-    qDebug() << "script output: " << textOutput;
-
-    return !err;
-}
-
 void TogglApi::setIdleSeconds(uint64_t idleSeconds) {
-=======
-void TogglApi::setIdleSeconds(u_int64_t idleSeconds) {
->>>>>>> 61d50a8c
     toggl_set_idle_seconds(ctx, idleSeconds);
 }
 
@@ -678,15 +632,10 @@
                              task_id,
                              project_id,
                              nullptr /* project guid */,
-<<<<<<< HEAD
                              toLocalString(tags) /* tags */,
-                             false);
-=======
-                             tags /* tags */,
                              false,
                              0,
                              0);
->>>>>>> 61d50a8c
     QString res("");
     if (guid) {
         res = toQString(guid);
