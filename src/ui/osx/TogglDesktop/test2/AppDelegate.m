--- conflicted
+++ resolved
@@ -354,7 +354,6 @@
 		// handle pomodoro timer
 		if (notification.userInfo[@"pomodoro"] != nil)
 		{
-<<<<<<< HEAD
 			if (NSUserNotificationActivationTypeActionButtonClicked != notification.activationType)
 			{
 				toggl_continue_latest(ctx);
@@ -369,9 +368,6 @@
 							0,
 							0);
 			}
-=======
-			toggl_stop(ctx, false);
->>>>>>> bd336734
 			return;
 		}
 	}
