//
//  AppDelegate.m
//  test2
//
//  Created by Alari on 9/15/13.
//  Copyright (c) 2013 TogglDesktop developers. All rights reserved.
//

#import "AppDelegate.h"
#import "AboutWindowController.h"
#import "AutocompleteItem.h"
#import "AutotrackerRuleItem.h"
#import <Bugsnag/Bugsnag.h>
#import "DisplayCommand.h"
#import "FeedbackWindowController.h"
#import "IdleEvent.h"
#import "IdleNotificationWindowController.h"
#import "MainWindowController.h"
#import "MenuItemTags.h"
#import "PreferencesWindowController.h"
#import "Settings.h"
#import "TimeEntryViewItem.h"
#import "UIEvents.h"
#import "Utils.h"
#import "ViewItem.h"
#import "CountryViewItem.h"
#import "UnsupportedNotice.h"
#import "idler.h"
#import "UserNotificationCenter.h"
#import "SystemService.h"
#import "TogglDesktop-Swift.h"
#import "AppIconFactory.h"
#import <MASShortcut/Shortcut.h>
#import "TimelineDisplayCommand.h"
#import "Reachability.h"
#import "MenuItemTags.h"
#import <AppAuth/AppAuth.h>

#ifdef SPARKLE
#import <Sparkle/Sparkle.h>
#endif

@interface AppDelegate ()
@property (nonatomic, strong) MainWindowController *mainWindowController;
@property (nonatomic, strong) PreferencesWindowController *preferencesWindowController;
@property (nonatomic, strong) AboutWindowController *aboutWindowController;
@property (nonatomic, strong) IdleNotificationWindowController *idleNotificationWindowController;
@property (nonatomic, strong) FeedbackWindowController *feedbackWindowController;

// Touch Bar items
@property (nonatomic, strong) GlobalTouchbarButton *touchItem __OSX_AVAILABLE_STARTING(__MAC_10_12_2,__IPHONE_NA);
@property (nonatomic, assign) BOOL isAddedTouchBar;

// Remember some app state
@property (nonatomic, strong) TimeEntryViewItem *lastKnownRunningTimeEntry;
@property (nonatomic, assign) BOOL lastKnownOnlineState;
@property (nonatomic, assign) NSUInteger lastKnownUserID;

// We'll change app icon in the tray. So keep the different state images handy
@property (nonatomic, strong) NSMutableDictionary *statusImages;

// Timers to update app state
@property (nonatomic, strong) NSTimer *menubarTimer;
@property (nonatomic, strong) NSTimer *idleTimer;

// We'll be updating running TE as a menu item, too
@property (nonatomic, strong) NSMenuItem *runningTimeEntryMenuItem;

// We'll add user email once userdata has been loaded
@property (nonatomic, strong) NSMenuItem *currentUserEmailMenuItem;

// Where logs are written and db is kept
@property (nonatomic, copy) NSString *app_path;
@property (nonatomic, copy) NSString *db_path;
@property (nonatomic, copy) NSString *log_path;
@property (nonatomic, copy) NSString *log_level;

// Environment (development, production, etc)
@property (nonatomic, copy) NSString *environment;

@property (nonatomic, copy) NSString *version;

// For testing crash reporter
@property (nonatomic, assign) BOOL forceCrash;

// Avoid doing stuff when app is already shutting down
@property (nonatomic, assign) BOOL willTerminate;

// Show or not show menubar timer
@property (nonatomic, assign) BOOL showMenuBarTimer;

// Show or not show menubar project
@property (nonatomic, assign) BOOL showMenuBarProject;

// Manual mode
@property (strong, nonatomic) NSMenuItem *manualModeMenuItem;
@property (strong, nonatomic) _NSKeyValueObservation *effectiveAppearanceObs;

// System Service
@property (strong, nonatomic) SystemService *systemService;
@property (nonatomic, assign) BOOL manualMode;
@property (nonatomic, assign) BOOL onTop;

@end

@implementation AppDelegate

void *ctx;


- (void)applicationWillFinishLaunching:(NSNotification *)not
{
	self.willTerminate = NO;
	self.lastKnownOnlineState = YES;
	self.lastKnownUserID = 0;
	self.showMenuBarTimer = NO;
	self.manualMode = NO;
	self.onTop = NO;
}

- (void)applicationDidFinishLaunching:(NSNotification *)aNotification
{
	NSLog(@"applicationDidFinishLaunching");

	if (![self.environment isEqualToString:@"production"] && ![self.version isEqualToString:@"7.0.0"])
	{
		// Turn on UI constraint debugging, if not in production
		[[NSUserDefaults standardUserDefaults] setBool:YES
												forKey:@"NSConstraintBasedLayoutVisualizeMutuallyExclusiveConstraints"];
	}

	self.mainWindowController = [[MainWindowController alloc] initWithWindowNibName:@"MainWindowController"];
	[self.mainWindowController.window setReleasedWhenClosed:NO];

	if (self.forceCrash)
	{
		abort();
	}

	if (!wasLaunchedAsHiddenLoginItem())
	{
		[self onShowMenuItem:self];
	}

	self.preferencesWindowController = [[PreferencesWindowController alloc]
										initWithWindowNibName:@"PreferencesWindowController"];

	self.aboutWindowController = [[AboutWindowController alloc]
								  initWithWindowNibName:@"AboutWindowController"];

	self.idleNotificationWindowController = [[IdleNotificationWindowController alloc]
											 initWithWindowNibName:@"IdleNotificationWindowController"];

	self.feedbackWindowController = [[FeedbackWindowController alloc]
									 initWithWindowNibName:@"FeedbackWindowController"];

	[self createStatusItem];

	[[NSNotificationCenter defaultCenter] addObserver:self
											 selector:@selector(startDisplayIdleNotification:)
												 name:kDisplayIdleNotification
											   object:nil];
	[[NSNotificationCenter defaultCenter] addObserver:self
											 selector:@selector(startStop:)
												 name:kCommandStop
											   object:nil];
	[[NSNotificationCenter defaultCenter] addObserver:self
											 selector:@selector(startNew:)
												 name:kCommandNew
											   object:nil];
	[[NSNotificationCenter defaultCenter] addObserver:self
											 selector:@selector(startContinueTimeEntry:)
												 name:kCommandContinue
											   object:nil];
	[[NSNotificationCenter defaultCenter] addObserver:self
											 selector:@selector(startDisplayApp:)
												 name:kDisplayApp
											   object:nil];
	[[NSNotificationCenter defaultCenter] addObserver:self
											 selector:@selector(startDisplayOnlineState:)
												 name:kDisplayOnlineState
											   object:nil];
	[[NSNotificationCenter defaultCenter] addObserver:self
											 selector:@selector(startDisplaySyncState:)
												 name:kDisplaySyncState
											   object:nil];
	[[NSNotificationCenter defaultCenter] addObserver:self
											 selector:@selector(startDisplayUnsyncedItems:)
												 name:kDisplayUnsyncedItems
											   object:nil];
	[[NSNotificationCenter defaultCenter] addObserver:self
											 selector:@selector(startDisplayTimerState:)
												 name:kDisplayTimerState
											   object:nil];
	[[NSNotificationCenter defaultCenter] addObserver:self
											 selector:@selector(startDisplayLogin:)
												 name:kDisplayLogin
											   object:nil];
	[[NSNotificationCenter defaultCenter] addObserver:self
											 selector:@selector(startDisplaySettings:)
												 name:kDisplaySettings
											   object:nil];
	[[NSNotificationCenter defaultCenter] addObserver:self
											 selector:@selector(startDisplayPromotion:)
												 name:kDisplayPromotion
											   object:nil];
	[[NSNotificationCenter defaultCenter] addObserver:self
											 selector:@selector(startToggleGroup:)
												 name:kToggleGroup
											   object:nil];
	[[NSNotificationCenter defaultCenter] addObserver:self
											 selector:@selector(startUpdateIconTooltip:)
												 name:kUpdateIconTooltip
											   object:nil];
    [[NSNotificationCenter defaultCenter] addObserver:self
                                             selector:@selector(invalidAppleUserCrendentialNotification:)
                                                 name:kInvalidAppleUserCrendential
                                               object:nil];
    [[NSNotificationCenter defaultCenter] addObserver:self
                                             selector:@selector(updateReadyNotification:)
                                                 name:kUpdateReady
                                               object:nil];

	if (@available(macOS 10.14, *))
	{
		self.effectiveAppearanceObs = [self.mainWindowController.window observerEffectiveAppearanceNotification];
	}

	toggl_set_environment(ctx, [self.environment UTF8String]);

	bool_t started = toggl_ui_start(ctx);
	NSAssert(started, @"Failed to start UI");

	__weak typeof(self) weakSelf = self;
	[[MASShortcutBinder sharedBinder] bindShortcutWithDefaultsKey:kPreferenceGlobalShortcutShowHide
														 toAction:^{
		 typeof(self) strongSelf = weakSelf;
		 if ([[NSApplication sharedApplication] isActive] && [strongSelf.mainWindowController.window isVisible])
		 {
			 [self.mainWindowController.window close];
		 }
		 else
		 {
			 [strongSelf onShowMenuItem:strongSelf];
		 }
	 }];
	[[MASShortcutBinder sharedBinder] bindShortcutWithDefaultsKey:kPreferenceGlobalShortcutStartStop
														 toAction:^{
		 typeof(self) strongSelf = weakSelf;
		 if (strongSelf.lastKnownRunningTimeEntry == nil)
		 {
			 [strongSelf onContinueMenuItem:strongSelf];
		 }
		 else
		 {
			 [strongSelf onStopMenuItem:strongSelf];
		 }
	 }];

	// Start system notification
	[self.systemService registerSystemNotification];

	[[NSUserNotificationCenter defaultUserNotificationCenter] setDelegate:self];

	[[NSNotificationCenter defaultCenter] addObserver:self
											 selector:@selector(reachabilityChanged:)
												 name:kReachabilityChangedNotification
											   object:nil];

	self.reach = [Reachability reachabilityForInternetConnection];
	[self.reach startNotifier];

#ifdef SPARKLE
	if ([self updateCheckEnabled])
	{
		[[SUUpdater sharedUpdater] setAutomaticallyDownloadsUpdates:YES];

		NSAssert(ctx, @"ctx is not initialized, cannot continue");
		char *str = toggl_get_update_channel(ctx);

		NSAssert(str, @"Could not read update channel value");
		NSString *channel = [NSString stringWithUTF8String:str];

		free(str);
		[Utils setUpdaterChannel:channel];

		[[SUUpdater sharedUpdater] setDelegate:self.aboutWindowController];
		[[SUUpdater sharedUpdater] checkForUpdatesInBackground];
	}
#endif

	// Listen for system shutdown, to automatically stop timer. Experimental feature.
	[[[NSWorkspace sharedWorkspace] notificationCenter] addObserver:self
														   selector:@selector(systemWillPowerOff:)
															   name:NSWorkspaceWillPowerOffNotification
															 object:nil];

	[[NSNotificationCenter defaultCenter] addObserver:self
											 selector:@selector(mainWillMinimize:)
												 name:NSWindowWillMiniaturizeNotification
											   object:nil];

	[[NSNotificationCenter defaultCenter] addObserver:self
											 selector:@selector(mainWillRestore:)
												 name:NSWindowDidDeminiaturizeNotification
											   object:nil];

	// Setup Google Service Callback
	[self registerGoogleEventHandler];

    // Validate the apple user
    #ifdef APP_STORE
    if (@available(macOS 10.15, *)) {
        [[AppleAuthenticationService shared] validateCredentialState];
    }
    #endif
}

- (void)systemWillPowerOff:(NSNotification *)aNotification
{
	NSLog(@"System will power off");
	// FIXME: we could stop timer here, if its running and user has configured
	// the app to stop the timer automatically.
}

- (void)mainWillMinimize:(NSNotification *)aNotification
{
	if (self.mainWindowController.window.level == NSFloatingWindowLevel)
	{
		self.onTop = YES;
		[self.mainWindowController setWindowMode:WindowModeDefault];
	}
}

- (void)mainWillRestore:(NSNotification *)aNotification
{
	if (self.onTop)
	{
		[self.mainWindowController setWindowMode:WindowModeAlwaysOnTop];
		self.onTop = NO;
	}
}

- (BOOL)updateCheckEnabled
{
	if (![[UnsupportedNotice sharedInstance] validateOSVersion])
	{
		return NO;
	}

	if (![self.environment isEqualToString:@"production"])
	{
		return NO;
	}
#ifdef DEBUG
	return NO;

#else
	return YES;

#endif
}

- (BOOL)userNotificationCenter:(NSUserNotificationCenter *)center
	 shouldPresentNotification:(NSUserNotification *)notification
{
	return YES;
}

- (void)userNotificationCenter:(NSUserNotificationCenter *)center
			   didDismissAlert:(NSUserNotification *)notification
{
	NSLog(@"didDismissAlert %@", notification);
	// When other notification button is pressed
}

- (void)userNotificationCenter:(NSUserNotificationCenter *)center
	   didActivateNotification:(NSUserNotification *)notification
{
	NSLog(@"didActivateNotification %@", notification);

	// handle user clicking on notification alert
	if (NSUserNotificationActivationTypeContentsClicked == notification.activationType)
	{
        if (notification.userInfo[@"update-restart"] != nil)
        {
            [[UserNotificationCenter share] removeAllDeliveredNotificationsWithType:@"update-restart"];
            self.aboutWindowController.restart = YES;
            [[NSApplication sharedApplication] terminate:nil];
        } else {
            [self onShowMenuItem:self];
        }
		return;
	}

	if (notification && notification.userInfo)
	{
        // handle restart to update notification
        if (notification.userInfo[@"update-restart"] != nil)
        {
            [[UserNotificationCenter share] removeAllDeliveredNotificationsWithType:@"update-restart"];
            self.aboutWindowController.restart = YES;
            [[NSApplication sharedApplication] terminate:nil];
            return;
        }

		dispatch_async(dispatch_get_global_queue(DISPATCH_QUEUE_PRIORITY_DEFAULT, 0), ^{
            // handle autotracker notification
			if (notification.userInfo[@"autotracker"] != nil)
			{
				NSNumber *project_id = notification.userInfo[@"project_id"];
				NSNumber *task_id = notification.userInfo[@"task_id"];
				NSLog(@"Handle autotracker notification project_id = %@, task_id = %@", project_id, task_id);
				char_t *guid = toggl_start(ctx, "", "", task_id.longValue, project_id.longValue, 0, "", false, 0, 0);
				free(guid);
				return;
			}

			// handle pomodoro timer
			if (notification.userInfo[@"pomodoro"] != nil)
			{
				if (NSUserNotificationActivationTypeActionButtonClicked != notification.activationType)
				{
					toggl_show_app(ctx);
				}
				else
				{
					toggl_continue_latest(ctx, false);
				}
				return;
			}

			// handle pomodoro_break timer
			if (notification.userInfo[@"pomodoro_break"] != nil)
			{
				if (NSUserNotificationActivationTypeActionButtonClicked != notification.activationType)
				{
					toggl_show_app(ctx);
				}
				else
				{
					toggl_continue_latest(ctx, false);
				}
				return;
			}

			// handle reminder track button press
			if (notification.userInfo[@"reminder"] != nil)
			{
				char_t *guid = toggl_start(ctx, "", "", 0, 0, 0, "", false, 0, 0);
				free(guid);
				return;
			}
		});
	}
}

- (void)userNotificationCenter:(NSUserNotificationCenter *)center
		didDeliverNotification:(NSUserNotification *)notification
{
	NSLog(@"didDeliverNotification %@", notification);
}

- (void)startNew:(NSNotification *)notification
{
	[self new:notification.object];
}

- (void)new:(TimeEntryViewItem *)new_time_entry
{
	NSAssert([NSThread isMainThread], @"Rendering stuff should happen on main thread");
	NSAssert(new_time_entry != nil, @"new time entry details cannot be nil");

    // Start or create empty TE from Timer mode
    NSString *duration = self.manualMode ? @"0" : new_time_entry.duration;

	dispatch_async(dispatch_get_global_queue(DISPATCH_QUEUE_PRIORITY_DEFAULT, 0), ^{
		const char *tag_list = [[new_time_entry.tags componentsJoinedByString:@"\t"] UTF8String];

		char *guid = toggl_start(ctx,
								 [new_time_entry.Description UTF8String],
								 [duration UTF8String],
								 new_time_entry.TaskID,
								 new_time_entry.ProjectID,
								 0,
								 tag_list,
								 false,
								 0,
								 0);

		if (new_time_entry.billable)
		{
			toggl_set_time_entry_billable(ctx, guid, new_time_entry.billable);
		}
        NSString *GUID = [NSString stringWithUTF8String:guid];
		free(guid);

        // Focus on the created one
        if (self.manualMode) {
            toggl_edit(ctx, [GUID UTF8String], false, kFocusedFieldNameDescription);
        }
    });
}

- (void)startContinueTimeEntry:(NSNotification *)notification
{
	[self continueTimeEntry:notification.object];
}

- (void)continueTimeEntry:(NSString *)guid
{
	NSAssert([NSThread isMainThread], @"Rendering stuff should happen on main thread");
	dispatch_async(dispatch_get_global_queue(DISPATCH_QUEUE_PRIORITY_DEFAULT, 0), ^{
		if (guid == nil)
		{
			toggl_continue_latest(ctx, false);
		}
		else
		{
			toggl_continue(ctx, [guid UTF8String]);
		}
	});
}

- (void)startStop:(NSNotification *)notification
{
	[self stop];
}

- (void)stop
{
	NSAssert([NSThread isMainThread], @"Rendering stuff should happen on main thread");
	dispatch_async(dispatch_get_global_queue(DISPATCH_QUEUE_PRIORITY_DEFAULT, 0), ^{
		toggl_stop(ctx, false);
	});
}

- (void)startToggleGroup:(NSNotification *)notification
{
	[self toggleGroup:notification.object];
}

- (void)toggleGroup:(NSString *)key
{
	NSAssert([NSThread isMainThread], @"Rendering stuff should happen on main thread");
	dispatch_async(dispatch_get_global_queue(DISPATCH_QUEUE_PRIORITY_DEFAULT, 0), ^{
		toggl_toggle_entries_group(ctx, [key UTF8String]);
	});
}

- (void)startUpdateIconTooltip:(NSNotification *)notification
{
	[self updateIconTooltip:notification.object];
}

- (void)updateIconTooltip:(NSString *)text
{
	NSAssert([NSThread isMainThread], @"Rendering stuff should happen on main thread");
	[self.statusItem setToolTip:text];
}

- (void)startDisplaySettings:(NSNotification *)notification
{
	[self displaySettings:notification.object];
}

- (void)displaySettings:(DisplayCommand *)cmd
{
	NSAssert([NSThread isMainThread], @"Rendering stuff should happen on main thread");

	// Start idle detection, if its enabled
	if (cmd.settings.idle_detection)
	{
		NSLog(@"Starting idle detection");
		if (!self.idleTimer)
		{
			self.idleTimer = [NSTimer
							  scheduledTimerWithTimeInterval:1.0
													  target:self
													selector:@selector(idleTimerFired:)
													userInfo:nil
													 repeats:YES];
		}
	}
	else
	{
		NSLog(@"Idle detection is disabled. Stopping idle detection.");
		if (self.idleTimer != nil)
		{
			[self.idleTimer invalidate];
			self.idleTimer = nil;
		}
	}

	// Touch Bar
	[self handleTouchBarWithSettings:cmd.settings];

	// Start menubar timer if its enabled
	self.showMenuBarTimer = cmd.settings.menubar_timer;
	if (cmd.settings.menubar_timer)
	{
		NSLog(@"Starting menubar timer");
		if (!self.menubarTimer)
		{
			self.menubarTimer = [NSTimer
								 scheduledTimerWithTimeInterval:1.0
														 target:self
													   selector:@selector(menubarTimerFired:)
													   userInfo:nil
														repeats:YES];
		}
	}
	else
	{
		NSLog(@"Menubar timer is disabled. Stopping menubar timer.");
		if (self.menubarTimer != nil)
		{
			[self.menubarTimer invalidate];
			self.menubarTimer = nil;
		}
		[self updateStatusItem];
	}

	if (self.showMenuBarProject != cmd.settings.menubar_project)
	{
		// Show/Hide project in menubar
		self.showMenuBarProject = cmd.settings.menubar_project;
		[self updateStatusItem];
	}



	// Show/Hide dock icon
	ProcessSerialNumber psn = { 0, kCurrentProcess };
	if (cmd.settings.dock_icon)
	{
		NSLog(@"Showing dock icon");
		TransformProcessType(&psn, kProcessTransformToForegroundApplication);
	}
	else
	{
		NSLog(@"Hiding dock icon.");
		TransformProcessType(&psn, kProcessTransformToUIElementApplication);
	}

	// Stay on top
	if (cmd.settings.on_top)
	{
		[self.mainWindowController setWindowMode:WindowModeAlwaysOnTop];
	}
	else
	{
		[self.mainWindowController setWindowMode:WindowModeDefault];
	}

	self.onTop = cmd.settings.on_top;

	if (cmd.open)
	{
		self.preferencesWindowController.originalCmd = cmd;
		self.preferencesWindowController.user_id = self.lastKnownUserID;
		[self.preferencesWindowController showWindowAndFocus];
	}

	NSString *mode = kToggleTimerMode;
	self.manualMode = cmd.settings.manual_mode;
	if (cmd.settings.manual_mode)
	{
		mode = kToggleManualMode;
		[self.manualModeMenuItem setTitle:@"Use timer"];
	}
	else
	{
		[self.manualModeMenuItem setTitle:@"Use manual mode"];
	}
	[[NSNotificationCenter defaultCenter] postNotificationOnMainThread:mode
																object:nil];
}

- (void)startDisplayApp:(NSNotification *)notification
{
	[self displayApp:notification.object];
}

- (void)displayApp:(DisplayCommand *)cmd
{
	NSAssert([NSThread isMainThread], @"Rendering stuff should happen on main thread");
	if (cmd.open)
	{
		[self onShowMenuItem:self];
	}
}

- (void)startDisplayPromotion:(NSNotification *)notification
{
	[self displayPromotion:notification.object];
}

- (void)displayPromotion:(NSNumber *)promotion_type
{
	NSAssert([NSThread isMainThread], @"Rendering stuff should happen on main thread");

	NSLog(@"displayPromotion %d", promotion_type.intValue);

	// OSX app knows only about beta channel promotion
	if (kPromotionJoinBetaChannel != promotion_type.intValue)
	{
		return;
	}

	NSAlert *alert = [[NSAlert alloc] init];
	[alert addButtonWithTitle:@"Let's do it!"];
	[alert addButtonWithTitle:@"No thanks"];
	[alert setMessageText:@"Join Team Beta?"];
	[alert setInformativeText:@"Hi there! Would you like to join Toggl Desktop Beta program to get cool gear and check out the hot new features as they come out of the oven?"];
	[alert setAlertStyle:NSInformationalAlertStyle];
	NSInteger result = [alert runModal];

	toggl_set_promotion_response(ctx, promotion_type.intValue, NSAlertFirstButtonReturn == result);
}

- (void)startDisplayLogin:(NSNotification *)notification
{
	[self displayLogin:notification.object];
}

- (void)displayLogin:(DisplayCommand *)cmd
{
	NSAssert([NSThread isMainThread], @"Rendering stuff should happen on main thread");

	self.lastKnownUserID = cmd.user_id;

	if (!self.lastKnownUserID)
	{
		// maybe its running, but we dont know any more
		[self indicateStoppedTimer];
	}
	// Set email address
	char *str = toggl_get_user_email(ctx);
	NSString *email = [NSString stringWithUTF8String:str];
	free(str);
	[self.currentUserEmailMenuItem setTitle:email];
}

- (void)startDisplayOnlineState:(NSNotification *)notification
{
	[self displayOnlineState:notification.object];
}

- (void)displayOnlineState:(NSNumber *)state
{
	NSAssert([NSThread isMainThread], @"Rendering stuff should happen on main thread");

	self.lastKnownOnlineState = ![state intValue];
	[self updateStatusItem];
}

- (void)startDisplaySyncState:(NSNotification *)notification
{
	[self displaySyncState:notification.object];
}

- (void)displaySyncState:(NSNumber *)state
{
	NSAssert([NSThread isMainThread], @"Rendering stuff should happen on main thread");

	if ([state intValue])
	{
		// [[SystemMessage shared] presentSyncing];
	}
	else
	{
		// [[SystemMessage shared] dismissSyncing];
	}
}

- (void)startDisplayUnsyncedItems:(NSNotification *)notification
{
	[self displayUnsyncedItems:notification.object];
}

- (void)displayUnsyncedItems:(NSNumber *)count
{
	NSAssert([NSThread isMainThread], @"Rendering stuff should happen on main thread");

	// FIXME: hide/show number of unsynced time entries
}

- (void)updateStatusItem
{
	NSString *title = @"";

	if (self.lastKnownRunningTimeEntry && self.lastKnownUserID)
	{
		if (self.showMenuBarProject)
		{
			title = [title stringByAppendingString:self.lastKnownRunningTimeEntry.ProjectLabel];
		}

		if (self.showMenuBarTimer)
		{
			char *str = toggl_format_tracked_time_duration(self.lastKnownRunningTimeEntry.duration_in_seconds);

			if (self.showMenuBarProject)
			{
				title = [NSString stringWithFormat:@"%@ (%@)", title, [NSString stringWithUTF8String:str]];
			}
			else
			{
				title = [title stringByAppendingString:[NSString stringWithUTF8String:str]];
			}

			free(str);
		}

		// Update tooltip
		[self.statusItem setToolTip:[NSString stringWithFormat:@"Total today: %@", self.lastKnownRunningTimeEntry.dateDuration]];
	}

	NSString *key = nil;
	if (self.lastKnownRunningTimeEntry && self.lastKnownUserID)
	{
		if (self.lastKnownOnlineState)
		{
			key = @"on";
		}
		else
		{
			key = @"offline_on";
		}
	}
	else
	{
		if (self.lastKnownOnlineState)
		{
			key = @"off";
		}
		else
		{
			key = @"offline_off";
		}
	}
	NSImage *image = [self.statusImages objectForKey:key];
	NSAssert(image, @"status image not found!");

	if (![title isEqualToString:self.statusItem.title])
	{
		if (self.statusItem.title.length == 0)
		{
			// If previous value was empty set title twice to fix cut off issue
			[self.statusItem setTitle:title];
		}
		[self.statusItem setTitle:title];
	}

	if (image != self.statusItem.image)
	{
		[self.statusItem setImage:image];
        if (@available(macOS 10.12.2, *)) {
            [self.touchItem update:image];
        }
	}
}

- (void)startDisplayTimerState:(NSNotification *)notification
{
	[self displayTimerState:notification.object];
}

- (void)displayTimerState:(TimeEntryViewItem *)timeEntry
{
	NSAssert([NSThread isMainThread], @"Rendering stuff should happen on main thread");

	self.lastKnownRunningTimeEntry = timeEntry;

	if (!timeEntry)
	{
		if (self.idleNotificationWindowController.window.isVisible)
		{
			[self.idleNotificationWindowController.window orderOut:nil];
		}
	}

	if (timeEntry)
	{
		if (!self.willTerminate)
		{
			[NSApp setApplicationIconImage:[AppIconFactory appIconWithType:AppIconTypeActive]];
		}

		[self updateStatusItem];

		// Change tracking time entry row in menu
		if (self.lastKnownRunningTimeEntry.Description
			&& self.lastKnownRunningTimeEntry.Description.length)
		{
			[self.runningTimeEntryMenuItem setTitle:self.lastKnownRunningTimeEntry.Description];
		}
		else
		{
			[self.runningTimeEntryMenuItem setTitle:@"Timer is tracking"];
		}

		return;
	}

	[self indicateStoppedTimer];
}

- (void)indicateStoppedTimer
{
	NSAssert([NSThread isMainThread], @"Rendering stuff should happen on main thread");

	if (!self.willTerminate)
	{
		// Change app dock icon to default
		// See https://developer.apple.com/library/mac/documentation/Carbon/Conceptual/customizing_docktile/dockconcepts.pdf
		[NSApp setApplicationIconImage:[AppIconFactory appIconWithType:AppIconTypeDefault]];
	}

	[self updateStatusItem];

	[self.runningTimeEntryMenuItem setTitle:@"Timer is not tracking"];
}

- (NSMenu *)applicationDockMenu:(NSApplication *)sender {
	NSMenu *menu = [[NSMenu alloc] init];

	[menu addItemWithTitle:@"Start New"
					action:@selector(onNewMenuItem:)
			 keyEquivalent:@"n"].tag = kMenuItemTagNew;
	[menu addItemWithTitle:@"Continue Latest"
					action:@selector(onContinueMenuItem:)
			 keyEquivalent:@"o"].tag = kMenuItemTagContinue;
	[menu addItemWithTitle:@"Stop Timer"
					action:@selector(onStopMenuItem:)
			 keyEquivalent:@"s"].tag = kMenuItemTagStop;
	return menu;
}

- (void)createStatusItem
{
	NSAssert([NSThread isMainThread], @"Rendering stuff should happen on main thread");
	NSMenu *menu = [[NSMenu alloc] init];
	self.currentUserEmailMenuItem = [menu addItemWithTitle:@""
													action:nil
											 keyEquivalent:@""];
	self.runningTimeEntryMenuItem = [menu addItemWithTitle:@"Timer status"
													action:nil
											 keyEquivalent:@""];
	[menu addItem:[NSMenuItem separatorItem]];
	[menu addItemWithTitle:@"New"
					action:@selector(onNewMenuItem:)
			 keyEquivalent:@"n"].tag = kMenuItemTagNew;
	[menu addItemWithTitle:@"Continue"
					action:@selector(onContinueMenuItem:)
			 keyEquivalent:@"o"].tag = kMenuItemTagContinue;
	[menu addItemWithTitle:@"Stop"
					action:@selector(onStopMenuItem:)
			 keyEquivalent:@"s"].tag = kMenuItemTagStop;
	[menu addItem:[NSMenuItem separatorItem]];
	[menu addItemWithTitle:@"Show"
					action:@selector(onShowMenuItem:)
			 keyEquivalent:@"t"];
	[menu addItemWithTitle:@"Edit"
					action:@selector(onEditMenuItem:)
			 keyEquivalent:@"e"].tag = kMenuItemTagEdit;
	[menu addItem:[NSMenuItem separatorItem]];
	[menu addItemWithTitle:@"Sync"
					action:@selector(onSyncMenuItem:)
			 keyEquivalent:@"r"].tag = kMenuItemTagSync;
	[menu addItemWithTitle:@"Reports"
					action:@selector(onOpenBrowserMenuItem:)
			 keyEquivalent:@""].tag = kMenuItemTagOpenBrowser;
	[menu addItemWithTitle:@"Preferences"
					action:@selector(onPreferencesMenuItem:)
			 keyEquivalent:@","];
	self.manualModeMenuItem = [menu addItemWithTitle:@"Use manual mode"
											  action:@selector(onModeChange:)
									   keyEquivalent:@"d"];
	self.manualModeMenuItem.tag = kMenuItemTagMode;
	[menu addItem:[NSMenuItem separatorItem]];
	[menu addItemWithTitle:@"About"
					action:@selector(onAboutMenuItem:)
			 keyEquivalent:@""];
	[menu addItemWithTitle:@"Send Feedback"
					action:@selector(onSendFeedbackMenuItem)
			 keyEquivalent:@""].tag = kMenuItemTagSendFeedBack;
	[menu addItemWithTitle:@"Logout"
					action:@selector(onLogoutMenuItem:)
			 keyEquivalent:@""].tag = kMenuItemTagLogout;
	[menu addItemWithTitle:@"Quit"
					action:@selector(onQuitMenuItem)
			 keyEquivalent:@"q"];

	NSStatusBar *bar = [NSStatusBar systemStatusBar];

	self.statusImages = [[NSMutableDictionary alloc] init];
	for (NSString *key in @[@"on", @"off", @"offline_on", @"offline_off"])
	{
		NSImage *image = [NSImage imageNamed:key];
		[image setTemplate:YES];
		[self.statusImages setObject:image forKey:key];
	}

	self.statusItem = [bar statusItemWithLength:NSVariableStatusItemLength];
	[self.statusItem setHighlightMode:YES];
	[self.statusItem setEnabled:YES];
	[self.statusItem setMenu:menu];

	[self updateStatusItem];
}

- (void)onNewMenuItem:(id)sender
{
	[[NSNotificationCenter defaultCenter] postNotificationOnMainThread:kCommandNew
																object:[[TimeEntryViewItem alloc] init]];
}

- (void)onSendFeedbackMenuItem
{
	[self.feedbackWindowController showWindowAndFocus];
}

- (void)onSendFeedbackMainMenuItem:(id)sender
{
	[self onSendFeedbackMenuItem];
}

- (IBAction)onContinueMenuItem:(id)sender
{
	[[NSNotificationCenter defaultCenter] postNotificationOnMainThread:kCommandContinue
																object:nil];
}

- (IBAction)onStopMenuItem:(id)sender
{
	[[NSNotificationCenter defaultCenter] postNotificationOnMainThread:kCommandStop
																object:nil];
}

- (IBAction)onSyncMenuItem:(id)sender
{
	toggl_sync(ctx);
}

- (IBAction)onModeChange:(id)sender
{
	self.manualMode = !self.manualMode;
	toggl_set_settings_manual_mode(ctx, self.manualMode);
}

- (IBAction)onOpenBrowserMenuItem:(id)sender
{
	toggl_open_in_browser(ctx);
}

- (IBAction)onHelpMenuItem:(id)sender
{
	toggl_get_support(ctx, 1);
}

- (IBAction)onLogoutMenuItem:(id)sender
{
    // Reset the apple state
    #ifdef APP_STORE
    if (@available(macOS 10.15, *)) {
        [[AppleAuthenticationService shared] reset];
    }
    #endif

	// Reset the sign up state for the Empty View
	// Because the Time Entry list present last 9 weeks, so it's no way to know that it's new user or old user
	[[NSUserDefaults standardUserDefaults] setBool:NO forKey:kUserHasBeenSignup];
	[[NSUserDefaults standardUserDefaults] synchronize];

	// Logout
	toggl_logout(ctx);
}

- (IBAction)onClearCacheMenuItem:(id)sender
{
	NSAlert *alert = [[NSAlert alloc] init];

	[alert addButtonWithTitle:@"OK"];
	[alert addButtonWithTitle:@"Cancel"];
	[alert setMessageText:@"Clear local data and log out?"];
	[alert setInformativeText:@"Deleted unsynced time entries cannot be restored."];
	[alert setAlertStyle:NSWarningAlertStyle];
	if ([alert runModal] != NSAlertFirstButtonReturn)
	{
		return;
	}
	toggl_clear_cache(ctx);
}

- (IBAction)onAboutMenuItem:(id)sender
{
	[self.aboutWindowController showWindowAndFocus];
	[self.aboutWindowController checkForUpdates];
}

- (IBAction)onViewChangelogMenuItem:(id)sender
{
	[[NSWorkspace sharedWorkspace] openURL:[NSURL URLWithString:@"http://toggl.github.io/toggldesktop"]];
}

- (IBAction)onShowMenuItem:(id)sender
{
	[self.mainWindowController showWindowAndFocus];
	[[NSNotificationCenter defaultCenter] postNotificationOnMainThread:kFocusTimer
																object:nil];
}

- (IBAction)onEditMenuItem:(id)sender
{
	[self.mainWindowController showWindowAndFocus];
	toggl_edit(ctx, "", true, "description");
}

- (IBAction)onPreferencesMenuItem:(id)sender
{
	toggl_edit_preferences(ctx);
}

- (IBAction)onHideMenuItem:(id)sender
{
	NSArray *orderedWindows = [NSApp orderedWindows];
	NSWindow *frontWindow = orderedWindows[0];

	[frontWindow close];
}

- (void)onQuitMenuItem
{
	[[NSApplication sharedApplication] terminate:self];
}

- (void)applicationWillTerminate:(NSNotification *)app
{
	NSLog(@"applicationWillTerminate");
	self.willTerminate = YES;
	[self.reach stopNotifier];
	toggl_context_clear(ctx);
	ctx = 0;

	if (self.aboutWindowController.restart == YES)
	{
		float seconds = 1.0;
		NSTask *task = [[NSTask alloc] init];
		NSMutableArray *args = [NSMutableArray array];
		[args addObject:@"-c"];
		[args addObject:[NSString stringWithFormat:@"sleep %f; open \"%@\"", seconds, [[NSBundle mainBundle] bundlePath]]];
		[task setLaunchPath:@"/bin/sh"];
		[task setArguments:args];
		[task launch];
	}
}

- (BOOL)applicationShouldHandleReopen:(NSApplication *)sender
					hasVisibleWindows:(BOOL)flag
{
	[self.mainWindowController.window setIsVisible:YES];
	return YES;
}

const NSString *appName = @"osx_native_app";

- (void)parseCommandLineArguments
{
	NSArray *arguments = [[NSProcessInfo processInfo] arguments];

	NSLog(@"Command line arguments: %@", arguments);

	for (int i = 1; i < arguments.count; i++)
	{
		NSString *argument = arguments[i];

		if (([argument rangeOfString:@"force"].location != NSNotFound) &&
			([argument rangeOfString:@"crash"].location != NSNotFound))
		{
			NSLog(@"forcing crash");
			self.forceCrash = YES;
			continue;
		}
		if (([argument rangeOfString:@"log"].location != NSNotFound) &&
			([argument rangeOfString:@"path"].location != NSNotFound))
		{
			self.log_path = arguments[i + 1];
			NSLog(@"log path overriden with '%@'", self.log_path);
			continue;
		}
		if (([argument rangeOfString:@"db"].location != NSNotFound) &&
			([argument rangeOfString:@"path"].location != NSNotFound))
		{
			self.db_path = arguments[i + 1];
			NSLog(@"db path overriden with '%@'", self.db_path);
			continue;
		}
		if (([argument rangeOfString:@"log"].location != NSNotFound) &&
			([argument rangeOfString:@"level"].location != NSNotFound))
		{
			self.log_level = arguments[i + 1];
			NSLog(@"log level overriden with '%@'", self.log_level);
			continue;
		}
	}
}

- (id)init
{
	self = [super init];

	BOOL logUIToFile;
#ifdef DEBUG
	self.environment = @"development";
	logUIToFile = NO;
#else
	self.environment = @"production";
	logUIToFile = YES;
#endif

	NSDictionary *infoDict = [[NSBundle mainBundle] infoDictionary];
	self.version = infoDict[@"CFBundleShortVersionString"];

	// Disallow duplicate instances in production
	if ([self.environment isEqualToString:@"production"])
	{
		[Utils disallowDuplicateInstances];
	}

	[Bugsnag startBugsnagWithApiKey:@"aa13053a88d5133b688db0f25ec103b7"];
	NSAssert(self.environment != nil, @"Missing environment in plist");
	[Bugsnag configuration].releaseStage = self.environment;

	self.app_path = [Utils applicationSupportDirectory:self.environment];
	self.db_path = [self.app_path stringByAppendingPathComponent:@"toggldesktop.db"];
	self.log_path = [self.app_path stringByAppendingPathComponent:@"toggl_desktop.log"];
	self.log_level = @"debug";
	self.systemService = [[SystemService alloc] init];
	self.isAddedTouchBar = NO;

    // Check if kopsik.db exists and rename it
    NSString *oldDbPath = [self.app_path stringByAppendingPathComponent:@"kopsik.db"];
    NSFileManager *fileManager = [NSFileManager defaultManager];
    if ([fileManager fileExistsAtPath:oldDbPath]){
        NSError *error = nil;
        [fileManager moveItemAtPath:oldDbPath toPath:self.db_path error:&error];
    }

	[self parseCommandLineArguments];

	NSLog(@"Starting with db path %@, log path %@, log level %@",
		  self.db_path, self.log_path, self.log_level);

	toggl_set_log_path([self.log_path UTF8String]);
	toggl_set_log_level([self.log_level UTF8String]);

	ctx = toggl_context_init([appName UTF8String], [self.version UTF8String]);

	// Using sparkle instead of self updater:
	toggl_disable_update_check(ctx);

	toggl_on_sync_state(ctx, on_sync_state);
	toggl_on_unsynced_items(ctx, on_unsynced_items);
	toggl_on_show_app(ctx, on_app);
	toggl_on_error(ctx, on_error);
	toggl_on_overlay(ctx, on_overlay);
	toggl_on_online_state(ctx, on_online_state);
	toggl_on_login(ctx, on_login);
	toggl_on_url(ctx, on_url);
	toggl_on_reminder(ctx, on_reminder);
	toggl_on_pomodoro(ctx, on_pomodoro);
	toggl_on_pomodoro_break(ctx, on_pomodoro_break);
	toggl_on_time_entry_list(ctx, on_time_entry_list);
	toggl_on_time_entry_autocomplete(ctx, on_time_entry_autocomplete);
	toggl_on_mini_timer_autocomplete(ctx, on_mini_timer_autocomplete);
	toggl_on_project_autocomplete(ctx, on_project_autocomplete);
	toggl_on_workspace_select(ctx, on_workspace_select);
	toggl_on_client_select(ctx, on_client_select);
	toggl_on_tags(ctx, on_tags);
	toggl_on_time_entry_editor(ctx, on_time_entry_editor);
	toggl_on_settings(ctx, on_settings);
	toggl_on_timer_state(ctx, on_timer_state);
	toggl_on_idle_notification(ctx, on_idle_notification);
	toggl_on_autotracker_rules(ctx, on_autotracker_rules);
	toggl_on_autotracker_notification(ctx, on_autotracker_notification);
	toggl_on_promotion(ctx, on_promotion);
	toggl_on_project_colors(ctx, on_project_colors);
	toggl_on_countries(ctx, on_countries);
	toggl_on_timeline(ctx, on_timeline);
    toggl_on_message(ctx, on_display_message);
<<<<<<< HEAD
    toggl_on_onboarding(ctx, on_display_onboarding);
=======
    toggl_on_continue_sign_in(ctx, on_continue_sign_in);
>>>>>>> aa1b4cb9

	NSLog(@"Version %@", self.version);

	NSString *cacertPath = [[NSBundle mainBundle] pathForResource:@"cacert" ofType:@"pem"];
	toggl_set_cacert_path(ctx, [cacertPath UTF8String]);

	bool_t res = toggl_set_db_path(ctx, [self.db_path UTF8String]);
	if (!res)
	{
		NSLog(@"Failed to initialize database at %@", self.db_path);

		NSAlert *alert = [[NSAlert alloc] init];
		[alert setMessageText:@"Failed to initialize database"];
		NSString *informative = [NSString stringWithFormat:
								 @"Make sure you have permissions to write to folder \"%@\"", self.app_path];
		[alert setInformativeText:informative];
		[alert setAlertStyle:NSCriticalAlertStyle];
		[alert runModal];
		[NSApp terminate:nil];
		return nil;
	}

	if (logUIToFile)
	{
		NSLog(@"Redirecting UI log to file");
		NSString *logPath =
			[self.app_path stringByAppendingPathComponent:@"ui.log"];
		freopen([logPath fileSystemRepresentation], "a+", stderr);
	}

	// Start time entry when user pastes text into the app
	[NSEvent addLocalMonitorForEventsMatchingMask:NSKeyDownMask handler:^NSEvent * (NSEvent *theEvent) {
		 if ([theEvent modifierFlags] & NSCommandKeyMask)
		 {
			 NSString *character = [theEvent charactersIgnoringModifiers];
			 NSString *windowName = [NSApp orderedWindows][0].frameAutosaveName;

			 NSResponder *currentFirstResponder =  [self.mainWindowController.window firstResponder];
			 BOOL timerFocused = [currentFirstResponder isKindOfClass:[NSTextView class]];

	         // Execute only if edit view is not opened and focus is on main window
			 if ([character isEqualToString:@"v"]
				 && ![self.mainWindowController isEditOpened]
				 && [windowName isEqualToString:@"MainWindow"]
				 && !timerFocused)
			 {
				 if (self.lastKnownRunningTimeEntry == nil || self.lastKnownRunningTimeEntry.duration_in_seconds < 0)
				 {
					 NSPasteboard *pasteboard  = [NSPasteboard generalPasteboard];
					 NSString *clipboardText = [pasteboard stringForType:NSPasteboardTypeString];

					 dispatch_async(dispatch_get_global_queue(DISPATCH_QUEUE_PRIORITY_DEFAULT, 0), ^{
										toggl_start(ctx,
													[clipboardText UTF8String],
													nil,
													0,
													0,
													0,
													0,
													false,
													0,
													0);
									});
				 }
			 }
		 }

		 return theEvent;
	 }];

    toggl_get_project_colors(ctx);

	NSLog(@"AppDelegate init done");

	return self;
}

- (void)menubarTimerFired:(NSTimer *)timer
{
	[self updateStatusItem];
}

- (void)idleTimerFired:(NSTimer *)timer
{
	uint64_t idle_seconds = 0;

	if (0 != get_idle_time(&idle_seconds))
	{
		NSLog(@"Achtung! Failed to get idle status.");
		return;
	}

	toggl_set_idle_seconds(ctx, idle_seconds);
}

- (BOOL)validateUserInterfaceItem:(id<NSValidatedUserInterfaceItem>)anItem
{
	switch ([anItem tag])
	{
		case kMenuItemTagContinue :
			if (!self.lastKnownUserID)
			{
				return NO;
			}
			if (self.lastKnownRunningTimeEntry != nil)
			{
				return NO;
			}
			break;
		case kMenuItemTagStop :
		case kMenuItemTagEdit :
			if (!self.lastKnownUserID)
			{
				return NO;
			}
			if (self.lastKnownRunningTimeEntry == nil)
			{
				return NO;
			}
			break;
		case kMenuItemTagMode :
		case kMenuItemTagSync :
		case kMenuItemTagLogout :
		case kMenuItemTagClearCache :
		case kMenuItemTagOpenBrowser :
		case kMenuItemTagNew :
		case kMenuItemTagSendFeedBack :
			if (!self.lastKnownUserID)
			{
				return NO;
			}
			break;
		default :
			// Dont care about this stuff
			break;
	}
	return YES;
}

- (void)startDisplayIdleNotification:(NSNotification *)notification
{
	[self displayIdleNotification:notification.object];
}

- (void)displayIdleNotification:(IdleEvent *)idleEvent
{
	NSAssert([NSThread isMainThread], @"Rendering stuff should happen on main thread");

	[self.idleNotificationWindowController displayIdleEvent:idleEvent];
}

- (void)reachabilityChanged:(NSNotification *)notice
{
	NetworkStatus remoteHostStatus = [self.reach currentReachabilityStatus];

	if (ctx && remoteHostStatus != NotReachable)
	{
		toggl_set_online(ctx);
	}
}

void on_online_state(const int64_t state)
{
	[[NSNotificationCenter defaultCenter] postNotificationOnMainThread:kDisplayOnlineState
																object:[NSNumber numberWithLong:state]];
}

void on_sync_state(const int64_t state)
{
	[[NSNotificationCenter defaultCenter] postNotificationOnMainThread:kDisplaySyncState
																object:[NSNumber numberWithLong:state]];
}

void on_unsynced_items(const int64_t count)
{
	[[NSNotificationCenter defaultCenter] postNotificationOnMainThread:kDisplayUnsyncedItems
																object:[NSNumber numberWithLong:count]];
}

void on_login(const bool_t open, const uint64_t user_id)
{
	[[Bugsnag configuration] setUser:[NSString stringWithFormat:@"%lld", user_id]
							withName:nil
							andEmail:nil];

	DisplayCommand *cmd = [[DisplayCommand alloc] init];
	cmd.open = open;
	cmd.user_id = user_id;

	[[NSNotificationCenter defaultCenter] postNotificationOnMainThread:kDisplayLogin
																object:cmd];
}

void on_reminder(const char *title, const char *informative_text)
{
	[[UserNotificationCenter share] scheduleReminderWithTitle:[NSString stringWithUTF8String:title]
											  informativeText:[NSString stringWithUTF8String:informative_text]];
}

void on_pomodoro(const char *title, const char *informative_text)
{
	[[UserNotificationCenter share] schedulePomodoroWithTitle:[NSString stringWithUTF8String:title]
											  informativeText:[NSString stringWithUTF8String:informative_text]];
}

void on_pomodoro_break(const char *title, const char *informative_text)
{
	[[UserNotificationCenter share] schedulePomodoroBreakWithTitle:[NSString stringWithUTF8String:title]
												   informativeText:[NSString stringWithUTF8String:informative_text]];
}

void on_url(const char *url)
{
	// Capture url
	NSString *reportURL = [NSString stringWithUTF8String:url];

	dispatch_async(dispatch_get_main_queue(), ^{
		[[NSWorkspace sharedWorkspace] openURL:[NSURL URLWithString:reportURL]];
	});
}

void on_time_entry_list(const bool_t open,
						TogglTimeEntryView *first,
						const bool_t show_load_more)
{
	NSString *todayTotal = @"Total today: 0h 0min";
	NSMutableArray *viewitems = [[NSMutableArray alloc] init];
	TogglTimeEntryView *it = first;

	while (it)
	{
        TimeEntryViewItem *model = [[TimeEntryViewItem alloc] initWithView:it];
		[viewitems addObject:model];
		if ([model.formattedDate isEqual:@"Today"])
		{
			todayTotal = [NSString stringWithFormat:@"Total today: %@", model.dateDuration];
		}
		it = it->Next;
	}

	DisplayCommand *cmd = [[DisplayCommand alloc] init];
	cmd.open = open;
	cmd.timeEntries = viewitems;
	cmd.show_load_more = show_load_more;
	[[NSNotificationCenter defaultCenter] postNotificationOnMainThread:kDisplayTimeEntryList
																object:cmd];
	[[NSNotificationCenter defaultCenter] postNotificationOnMainThread:kUpdateIconTooltip
																object:todayTotal];
}

void on_timeline(const bool_t open,
				 const char_t *date,
				 TogglTimelineChunkView *first,
				 TogglTimeEntryView *first_entry,
				 long start_day,
				 long end_day)
{
	TimelineDisplayCommand *cmd =
		[[TimelineDisplayCommand alloc] initWithOpen:open
												date:[NSString stringWithUTF8String:date]
									   firstActivity:first
										  firstEntry:first_entry
											startDay:start_day
											  endDay:end_day];

	[[NSNotificationCenter defaultCenter] postNotificationOnMainThread:kDisplayTimeline
																object:cmd];
}

void on_time_entry_autocomplete(TogglAutocompleteView *first)
{
	NSArray *items = [AutocompleteItem loadAll:first];

	[[NSNotificationCenter defaultCenter] postNotificationOnMainThread:kDisplayTimeEntryAutocomplete
																object:items];
	dispatch_async(dispatch_get_main_queue(), ^{
		[[DescriptionTimeEntryStorage shared] updateWith:items];
	});
}

void on_mini_timer_autocomplete(TogglAutocompleteView *first)
{
	[[NSNotificationCenter defaultCenter] postNotificationOnMainThread:kDisplayMinitimerAutocomplete
																object:[AutocompleteItem loadAll:first]];
}

void on_project_autocomplete(TogglAutocompleteView *first)
{
	NSArray *items = [AutocompleteItem loadAll:first];

	[[NSNotificationCenter defaultCenter] postNotificationOnMainThread:kDisplayProjectAutocomplete
																object:items];

	dispatch_async(dispatch_get_main_queue(), ^{
		[[ProjectStorage shared] updateWith:items];
	});
}

void on_tags(TogglGenericView *first)
{
	NSArray<ViewItem *> *viewItems = [ViewItem loadAll:first];

	[[NSNotificationCenter defaultCenter] postNotificationOnMainThread:kDisplayTags
																object:viewItems];
	dispatch_async(dispatch_get_main_queue(), ^{
		[[TagStorage shared] updateWith:viewItems];
	});
}

void on_autotracker_rules(TogglAutotrackerRuleView *first, const uint64_t title_count, char_t *title_list[])
{
	NSMutableArray *titles = [[NSMutableArray alloc] init];

	for (int i = 0; i < title_count; i++)
	{
		NSString *title = [NSString stringWithUTF8String:title_list[i]];
		[titles addObject:title];
	}
	NSDictionary *data = @{
			@"rules": [AutotrackerRuleItem loadAll:first],
			@"titles": titles
	};
	[[NSNotificationCenter defaultCenter] postNotificationOnMainThread:kDisplayAutotrackerRules
																object:data];
}

void on_autotracker_notification(const char_t *project_name,
								 const uint64_t project_id,
								 const uint64_t task_id)
{
	[[UserNotificationCenter share] scheduleAutoTrackerWithProjectName:[NSString stringWithUTF8String:project_name]
															 projectID:[NSNumber numberWithLong:project_id]
																taskID:[NSNumber numberWithLong:task_id]];
}

void on_promotion(const int64_t promotion_type)
{
	[[NSNotificationCenter defaultCenter] postNotificationOnMainThread:kDisplayPromotion
																object:[NSNumber numberWithLong:promotion_type]];
}

void on_client_select(TogglGenericView *first)
{
	NSArray<ViewItem *> *viewItems = [ViewItem loadAll:first];

	[[NSNotificationCenter defaultCenter] postNotificationOnMainThread:kDisplayClientSelect
																object:viewItems];
	dispatch_async(dispatch_get_main_queue(), ^{
		[[ClientStorage shared] updateWith:viewItems];
	});
}

void on_workspace_select(TogglGenericView *first)
{
	NSArray<ViewItem *> *viewItems = [ViewItem loadAll:first];

	[[NSNotificationCenter defaultCenter] postNotificationOnMainThread:kDisplayWorkspaceSelect
																object:viewItems];
	dispatch_async(dispatch_get_main_queue(), ^{
		[[WorkspaceStorage shared] updateWith:viewItems];
	});
}

void on_time_entry_editor(const bool_t open,
						  TogglTimeEntryView *te,
						  const char *focused_field_name)
{
    TimeEntryViewItem *item = [[TimeEntryViewItem alloc] initWithView:te];
	DisplayCommand *cmd = [[DisplayCommand alloc] init];
	cmd.open = open;
	cmd.timeEntry = item;
	cmd.timeEntry.focusedFieldName = [NSString stringWithUTF8String:focused_field_name];
	[[NSNotificationCenter defaultCenter] postNotificationOnMainThread:kDisplayTimeEntryEditor
																object:cmd];
}

void on_app(const bool_t open)
{
	DisplayCommand *cmd = [[DisplayCommand alloc] init];

	cmd.open = open;
	[[NSNotificationCenter defaultCenter] postNotificationOnMainThread:kDisplayApp
																object:cmd];
}

void on_error(const char *errmsg, const bool_t is_user_error)
{
	NSString *msg = [NSString stringWithUTF8String:errmsg];

	[[NSNotificationCenter defaultCenter] postNotificationOnMainThread:kDisplayError
																object:msg];
	if (!is_user_error)
	{
		char *str = toggl_get_update_channel(ctx);
		NSString *channel = [NSString stringWithUTF8String:str];
		free(str);

		[Bugsnag notify:[NSException exceptionWithName:msg reason:msg userInfo:nil]
				  block:^(BugsnagCrashReport *report) {
			 NSDictionary *data = @{
					 @"channel": channel
			 };
			 [report addMetadata:data toTabWithName:@"metadata"];
		 }];
	}
}

void on_overlay(const int64_t type)
{
//    [NSNotificationCenter defaultCenter] post
	[[NSNotificationCenter defaultCenter] postNotificationOnMainThread:kDisplayOverlay
																object:[NSNumber numberWithLong:type]];
}

void on_settings(const bool_t open,
				 TogglSettingsView *settings)
{
	Settings *s = [[Settings alloc] init];

	[s load:settings];

	DisplayCommand *cmd = [[DisplayCommand alloc] init];
	cmd.open = open;
	cmd.settings = s;
	[[NSNotificationCenter defaultCenter] postNotificationOnMainThread:kDisplaySettings
																object:cmd];
}

void on_timer_state(TogglTimeEntryView *te)
{
	TimeEntryViewItem *view_item = nil;

	if (te)
	{
        view_item = [[TimeEntryViewItem alloc] initWithView:te];
	}
	[[NSNotificationCenter defaultCenter] postNotificationOnMainThread:kDisplayTimerState
																object:view_item];
}

void on_idle_notification(
	const char *guid,
	const char *since,
	const char *duration,
	const int64_t started,
	const char *description)
{
	IdleEvent *idleEvent = [[IdleEvent alloc] init];

	idleEvent.guid = [NSString stringWithUTF8String:guid];
	idleEvent.since = [NSString stringWithUTF8String:since];
	idleEvent.duration = [NSString stringWithUTF8String:duration];
	idleEvent.started = started;
	idleEvent.timeEntryDescription = [NSString stringWithUTF8String:description];
	[[NSNotificationCenter defaultCenter] postNotificationOnMainThread:kDisplayIdleNotification
																object:idleEvent];
}

void on_project_colors(
	char_t *list[],
	const uint64_t count)
{
	NSMutableArray *colors = [NSMutableArray array];
	for (NSInteger i = 0; i < count; i++)
	{
		[colors addObject:[NSString stringWithUTF8String:list[i]]];
	}
    [ProjectColorPoolObjc updateDefaultColors:[colors copy]];
}

void on_countries(TogglCountryView *first)
{
	[[NSNotificationCenter defaultCenter] postNotificationOnMainThread:kDisplayCountries
																object:[CountryViewItem loadAll:first]];
}

#pragma mark - Google Authentication

- (void)registerGoogleEventHandler
{
	NSAppleEventManager *appleEventManager = [NSAppleEventManager sharedAppleEventManager];

	[appleEventManager setEventHandler:self
						   andSelector:@selector(handleGetURLEvent:withReplyEvent:)
						 forEventClass:kInternetEventClass
							andEventID:kAEGetURL];
}

- (void)handleGetURLEvent:(NSAppleEventDescriptor *)event
		   withReplyEvent:(NSAppleEventDescriptor *)replyEvent
{
	NSString *URLString = [[event paramDescriptorForKeyword:keyDirectObject] stringValue];
	NSURL *URL = [NSURL URLWithString:URLString];

	[_currentAuthorizationFlow resumeExternalUserAgentFlowWithURL:URL];
}

- (NSString *)currentChannel
{
	char *str = toggl_get_update_channel(ctx);
	NSString *channel = [NSString stringWithUTF8String:str];

	free(str);
	return channel;
}

- (void)handleTouchBarWithSettings:(Settings *)settings
{
    if (@available(macOS 10.12.2, *)) {
        [TouchBarService shared].isEnabled = settings.showTouchBar;
        self.mainWindowController.touchBar = nil;
    }
	[[NSNotificationCenter defaultCenter] postNotificationOnMainThread:kTouchBarSettingChanged object:@(settings.showTouchBar)];
}

#pragma mark - In app message

void on_display_message(const char *title,
                        const char *text,
                        const char *button,
                        const char *url)
{
    InAppMessage *message = [[InAppMessage alloc] initWithTitle:[NSString stringWithUTF8String:title]
                                                       subTitle:[NSString stringWithUTF8String:text]
                                                    buttonTitle:[NSString stringWithUTF8String:button]
                                                      urlAction:[NSString stringWithUTF8String:url]];
    [[NSNotificationCenter defaultCenter] postNotificationOnMainThread:kStartDisplayInAppMessage object:message];

}

- (void) invalidAppleUserCrendentialNotification:(NSNotification *) noti
{
    [self onLogoutMenuItem:self];
    [[NSNotificationCenter defaultCenter] postNotificationOnMainThread:kDisplayError
                                                                object:@"Invalid Apple session. Please try login again."];
}

<<<<<<< HEAD
void on_display_onboarding(const int64_t onboarding_type) {
    [[NSNotificationCenter defaultCenter] postNotificationOnMainThread:kStartDisplayOnboarding object:[NSNumber numberWithInteger:onboarding_type]];
=======
void on_continue_sign_in() 
{
    [[NSNotificationCenter defaultCenter] postNotificationOnMainThread:kContinueSignIn
                                                                object:nil];
}

- (void) updateReadyNotification:(NSNotification *) notification
{
    [[UserNotificationCenter share] scheduleUpdateReady];
>>>>>>> aa1b4cb9
}
@end<|MERGE_RESOLUTION|>--- conflicted
+++ resolved
@@ -1290,11 +1290,8 @@
 	toggl_on_countries(ctx, on_countries);
 	toggl_on_timeline(ctx, on_timeline);
     toggl_on_message(ctx, on_display_message);
-<<<<<<< HEAD
     toggl_on_onboarding(ctx, on_display_onboarding);
-=======
     toggl_on_continue_sign_in(ctx, on_continue_sign_in);
->>>>>>> aa1b4cb9
 
 	NSLog(@"Version %@", self.version);
 
@@ -1832,10 +1829,11 @@
                                                                 object:@"Invalid Apple session. Please try login again."];
 }
 
-<<<<<<< HEAD
-void on_display_onboarding(const int64_t onboarding_type) {
+void on_display_onboarding(const int64_t onboarding_type) 
+{
     [[NSNotificationCenter defaultCenter] postNotificationOnMainThread:kStartDisplayOnboarding object:[NSNumber numberWithInteger:onboarding_type]];
-=======
+}
+
 void on_continue_sign_in() 
 {
     [[NSNotificationCenter defaultCenter] postNotificationOnMainThread:kContinueSignIn
@@ -1845,6 +1843,5 @@
 - (void) updateReadyNotification:(NSNotification *) notification
 {
     [[UserNotificationCenter share] scheduleUpdateReady];
->>>>>>> aa1b4cb9
 }
 @end