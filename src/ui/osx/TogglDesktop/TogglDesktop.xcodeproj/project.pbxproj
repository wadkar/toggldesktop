// !$*UTF8*$!
{
	archiveVersion = 1;
	classes = {
	};
	objectVersion = 46;
	objects = {

/* Begin PBXBuildFile section */
		3C0158F01C7B414E00FE63AA /* LoadMoreCell.xib in Resources */ = {isa = PBXBuildFile; fileRef = 3C0158EF1C7B414E00FE63AA /* LoadMoreCell.xib */; };
		3C07B75A193C88AE00ED6E6F /* NSCustomTimerComboBox.m in Sources */ = {isa = PBXBuildFile; fileRef = 3C07B759193C88AE00ED6E6F /* NSCustomTimerComboBox.m */; };
		3C1E013F19D2DAE300DBF9A5 /* dsa_pub.pem in Resources */ = {isa = PBXBuildFile; fileRef = 3C1E013E19D2DAE300DBF9A5 /* dsa_pub.pem */; };
		3C2F239D21A7B43400CBE6BC /* UnsupportedNotice.m in Sources */ = {isa = PBXBuildFile; fileRef = 3C2F239C21A7B43300CBE6BC /* UnsupportedNotice.m */; };
		3C3AF64E20ACC6280088A3A6 /* CountryViewItem.m in Sources */ = {isa = PBXBuildFile; fileRef = 3C3AF64D20ACC6280088A3A6 /* CountryViewItem.m */; };
		3C50BCAC1C1F0574004BAE9E /* (null) in Resources */ = {isa = PBXBuildFile; };
		3C6B2486203E01D90063FC08 /* AutoCompleteTableCell.m in Sources */ = {isa = PBXBuildFile; fileRef = 3C6B2480203E01D60063FC08 /* AutoCompleteTableCell.m */; };
		3C6B2487203E01D90063FC08 /* AutoCompleteInput.m in Sources */ = {isa = PBXBuildFile; fileRef = 3C6B2483203E01D90063FC08 /* AutoCompleteInput.m */; };
		3C6B2488203E01D90063FC08 /* AutoCompleteTable.m in Sources */ = {isa = PBXBuildFile; fileRef = 3C6B2484203E01D90063FC08 /* AutoCompleteTable.m */; };
		3C6B2489203E01D90063FC08 /* AutoCompleteTableCell.xib in Resources */ = {isa = PBXBuildFile; fileRef = 3C6B2485203E01D90063FC08 /* AutoCompleteTableCell.xib */; };
		3C6B24A4203FC8200063FC08 /* LiteAutoCompleteDataSource.m in Sources */ = {isa = PBXBuildFile; fileRef = 3C6B24A3203FC8200063FC08 /* LiteAutoCompleteDataSource.m */; };
		3C7B4E8D190FA6D200627DC3 /* NSTextFieldVerticallyAligned.m in Sources */ = {isa = PBXBuildFile; fileRef = 3C7B4E8C190FA6D200627DC3 /* NSTextFieldVerticallyAligned.m */; };
		3C7B4EB3190FB57A00627DC3 /* NSSecureTextFieldVerticallyAligned.m in Sources */ = {isa = PBXBuildFile; fileRef = 3C7B4EB2190FB57A00627DC3 /* NSSecureTextFieldVerticallyAligned.m */; };
		3C8979CA19235EA2007061E0 /* NSTextFieldClickablePointer.m in Sources */ = {isa = PBXBuildFile; fileRef = 3C8979C919235EA2007061E0 /* NSTextFieldClickablePointer.m */; };
		3CB7CFF82222033B00A9C806 /* DFRFoundation.framework in Frameworks */ = {isa = PBXBuildFile; fileRef = 3CB7CFD92222033B00A9C806 /* DFRFoundation.framework */; settings = {ATTRIBUTES = (Weak, ); }; };
		3CC450E91A31ED540012440B /* NSTextFieldDuration.m in Sources */ = {isa = PBXBuildFile; fileRef = 3CC450E81A31ED540012440B /* NSTextFieldDuration.m */; };
		3CD30F431F58B02C006FAA0D /* OverlayViewController.m in Sources */ = {isa = PBXBuildFile; fileRef = 3CD30F411F58B02C006FAA0D /* OverlayViewController.m */; };
		3CD30F441F58B02C006FAA0D /* OverlayViewController.xib in Resources */ = {isa = PBXBuildFile; fileRef = 3CD30F421F58B02C006FAA0D /* OverlayViewController.xib */; };
		3CD7AD6F19ED579700372797 /* NSResize.m in Sources */ = {isa = PBXBuildFile; fileRef = 3CD7AD6E19ED579700372797 /* NSResize.m */; };
		3CE1CAC11C774F2B00D0ADD5 /* LoadMoreCell.m in Sources */ = {isa = PBXBuildFile; fileRef = 3CE1CAC01C774F2B00D0ADD5 /* LoadMoreCell.m */; };
		3CE30E022052BD8B00AF2E2A /* AutoCompleteTableContainer.m in Sources */ = {isa = PBXBuildFile; fileRef = 3CE30E012052BD8B00AF2E2A /* AutoCompleteTableContainer.m */; };
<<<<<<< HEAD
		3CFE547E201781A7006B673A /* libcrypto.1.1.dylib in CopyFiles */ = {isa = PBXBuildFile; fileRef = 3CFE546D201781A5006B673A /* libcrypto.1.1.dylib */; settings = {ATTRIBUTES = (CodeSignOnCopy, ); }; };
		3CFE547F201781A7006B673A /* libssl.1.1.dylib in CopyFiles */ = {isa = PBXBuildFile; fileRef = 3CFE547D201781A5006B673A /* libssl.1.1.dylib */; settings = {ATTRIBUTES = (CodeSignOnCopy, ); }; };
=======
>>>>>>> ad082952
		622BBF654A6A958692A4633B /* Pods_TogglDesktop.framework in Frameworks */ = {isa = PBXBuildFile; fileRef = 776525112125F6AD81DF4DEF /* Pods_TogglDesktop.framework */; };
		69FC17F517E6534400B96425 /* Cocoa.framework in Frameworks */ = {isa = PBXBuildFile; fileRef = 69FC17F417E6534400B96425 /* Cocoa.framework */; };
		69FC17FF17E6534400B96425 /* InfoPlist.strings in Resources */ = {isa = PBXBuildFile; fileRef = 69FC17FD17E6534400B96425 /* InfoPlist.strings */; };
		69FC180117E6534400B96425 /* main.m in Sources */ = {isa = PBXBuildFile; fileRef = 69FC180017E6534400B96425 /* main.m */; };
		69FC180517E6534400B96425 /* Credits.rtf in Resources */ = {isa = PBXBuildFile; fileRef = 69FC180317E6534400B96425 /* Credits.rtf */; };
		69FC180817E6534400B96425 /* AppDelegate.m in Sources */ = {isa = PBXBuildFile; fileRef = 69FC180717E6534400B96425 /* AppDelegate.m */; };
		69FC180B17E6534500B96425 /* MainMenu.xib in Resources */ = {isa = PBXBuildFile; fileRef = 69FC180917E6534500B96425 /* MainMenu.xib */; };
		74033C9717EC1DE100CA53D3 /* libc++.dylib in Frameworks */ = {isa = PBXBuildFile; fileRef = 74033C9617EC1DE100CA53D3 /* libc++.dylib */; };
		74098C331919899600CBDFB9 /* Utils.m in Sources */ = {isa = PBXBuildFile; fileRef = 74098C321919899600CBDFB9 /* Utils.m */; };
		741104BF18C7682700BC7A49 /* NSTextFieldWithBackground.m in Sources */ = {isa = PBXBuildFile; fileRef = 741104BE18C7682700BC7A49 /* NSTextFieldWithBackground.m */; };
		7423393C1829B99C00063FA9 /* IdleNotificationWindowController.m in Sources */ = {isa = PBXBuildFile; fileRef = 7423393A1829B99C00063FA9 /* IdleNotificationWindowController.m */; };
		7423393D1829B99C00063FA9 /* IdleNotificationWindowController.xib in Resources */ = {isa = PBXBuildFile; fileRef = 7423393B1829B99C00063FA9 /* IdleNotificationWindowController.xib */; };
		7424949E17F1E3D20030121C /* UIEvents.m in Sources */ = {isa = PBXBuildFile; fileRef = 7424949D17F1E3D20030121C /* UIEvents.m */; };
		7430750418204EFB009019CB /* AboutWindowController.m in Sources */ = {isa = PBXBuildFile; fileRef = 7430750218204EFB009019CB /* AboutWindowController.m */; };
		7430750518204EFB009019CB /* AboutWindowController.xib in Resources */ = {isa = PBXBuildFile; fileRef = 7430750318204EFB009019CB /* AboutWindowController.xib */; };
		7438B3D318253CD2002AE43C /* MenuItemTags.m in Sources */ = {isa = PBXBuildFile; fileRef = 7438B3D218253CD2002AE43C /* MenuItemTags.m */; };
		743D782A182791FA00978BCC /* idler.c in Sources */ = {isa = PBXBuildFile; fileRef = 743D7829182791FA00978BCC /* idler.c */; };
		743D942618279290000E6F70 /* IOKit.framework in Frameworks */ = {isa = PBXBuildFile; fileRef = 743D942518279290000E6F70 /* IOKit.framework */; };
		743D94281827929C000E6F70 /* Carbon.framework in Frameworks */ = {isa = PBXBuildFile; fileRef = 743D94271827929C000E6F70 /* Carbon.framework */; };
		743D942F1827C633000E6F70 /* IdleEvent.m in Sources */ = {isa = PBXBuildFile; fileRef = 743D942E1827C633000E6F70 /* IdleEvent.m */; };
		743E584D1A775BB300F17CB0 /* Localizable.strings in Resources */ = {isa = PBXBuildFile; fileRef = 743E584F1A775BB300F17CB0 /* Localizable.strings */; };
		74456B9D1A774BAE002A6338 /* TogglDesktopLibrary.dylib in Frameworks */ = {isa = PBXBuildFile; fileRef = 74456B9A1A774858002A6338 /* TogglDesktopLibrary.dylib */; };
		74456B9E1A774CB0002A6338 /* TogglDesktopLibrary.dylib in CopyFiles */ = {isa = PBXBuildFile; fileRef = 74456B9A1A774858002A6338 /* TogglDesktopLibrary.dylib */; settings = {ATTRIBUTES = (CodeSignOnCopy, ); }; };
		745126B619A28AA600390F47 /* Reachability.m in Sources */ = {isa = PBXBuildFile; fileRef = 745126B519A28AA600390F47 /* Reachability.m */; };
		746947FA1AF3FE3E0024BED7 /* AutotrackerRuleItem.m in Sources */ = {isa = PBXBuildFile; fileRef = 746947F91AF3FE3E0024BED7 /* AutotrackerRuleItem.m */; };
		7484F622191D92C30038885C /* Settings.m in Sources */ = {isa = PBXBuildFile; fileRef = 7484F621191D92C30038885C /* Settings.m */; };
		748B3A3419222DB100F31468 /* DisplayCommand.m in Sources */ = {isa = PBXBuildFile; fileRef = 748B3A3319222DB100F31468 /* DisplayCommand.m */; };
		7498D2481888B226001390B9 /* TimeEntryCell.xib in Resources */ = {isa = PBXBuildFile; fileRef = 7498D2471888B226001390B9 /* TimeEntryCell.xib */; };
		749BD0BD1833E28400980494 /* NSBoxClickable.m in Sources */ = {isa = PBXBuildFile; fileRef = 749BD0BC1833E28400980494 /* NSBoxClickable.m */; };
		749CB8CC18167D6E00814841 /* PreferencesWindowController.m in Sources */ = {isa = PBXBuildFile; fileRef = 749CB8CA18167D6E00814841 /* PreferencesWindowController.m */; };
		749CB8CD18167D6E00814841 /* PreferencesWindowController.xib in Resources */ = {isa = PBXBuildFile; fileRef = 749CB8CB18167D6E00814841 /* PreferencesWindowController.xib */; };
		74A7346A18297DD100525BBC /* ConvertHexColor.m in Sources */ = {isa = PBXBuildFile; fileRef = 74A7346918297DD100525BBC /* ConvertHexColor.m */; };
		74AA947818090A8E0000539F /* Security.framework in Frameworks */ = {isa = PBXBuildFile; fileRef = 74AA947718090A8E0000539F /* Security.framework */; };
		74BA5FCF18B6E770009DAA2D /* NSHoverButton.m in Sources */ = {isa = PBXBuildFile; fileRef = 74BA5FCE18B6E770009DAA2D /* NSHoverButton.m */; };
		74BAAA0B17F37B140079386F /* TimeEntryViewItem.m in Sources */ = {isa = PBXBuildFile; fileRef = 74BAAA0A17F37B140079386F /* TimeEntryViewItem.m */; };
		74BAD31E18BD7D83002FD4CF /* ViewItem.m in Sources */ = {isa = PBXBuildFile; fileRef = 74BAD31D18BD7D83002FD4CF /* ViewItem.m */; };
		74C15796183A8CE600550613 /* AutocompleteItem.m in Sources */ = {isa = PBXBuildFile; fileRef = 74C15795183A8CE600550613 /* AutocompleteItem.m */; };
		74C1579B183BA5DA00550613 /* AutocompleteDataSource.m in Sources */ = {isa = PBXBuildFile; fileRef = 74C1579A183BA5DA00550613 /* AutocompleteDataSource.m */; };
		74D1D25617EB713F00E709B0 /* TimeEntryListViewController.m in Sources */ = {isa = PBXBuildFile; fileRef = 74D1D25417EB713F00E709B0 /* TimeEntryListViewController.m */; };
		74D1D25817EB713F00E709B0 /* TimeEntryListViewController.xib in Resources */ = {isa = PBXBuildFile; fileRef = 74D1D25517EB713F00E709B0 /* TimeEntryListViewController.xib */; };
		74D1D27217EB72D900E709B0 /* TimerEditViewController.m in Sources */ = {isa = PBXBuildFile; fileRef = 74D1D27017EB72D900E709B0 /* TimerEditViewController.m */; };
		74D1D27417EB72D900E709B0 /* TimerEditViewController.xib in Resources */ = {isa = PBXBuildFile; fileRef = 74D1D27117EB72D900E709B0 /* TimerEditViewController.xib */; };
		74E3CDD717FBAE0800C3ADD3 /* SystemConfiguration.framework in Frameworks */ = {isa = PBXBuildFile; fileRef = 74E3CDD617FBAE0800C3ADD3 /* SystemConfiguration.framework */; };
		74E3CDD917FC369700C3ADD3 /* ExceptionHandling.framework in Frameworks */ = {isa = PBXBuildFile; fileRef = 74E3CDD817FC369700C3ADD3 /* ExceptionHandling.framework */; };
		74E857BC194F8854007A88B9 /* cacert.pem in Resources */ = {isa = PBXBuildFile; fileRef = 74E857AB194F8807007A88B9 /* cacert.pem */; };
		74F1070118993FFE00E93BD5 /* FeedbackWindowController.m in Sources */ = {isa = PBXBuildFile; fileRef = 74F106FF18993FFE00E93BD5 /* FeedbackWindowController.m */; };
		74F1070218993FFE00E93BD5 /* FeedbackWindowController.xib in Resources */ = {isa = PBXBuildFile; fileRef = 74F1070018993FFE00E93BD5 /* FeedbackWindowController.xib */; };
		74F8FBA318313FA6000F09EE /* NSTextFieldClickable.m in Sources */ = {isa = PBXBuildFile; fileRef = 74F8FBA218313FA6000F09EE /* NSTextFieldClickable.m */; };
		95C0707718CDB67300A34D0D /* NSCustomComboBoxCell.m in Sources */ = {isa = PBXBuildFile; fileRef = 95C0707618CDB67300A34D0D /* NSCustomComboBoxCell.m */; };
		95C0707A18CDB91500A34D0D /* NSCustomComboBox.m in Sources */ = {isa = PBXBuildFile; fileRef = 95C0707918CDB91500A34D0D /* NSCustomComboBox.m */; };
		BA00E9ED234C5A6C0011A703 /* TouchBarService+Name.swift in Sources */ = {isa = PBXBuildFile; fileRef = BA00E9EC234C5A6C0011A703 /* TouchBarService+Name.swift */; };
		BA00E9F0234C73990011A703 /* TimeEntryScrubberItem.swift in Sources */ = {isa = PBXBuildFile; fileRef = BA00E9EF234C73990011A703 /* TimeEntryScrubberItem.swift */; };
		BA00E9F3234C7BB80011A703 /* TimeEntryScrubberFlowLayout.swift in Sources */ = {isa = PBXBuildFile; fileRef = BA00E9F2234C7BB80011A703 /* TimeEntryScrubberFlowLayout.swift */; };
		BA00E9F5234C848A0011A703 /* TimeEntryScrubberItem.xib in Resources */ = {isa = PBXBuildFile; fileRef = BA00E9F4234C848A0011A703 /* TimeEntryScrubberItem.xib */; };
		BA013FF5225705B6000E5B91 /* HoverTableCellView.swift in Sources */ = {isa = PBXBuildFile; fileRef = BA013FF4225705B6000E5B91 /* HoverTableCellView.swift */; };
		BA01404622570805000E5B91 /* TagCellView.swift in Sources */ = {isa = PBXBuildFile; fileRef = BA01404522570805000E5B91 /* TagCellView.swift */; };
		BA0140482257080F000E5B91 /* TagCellView.xib in Resources */ = {isa = PBXBuildFile; fileRef = BA0140472257080F000E5B91 /* TagCellView.xib */; };
		BA01404A22570893000E5B91 /* Tag.swift in Sources */ = {isa = PBXBuildFile; fileRef = BA01404922570893000E5B91 /* Tag.swift */; };
		BA01404C22570967000E5B91 /* TagStorage.swift in Sources */ = {isa = PBXBuildFile; fileRef = BA01404B22570967000E5B91 /* TagStorage.swift */; };
		BA01404E22571081000E5B91 /* TagDataSource.swift in Sources */ = {isa = PBXBuildFile; fileRef = BA01404D22571081000E5B91 /* TagDataSource.swift */; };
		BA014050225710FD000E5B91 /* TagAutoCompleteTextField.swift in Sources */ = {isa = PBXBuildFile; fileRef = BA01404F225710FD000E5B91 /* TagAutoCompleteTextField.swift */; };
		BA01405222571199000E5B91 /* TagTokenView.swift in Sources */ = {isa = PBXBuildFile; fileRef = BA01405122571199000E5B91 /* TagTokenView.swift */; };
		BA014054225711A3000E5B91 /* TagTokenView.xib in Resources */ = {isa = PBXBuildFile; fileRef = BA014053225711A3000E5B91 /* TagTokenView.xib */; };
		BA01E8A1232F77B3006B93EC /* ClickableImageView.m in Sources */ = {isa = PBXBuildFile; fileRef = BA01E8A0232F77B3006B93EC /* ClickableImageView.m */; };
		BA03725521FE9FD400FC277B /* FlatButton.swift in Sources */ = {isa = PBXBuildFile; fileRef = BA03725421FE9FD400FC277B /* FlatButton.swift */; };
		BA053659225DDDBB00C26E1F /* CustomFocusRingButton.swift in Sources */ = {isa = PBXBuildFile; fileRef = BA053658225DDDBB00C26E1F /* CustomFocusRingButton.swift */; };
		BA05367F225E238D00C26E1F /* ProjectWorksapceCellView.swift in Sources */ = {isa = PBXBuildFile; fileRef = BA05367E225E238D00C26E1F /* ProjectWorksapceCellView.swift */; };
		BA05369F225E239600C26E1F /* ProjectWorksapceCellView.xib in Resources */ = {isa = PBXBuildFile; fileRef = BA05369E225E239600C26E1F /* ProjectWorksapceCellView.xib */; };
		BA063BFA23B06CA5003A96FE /* EditableTextField.m in Sources */ = {isa = PBXBuildFile; fileRef = BA063BF923B06CA5003A96FE /* EditableTextField.m */; };
		BA063BFB23B06CA5003A96FE /* EditableTextField.m in Sources */ = {isa = PBXBuildFile; fileRef = BA063BF923B06CA5003A96FE /* EditableTextField.m */; };
		BA067642233A492F00485C3C /* TogglApplication.m in Sources */ = {isa = PBXBuildFile; fileRef = BA067641233A492F00485C3C /* TogglApplication.m */; };
		BA08E087222E709C0075F68E /* ProjectTextField.m in Sources */ = {isa = PBXBuildFile; fileRef = BA08E086222E709C0075F68E /* ProjectTextField.m */; };
		BA0C3A65223219470081C6DE /* AutoCompleteCellType.swift in Sources */ = {isa = PBXBuildFile; fileRef = BA0C3A64223219470081C6DE /* AutoCompleteCellType.swift */; };
		BA0C3A6722321FBC0081C6DE /* AutoCompleteTableCell+Ext.swift in Sources */ = {isa = PBXBuildFile; fileRef = BA0C3A6622321FBC0081C6DE /* AutoCompleteTableCell+Ext.swift */; };
		BA0E38102225257D00D0121B /* BezierPath+Corner.swift in Sources */ = {isa = PBXBuildFile; fileRef = BA0E380F2225257D00D0121B /* BezierPath+Corner.swift */; };
		BA0E38122225260B00D0121B /* TimeEntryCell+Ext.swift in Sources */ = {isa = PBXBuildFile; fileRef = BA0E38112225260B00D0121B /* TimeEntryCell+Ext.swift */; };
		BA0F67B7224A32F700ED0F91 /* CursorButton.swift in Sources */ = {isa = PBXBuildFile; fileRef = BA0F67B6224A32F700ED0F91 /* CursorButton.swift */; };
		BA133AC023740EA6003A6A3A /* LoginSignupTouchBar.swift in Sources */ = {isa = PBXBuildFile; fileRef = BA133ABF23740EA6003A6A3A /* LoginSignupTouchBar.swift */; };
		BA13D2062269B7C400EB3833 /* CalendarViewController.swift in Sources */ = {isa = PBXBuildFile; fileRef = BA13D2052269B7C400EB3833 /* CalendarViewController.swift */; };
		BA13D20A2269BA6500EB3833 /* CalendarDataSource.swift in Sources */ = {isa = PBXBuildFile; fileRef = BA13D2092269BA6500EB3833 /* CalendarDataSource.swift */; };
		BA13D20E2269BAA600EB3833 /* DateCellViewItem.swift in Sources */ = {isa = PBXBuildFile; fileRef = BA13D20C2269BAA600EB3833 /* DateCellViewItem.swift */; };
		BA13D2112269BE2F00EB3833 /* DateInfo.swift in Sources */ = {isa = PBXBuildFile; fileRef = BA13D2102269BE2F00EB3833 /* DateInfo.swift */; };
		BA13D2152269C01500EB3833 /* Date+Utils.swift in Sources */ = {isa = PBXBuildFile; fileRef = BA13D2142269C01500EB3833 /* Date+Utils.swift */; };
		BA13D2172269DE3400EB3833 /* NoVibrantPopoverView.swift in Sources */ = {isa = PBXBuildFile; fileRef = BA13D2162269DE3400EB3833 /* NoVibrantPopoverView.swift */; };
		BA13D21B2269E0B500EB3833 /* CalendarViewController.xib in Resources */ = {isa = PBXBuildFile; fileRef = BA13D2192269E0B500EB3833 /* CalendarViewController.xib */; };
		BA13E05C21C7BA6000835EC1 /* UserNotificationCenter.m in Sources */ = {isa = PBXBuildFile; fileRef = BA13E05921C7B9D900835EC1 /* UserNotificationCenter.m */; };
		BA19FC21226DA079006D8741 /* DateCellViewItem.xib in Resources */ = {isa = PBXBuildFile; fileRef = BA13D20D2269BAA600EB3833 /* DateCellViewItem.xib */; };
		BA1FFE71231FB0F300EAD9DC /* PanelSwitcherButton.swift in Sources */ = {isa = PBXBuildFile; fileRef = BA1FFE70231FB0F300EAD9DC /* PanelSwitcherButton.swift */; };
		BA24E772230BDBB800B1D4B2 /* TimelineBaseCell.swift in Sources */ = {isa = PBXBuildFile; fileRef = BA24E771230BDBB800B1D4B2 /* TimelineBaseCell.swift */; };
		BA24E793230BE50600B1D4B2 /* TimelineActivityHoverController.swift in Sources */ = {isa = PBXBuildFile; fileRef = BA24E791230BE50600B1D4B2 /* TimelineActivityHoverController.swift */; };
		BA24E794230BE50600B1D4B2 /* TimelineActivityHoverController.xib in Resources */ = {isa = PBXBuildFile; fileRef = BA24E792230BE50600B1D4B2 /* TimelineActivityHoverController.xib */; };
		BA276A142240F5B500810C51 /* FloatingErrorView.swift in Sources */ = {isa = PBXBuildFile; fileRef = BA276A122240F5B500810C51 /* FloatingErrorView.swift */; };
		BA2807E02306A2FA001A9E48 /* NSWindowController+Focusable.swift in Sources */ = {isa = PBXBuildFile; fileRef = BA2807DF2306A2FA001A9E48 /* NSWindowController+Focusable.swift */; };
		BA2DA0C621A542E30027B7A5 /* NSTextField+Ext.m in Sources */ = {isa = PBXBuildFile; fileRef = BA2DA0C521A542E30027B7A5 /* NSTextField+Ext.m */; };
		BA2DA12021A691FF0027B7A5 /* TrackingService.m in Sources */ = {isa = PBXBuildFile; fileRef = BA2DA11F21A691FF0027B7A5 /* TrackingService.m */; };
		BA2E3F2C22375E640035D034 /* NSView+Appearance.swift in Sources */ = {isa = PBXBuildFile; fileRef = BA2E3F2B22375E640035D034 /* NSView+Appearance.swift */; };
		BA2E5FB1223787C300EB866E /* EditorPopover.swift in Sources */ = {isa = PBXBuildFile; fileRef = BA2E5FB0223787C300EB866E /* EditorPopover.swift */; };
		BA32134C236C1E1400D33367 /* IdleNotificationTouchBar.swift in Sources */ = {isa = PBXBuildFile; fileRef = BA32134B236C1E1400D33367 /* IdleNotificationTouchBar.swift */; };
		BA34F10022439C3000C27A15 /* EditorViewController.swift in Sources */ = {isa = PBXBuildFile; fileRef = BA34F0FE22439C3000C27A15 /* EditorViewController.swift */; };
		BA34F10122439C3000C27A15 /* EditorViewController.xib in Resources */ = {isa = PBXBuildFile; fileRef = BA34F0FF22439C3000C27A15 /* EditorViewController.xib */; };
		BA35B21F22E6E95200FA560E /* CalendarCollectionView.swift in Sources */ = {isa = PBXBuildFile; fileRef = BA35B21E22E6E95200FA560E /* CalendarCollectionView.swift */; };
		BA35B22122E6E9E200FA560E /* Key.swift in Sources */ = {isa = PBXBuildFile; fileRef = BA35B22022E6E9E200FA560E /* Key.swift */; };
		BA37ACB423D890050013EE26 /* TimelineDashboardViewController.swift in Sources */ = {isa = PBXBuildFile; fileRef = BA65A21E22B7808700F895FD /* TimelineDashboardViewController.swift */; };
		BA37ACB523D890050013EE26 /* TimelineDashboardViewController.xib in Resources */ = {isa = PBXBuildFile; fileRef = BA65A22022B7809300F895FD /* TimelineDashboardViewController.xib */; };
		BA37ACB623D890050013EE26 /* MainDashboardViewController.swift in Sources */ = {isa = PBXBuildFile; fileRef = BA65A22222B7823200F895FD /* MainDashboardViewController.swift */; };
		BA37ACB723D890050013EE26 /* MainDashboardViewController.xib in Resources */ = {isa = PBXBuildFile; fileRef = BA65A22322B7823200F895FD /* MainDashboardViewController.xib */; };
		BA37ACB823D890050013EE26 /* OGSwitch.swift in Sources */ = {isa = PBXBuildFile; fileRef = BA65A22D22B79FEC00F895FD /* OGSwitch.swift */; };
		BA37ACB923D890050013EE26 /* TimelineDatasource.swift in Sources */ = {isa = PBXBuildFile; fileRef = BA75FF3422BCC5C400D3F08C /* TimelineDatasource.swift */; };
		BA37ACBA23D890050013EE26 /* TimelineFlowLayout.swift in Sources */ = {isa = PBXBuildFile; fileRef = BA75FF3622BCC5FB00D3F08C /* TimelineFlowLayout.swift */; };
		BA37ACBB23D890050013EE26 /* TimelineDateFormatter.swift in Sources */ = {isa = PBXBuildFile; fileRef = BA49912D22C0BA14008149D9 /* TimelineDateFormatter.swift */; };
		BA37ACBC23D890050013EE26 /* TimelineActivityRecorderViewController.swift in Sources */ = {isa = PBXBuildFile; fileRef = BA5E988B23BF4A6E0089A2C7 /* TimelineActivityRecorderViewController.swift */; };
		BA37ACBD23D890050013EE26 /* TimelineActivityRecorderViewController.xib in Resources */ = {isa = PBXBuildFile; fileRef = BA5E988C23BF4A6E0089A2C7 /* TimelineActivityRecorderViewController.xib */; };
		BA37ACBE23D890050013EE26 /* LayerBackedViewController.swift in Sources */ = {isa = PBXBuildFile; fileRef = BAA3107123CC476D008F2893 /* LayerBackedViewController.swift */; };
		BA37ACD123D8900C0013EE26 /* TimelineBaseCell.swift in Sources */ = {isa = PBXBuildFile; fileRef = BA24E771230BDBB800B1D4B2 /* TimelineBaseCell.swift */; };
		BA37ACD223D8900C0013EE26 /* TimelineTimeLabelCell.swift in Sources */ = {isa = PBXBuildFile; fileRef = BA75FF2122BCC1EA00D3F08C /* TimelineTimeLabelCell.swift */; };
		BA37ACD323D8900C0013EE26 /* TimelineTimeLabelCell.xib in Resources */ = {isa = PBXBuildFile; fileRef = BA75FF2222BCC1EA00D3F08C /* TimelineTimeLabelCell.xib */; };
		BA37ACD423D8900C0013EE26 /* TimelineTimeEntryCell.swift in Sources */ = {isa = PBXBuildFile; fileRef = BA75FF2522BCC1FC00D3F08C /* TimelineTimeEntryCell.swift */; };
		BA37ACD523D8900C0013EE26 /* TimelineTimeEntryCell.xib in Resources */ = {isa = PBXBuildFile; fileRef = BA75FF2622BCC1FC00D3F08C /* TimelineTimeEntryCell.xib */; };
		BA37ACD623D8900C0013EE26 /* TimelineEmptyTimeEntryCell.swift in Sources */ = {isa = PBXBuildFile; fileRef = BAA0104D22CB66D0007C1541 /* TimelineEmptyTimeEntryCell.swift */; };
		BA37ACD723D8900C0013EE26 /* TimelineEmptyTimeEntryCell.xib in Resources */ = {isa = PBXBuildFile; fileRef = BAA0104E22CB66D0007C1541 /* TimelineEmptyTimeEntryCell.xib */; };
		BA37ACD823D8900C0013EE26 /* TimelineActivityCell.swift in Sources */ = {isa = PBXBuildFile; fileRef = BA75FF2922BCC20D00D3F08C /* TimelineActivityCell.swift */; };
		BA37ACD923D8900C0013EE26 /* TimelineActivityCell.xib in Resources */ = {isa = PBXBuildFile; fileRef = BA75FF2A22BCC20D00D3F08C /* TimelineActivityCell.xib */; };
		BA37ACDA23D8900C0013EE26 /* TimelineDividerView.swift in Sources */ = {isa = PBXBuildFile; fileRef = BAD0E0BC22C49BAC009F5A83 /* TimelineDividerView.swift */; };
		BA37ACDB23D8900C0013EE26 /* TimelineBackgroundCell.swift in Sources */ = {isa = PBXBuildFile; fileRef = BAA0F5A223A38CB300F04654 /* TimelineBackgroundCell.swift */; };
		BA37ACDC23D8900C0013EE26 /* TimelineDashedCornerView.swift in Sources */ = {isa = PBXBuildFile; fileRef = BAA0105122CB72E4007C1541 /* TimelineDashedCornerView.swift */; };
		BA37ACDD23D8900C0013EE26 /* TimelineTimeEntryHoverViewController.swift in Sources */ = {isa = PBXBuildFile; fileRef = BA6F81E222C5FB1E009B6828 /* TimelineTimeEntryHoverViewController.swift */; };
		BA37ACDE23D8900C0013EE26 /* TimelineTimeEntryHoverViewController.xib in Resources */ = {isa = PBXBuildFile; fileRef = BA6F81E322C5FB1E009B6828 /* TimelineTimeEntryHoverViewController.xib */; };
		BA37ACDF23D8900C0013EE26 /* TimelineTimeEntryMenu.swift in Sources */ = {isa = PBXBuildFile; fileRef = BAA0102A22CB4D5C007C1541 /* TimelineTimeEntryMenu.swift */; };
		BA37ACE023D8900C0013EE26 /* TimelineActivityHoverController.swift in Sources */ = {isa = PBXBuildFile; fileRef = BA24E791230BE50600B1D4B2 /* TimelineActivityHoverController.swift */; };
		BA37ACE123D8900C0013EE26 /* TimelineActivityHoverController.xib in Resources */ = {isa = PBXBuildFile; fileRef = BA24E792230BE50600B1D4B2 /* TimelineActivityHoverController.xib */; };
		BA37ACE223D8900C0013EE26 /* PanelSwitcherButton.swift in Sources */ = {isa = PBXBuildFile; fileRef = BA1FFE70231FB0F300EAD9DC /* PanelSwitcherButton.swift */; };
		BA37ACE323D8900C0013EE26 /* TimelineCollectionView.swift in Sources */ = {isa = PBXBuildFile; fileRef = BA5AC61523264651007E6C91 /* TimelineCollectionView.swift */; };
		BA37ACE423D8900C0013EE26 /* HoverImageView.swift in Sources */ = {isa = PBXBuildFile; fileRef = BA5E988823BF496E0089A2C7 /* HoverImageView.swift */; };
		BA37ACE523D890100013EE26 /* TimelineTimestamp.swift in Sources */ = {isa = PBXBuildFile; fileRef = BA75FF2E22BCC56C00D3F08C /* TimelineTimestamp.swift */; };
		BA37ACE623D890100013EE26 /* TimelineTimeEntry.swift in Sources */ = {isa = PBXBuildFile; fileRef = BA75FF3022BCC57700D3F08C /* TimelineTimeEntry.swift */; };
		BA37ACE723D890100013EE26 /* TimelineActivity.swift in Sources */ = {isa = PBXBuildFile; fileRef = BA75FF3222BCC58000D3F08C /* TimelineActivity.swift */; };
		BA37ACE823D890100013EE26 /* TimeChunk.swift in Sources */ = {isa = PBXBuildFile; fileRef = BA96846622C0CD8800E07C89 /* TimeChunk.swift */; };
		BA37ACE923D890100013EE26 /* TimelineData.swift in Sources */ = {isa = PBXBuildFile; fileRef = BA75FF3822BCC6F800D3F08C /* TimelineData.swift */; };
		BA37ACF423D890250013EE26 /* Collection+Safe.swift in Sources */ = {isa = PBXBuildFile; fileRef = BA4791F022F0478A00E24F79 /* Collection+Safe.swift */; };
		BA37ACF523D890250013EE26 /* NotificationCenter+MainThread.swift in Sources */ = {isa = PBXBuildFile; fileRef = BA4791EE22F0478900E24F79 /* NotificationCenter+MainThread.swift */; };
		BA37ACF623D890250013EE26 /* NSColor+Utils.swift in Sources */ = {isa = PBXBuildFile; fileRef = BA4791EB22F0478900E24F79 /* NSColor+Utils.swift */; };
		BA37ACF723D890250013EE26 /* NSView+Animation.swift in Sources */ = {isa = PBXBuildFile; fileRef = BA4791E922F0478900E24F79 /* NSView+Animation.swift */; };
		BA37ACF823D890250013EE26 /* NSView+Ext.swift in Sources */ = {isa = PBXBuildFile; fileRef = BA4791EC22F0478900E24F79 /* NSView+Ext.swift */; };
		BA37ACF923D890250013EE26 /* NSView+LayoutConstraint.swift in Sources */ = {isa = PBXBuildFile; fileRef = BA4791ED22F0478900E24F79 /* NSView+LayoutConstraint.swift */; };
		BA37ACFA23D890250013EE26 /* NSView+Shadow+Border.swift in Sources */ = {isa = PBXBuildFile; fileRef = BA4791EF22F0478A00E24F79 /* NSView+Shadow+Border.swift */; };
		BA37ACFB23D890250013EE26 /* NSView+Xib.swift in Sources */ = {isa = PBXBuildFile; fileRef = BA4791E822F0478900E24F79 /* NSView+Xib.swift */; };
		BA37ACFC23D890250013EE26 /* String+Search.swift in Sources */ = {isa = PBXBuildFile; fileRef = BA4791EA22F0478900E24F79 /* String+Search.swift */; };
		BA37ACFD23D890250013EE26 /* Theme+Notification.swift in Sources */ = {isa = PBXBuildFile; fileRef = BA6F1B3721EEE998009265E4 /* Theme+Notification.swift */; };
		BA37ACFE23D890250013EE26 /* NSView+Appearance.swift in Sources */ = {isa = PBXBuildFile; fileRef = BA2E3F2B22375E640035D034 /* NSView+Appearance.swift */; };
		BA37ACFF23D890250013EE26 /* NSColor+VisibleColor.swift in Sources */ = {isa = PBXBuildFile; fileRef = BA81896923016148000710EA /* NSColor+VisibleColor.swift */; };
		BA37AD0023D890250013EE26 /* NSWindowController+Focusable.swift in Sources */ = {isa = PBXBuildFile; fileRef = BA2807DF2306A2FA001A9E48 /* NSWindowController+Focusable.swift */; };
		BA37AD0123D890250013EE26 /* Array+View.swift in Sources */ = {isa = PBXBuildFile; fileRef = BA787D4E231E58C9003AD3AA /* Array+View.swift */; };
		BA37AD0223D8902A0013EE26 /* NoInteractionView.swift in Sources */ = {isa = PBXBuildFile; fileRef = BA4791FC22F0479200E24F79 /* NoInteractionView.swift */; };
		BA37AD0323D8902A0013EE26 /* PopoverRootView.swift in Sources */ = {isa = PBXBuildFile; fileRef = BA4791FA22F0479100E24F79 /* PopoverRootView.swift */; };
		BA37AD0423D8902A0013EE26 /* TimerContainerBox.swift in Sources */ = {isa = PBXBuildFile; fileRef = BA4791FD22F0479200E24F79 /* TimerContainerBox.swift */; };
		BA37AD0523D8902A0013EE26 /* VerticallyCenteredTextFieldCell.swift in Sources */ = {isa = PBXBuildFile; fileRef = BA4791FB22F0479200E24F79 /* VerticallyCenteredTextFieldCell.swift */; };
		BA37AD0623D890570013EE26 /* DatePickerView.swift in Sources */ = {isa = PBXBuildFile; fileRef = BA65A24F22B7A65D00F895FD /* DatePickerView.swift */; };
		BA37AD0723D890570013EE26 /* DatePickerView.xib in Resources */ = {isa = PBXBuildFile; fileRef = BA65A25122B7A66A00F895FD /* DatePickerView.xib */; };
		BA37AD0823D8906A0013EE26 /* Date+Extension.swift in Sources */ = {isa = PBXBuildFile; fileRef = BAA0104B22CB59ED007C1541 /* Date+Extension.swift */; };
		BA37AD0923D890940013EE26 /* TimelineDisplayCommand.m in Sources */ = {isa = PBXBuildFile; fileRef = BA75FF3B22BCE94100D3F08C /* TimelineDisplayCommand.m */; };
		BA3E75D422291CEB009AD291 /* SystemMessage.swift in Sources */ = {isa = PBXBuildFile; fileRef = BA3E75D322291CEB009AD291 /* SystemMessage.swift */; };
		BA3E75D62229356D009AD291 /* SystemMessageView.swift in Sources */ = {isa = PBXBuildFile; fileRef = BA3E75D52229356D009AD291 /* SystemMessageView.swift */; };
		BA3E75D822293576009AD291 /* SystemMessageView.xib in Resources */ = {isa = PBXBuildFile; fileRef = BA3E75D722293576009AD291 /* SystemMessageView.xib */; };
		BA403BAE2230CFBC008B202C /* BetterFocusAutoCompleteInput.m in Sources */ = {isa = PBXBuildFile; fileRef = BA403BAD2230CFBC008B202C /* BetterFocusAutoCompleteInput.m */; };
		BA4059AF221D215A002969B8 /* TimeHeaderView.swift in Sources */ = {isa = PBXBuildFile; fileRef = BA4059AE221D215A002969B8 /* TimeHeaderView.swift */; };
		BA4059B1221D2186002969B8 /* TimeHeaderView.xib in Resources */ = {isa = PBXBuildFile; fileRef = BA4059B0221D2186002969B8 /* TimeHeaderView.xib */; };
		BA4059B7221D46F4002969B8 /* TimeEntryCollectionView.m in Sources */ = {isa = PBXBuildFile; fileRef = BA4059B6221D46F4002969B8 /* TimeEntryCollectionView.m */; };
		BA4059B9221D53E7002969B8 /* TimeEntryDatasource.swift in Sources */ = {isa = PBXBuildFile; fileRef = BA4059B8221D53E7002969B8 /* TimeEntryDatasource.swift */; };
		BA412BFC224E0CBE003CA17A /* ClientStorage.swift in Sources */ = {isa = PBXBuildFile; fileRef = BA412BFB224E0CBE003CA17A /* ClientStorage.swift */; };
		BA412C1D224E0D61003CA17A /* ClientDataSource.swift in Sources */ = {isa = PBXBuildFile; fileRef = BA412C1C224E0D61003CA17A /* ClientDataSource.swift */; };
		BA412C21224E1189003CA17A /* ClientCellView.swift in Sources */ = {isa = PBXBuildFile; fileRef = BA412C20224E1189003CA17A /* ClientCellView.swift */; };
		BA412C23224E11AC003CA17A /* ClientCellView.xib in Resources */ = {isa = PBXBuildFile; fileRef = BA412C22224E11AC003CA17A /* ClientCellView.xib */; };
		BA412C25224E147A003CA17A /* ClientAutoCompleteTextField.swift in Sources */ = {isa = PBXBuildFile; fileRef = BA412C24224E147A003CA17A /* ClientAutoCompleteTextField.swift */; };
		BA412C27224E195C003CA17A /* NoClientCellView.swift in Sources */ = {isa = PBXBuildFile; fileRef = BA412C26224E195C003CA17A /* NoClientCellView.swift */; };
		BA412C29224E196D003CA17A /* NoClientCellView.xib in Resources */ = {isa = PBXBuildFile; fileRef = BA412C28224E196D003CA17A /* NoClientCellView.xib */; };
		BA43B24E23F438AA0007DD99 /* TimelineLineView.swift in Sources */ = {isa = PBXBuildFile; fileRef = BA43B24D23F438AA0007DD99 /* TimelineLineView.swift */; };
		BA43B24F23F438AA0007DD99 /* TimelineLineView.swift in Sources */ = {isa = PBXBuildFile; fileRef = BA43B24D23F438AA0007DD99 /* TimelineLineView.swift */; };
		BA43B25423F525F30007DD99 /* TimelineLineView.xib in Resources */ = {isa = PBXBuildFile; fileRef = BA43B25323F525F30007DD99 /* TimelineLineView.xib */; };
		BA43B25523F525F30007DD99 /* TimelineLineView.xib in Resources */ = {isa = PBXBuildFile; fileRef = BA43B25323F525F30007DD99 /* TimelineLineView.xib */; };
		BA45AAF623FBEED4000C94C0 /* CornerBoxView.swift in Sources */ = {isa = PBXBuildFile; fileRef = BA45AAF523FBEED4000C94C0 /* CornerBoxView.swift */; };
		BA45AAF723FBEED4000C94C0 /* CornerBoxView.swift in Sources */ = {isa = PBXBuildFile; fileRef = BA45AAF523FBEED4000C94C0 /* CornerBoxView.swift */; };
		BA4791F122F0478A00E24F79 /* NSView+Xib.swift in Sources */ = {isa = PBXBuildFile; fileRef = BA4791E822F0478900E24F79 /* NSView+Xib.swift */; };
		BA4791F222F0478A00E24F79 /* NSView+Animation.swift in Sources */ = {isa = PBXBuildFile; fileRef = BA4791E922F0478900E24F79 /* NSView+Animation.swift */; };
		BA4791F322F0478A00E24F79 /* String+Search.swift in Sources */ = {isa = PBXBuildFile; fileRef = BA4791EA22F0478900E24F79 /* String+Search.swift */; };
		BA4791F422F0478A00E24F79 /* NSColor+Utils.swift in Sources */ = {isa = PBXBuildFile; fileRef = BA4791EB22F0478900E24F79 /* NSColor+Utils.swift */; };
		BA4791F522F0478A00E24F79 /* NSView+Ext.swift in Sources */ = {isa = PBXBuildFile; fileRef = BA4791EC22F0478900E24F79 /* NSView+Ext.swift */; };
		BA4791F622F0478A00E24F79 /* NSView+LayoutConstraint.swift in Sources */ = {isa = PBXBuildFile; fileRef = BA4791ED22F0478900E24F79 /* NSView+LayoutConstraint.swift */; };
		BA4791F722F0478A00E24F79 /* NotificationCenter+MainThread.swift in Sources */ = {isa = PBXBuildFile; fileRef = BA4791EE22F0478900E24F79 /* NotificationCenter+MainThread.swift */; };
		BA4791F822F0478A00E24F79 /* NSView+Shadow+Border.swift in Sources */ = {isa = PBXBuildFile; fileRef = BA4791EF22F0478A00E24F79 /* NSView+Shadow+Border.swift */; };
		BA4791F922F0478A00E24F79 /* Collection+Safe.swift in Sources */ = {isa = PBXBuildFile; fileRef = BA4791F022F0478A00E24F79 /* Collection+Safe.swift */; };
		BA4791FE22F0479200E24F79 /* PopoverRootView.swift in Sources */ = {isa = PBXBuildFile; fileRef = BA4791FA22F0479100E24F79 /* PopoverRootView.swift */; };
		BA4791FF22F0479200E24F79 /* VerticallyCenteredTextFieldCell.swift in Sources */ = {isa = PBXBuildFile; fileRef = BA4791FB22F0479200E24F79 /* VerticallyCenteredTextFieldCell.swift */; };
		BA47920022F0479200E24F79 /* NoInteractionView.swift in Sources */ = {isa = PBXBuildFile; fileRef = BA4791FC22F0479200E24F79 /* NoInteractionView.swift */; };
		BA47920122F0479200E24F79 /* TimerContainerBox.swift in Sources */ = {isa = PBXBuildFile; fileRef = BA4791FD22F0479200E24F79 /* TimerContainerBox.swift */; };
		BA47DEB223966F9C005216AD /* InAppMessageViewController.swift in Sources */ = {isa = PBXBuildFile; fileRef = BA47DEB023966F9C005216AD /* InAppMessageViewController.swift */; };
		BA47DEB323966F9C005216AD /* InAppMessageViewController.swift in Sources */ = {isa = PBXBuildFile; fileRef = BA47DEB023966F9C005216AD /* InAppMessageViewController.swift */; };
		BA47DEB423966F9C005216AD /* InAppMessageViewController.xib in Resources */ = {isa = PBXBuildFile; fileRef = BA47DEB123966F9C005216AD /* InAppMessageViewController.xib */; };
		BA47DEB523966F9C005216AD /* InAppMessageViewController.xib in Resources */ = {isa = PBXBuildFile; fileRef = BA47DEB123966F9C005216AD /* InAppMessageViewController.xib */; };
		BA47DEB823969EAC005216AD /* InAppMessage.swift in Sources */ = {isa = PBXBuildFile; fileRef = BA47DEB723969EAC005216AD /* InAppMessage.swift */; };
		BA47DEB923969EAC005216AD /* InAppMessage.swift in Sources */ = {isa = PBXBuildFile; fileRef = BA47DEB723969EAC005216AD /* InAppMessage.swift */; };
		BA49912E22C0BA14008149D9 /* TimelineDateFormatter.swift in Sources */ = {isa = PBXBuildFile; fileRef = BA49912D22C0BA14008149D9 /* TimelineDateFormatter.swift */; };
		BA4A7D5123755A3700A42095 /* TimeEntryScrubberFlowLayout.swift in Sources */ = {isa = PBXBuildFile; fileRef = BA00E9F2234C7BB80011A703 /* TimeEntryScrubberFlowLayout.swift */; };
		BA4A7D5223755A3D00A42095 /* TimeEntryScrubberItem.xib in Resources */ = {isa = PBXBuildFile; fileRef = BA00E9F4234C848A0011A703 /* TimeEntryScrubberItem.xib */; };
		BA4A7D5323755A4200A42095 /* GlobalTouchbarButton.swift in Sources */ = {isa = PBXBuildFile; fileRef = BAF3ACCB2341F8AC00E41B33 /* GlobalTouchbarButton.swift */; };
		BA4A7D5423755A4200A42095 /* TouchBarService.swift in Sources */ = {isa = PBXBuildFile; fileRef = BAF3ACD22343325A00E41B33 /* TouchBarService.swift */; };
		BA4A7D5523755A4200A42095 /* TouchBarService+Name.swift in Sources */ = {isa = PBXBuildFile; fileRef = BA00E9EC234C5A6C0011A703 /* TouchBarService+Name.swift */; };
		BA4A7D5623755A4200A42095 /* TimeEntryScrubberItem.swift in Sources */ = {isa = PBXBuildFile; fileRef = BA00E9EF234C73990011A703 /* TimeEntryScrubberItem.swift */; };
		BA4AEB9C22C217A4001A898D /* ResizablePopover.swift in Sources */ = {isa = PBXBuildFile; fileRef = BA4AEB9B22C217A4001A898D /* ResizablePopover.swift */; };
		BA50ED8522705F9E008323FA /* CalendarFlowLayout.swift in Sources */ = {isa = PBXBuildFile; fileRef = BA50ED8422705F9E008323FA /* CalendarFlowLayout.swift */; };
		BA5AC61623264651007E6C91 /* TimelineCollectionView.swift in Sources */ = {isa = PBXBuildFile; fileRef = BA5AC61523264651007E6C91 /* TimelineCollectionView.swift */; };
		BA5B0E4E2330E1C6008D1DED /* GoogleAuthenticationServer.swift in Sources */ = {isa = PBXBuildFile; fileRef = BA5B0E4D2330E1C6008D1DED /* GoogleAuthenticationServer.swift */; };
		BA5B0E502330EA92008D1DED /* GoogleAuthenticationServer+Objc.swift in Sources */ = {isa = PBXBuildFile; fileRef = BA5B0E4F2330EA92008D1DED /* GoogleAuthenticationServer+Objc.swift */; };
		BA5E988923BF496E0089A2C7 /* HoverImageView.swift in Sources */ = {isa = PBXBuildFile; fileRef = BA5E988823BF496E0089A2C7 /* HoverImageView.swift */; };
		BA5E988D23BF4A6E0089A2C7 /* TimelineActivityRecorderViewController.swift in Sources */ = {isa = PBXBuildFile; fileRef = BA5E988B23BF4A6E0089A2C7 /* TimelineActivityRecorderViewController.swift */; };
		BA5E988F23BF4A6E0089A2C7 /* TimelineActivityRecorderViewController.xib in Resources */ = {isa = PBXBuildFile; fileRef = BA5E988C23BF4A6E0089A2C7 /* TimelineActivityRecorderViewController.xib */; };
		BA63ABEE238284D9004C70CF /* IdleNotificationTouchBar.swift in Sources */ = {isa = PBXBuildFile; fileRef = BA32134B236C1E1400D33367 /* IdleNotificationTouchBar.swift */; };
		BA63ABEF238284DB004C70CF /* LoginSignupTouchBar.swift in Sources */ = {isa = PBXBuildFile; fileRef = BA133ABF23740EA6003A6A3A /* LoginSignupTouchBar.swift */; };
		BA6572A6224DFA6F00BA4C60 /* RGB.swift in Sources */ = {isa = PBXBuildFile; fileRef = BA6572A0224DFA6E00BA4C60 /* RGB.swift */; };
		BA6572A7224DFA6F00BA4C60 /* HSBGen.swift in Sources */ = {isa = PBXBuildFile; fileRef = BA6572A1224DFA6E00BA4C60 /* HSBGen.swift */; };
		BA6572A8224DFA6F00BA4C60 /* CurrentColorView.swift in Sources */ = {isa = PBXBuildFile; fileRef = BA6572A2224DFA6F00BA4C60 /* CurrentColorView.swift */; };
		BA6572A9224DFA6F00BA4C60 /* ColorGraphicsView.swift in Sources */ = {isa = PBXBuildFile; fileRef = BA6572A3224DFA6F00BA4C60 /* ColorGraphicsView.swift */; };
		BA6572AA224DFA6F00BA4C60 /* HSV.swift in Sources */ = {isa = PBXBuildFile; fileRef = BA6572A4224DFA6F00BA4C60 /* HSV.swift */; };
		BA65A21F22B7808700F895FD /* TimelineDashboardViewController.swift in Sources */ = {isa = PBXBuildFile; fileRef = BA65A21E22B7808700F895FD /* TimelineDashboardViewController.swift */; };
		BA65A22122B7809300F895FD /* TimelineDashboardViewController.xib in Resources */ = {isa = PBXBuildFile; fileRef = BA65A22022B7809300F895FD /* TimelineDashboardViewController.xib */; };
		BA65A22422B7823200F895FD /* MainDashboardViewController.swift in Sources */ = {isa = PBXBuildFile; fileRef = BA65A22222B7823200F895FD /* MainDashboardViewController.swift */; };
		BA65A22522B7823200F895FD /* MainDashboardViewController.xib in Resources */ = {isa = PBXBuildFile; fileRef = BA65A22322B7823200F895FD /* MainDashboardViewController.xib */; };
		BA65A24D22B79FEC00F895FD /* OGSwitch.swift in Sources */ = {isa = PBXBuildFile; fileRef = BA65A22D22B79FEC00F895FD /* OGSwitch.swift */; };
		BA65A25022B7A65D00F895FD /* DatePickerView.swift in Sources */ = {isa = PBXBuildFile; fileRef = BA65A24F22B7A65D00F895FD /* DatePickerView.swift */; };
		BA65A25222B7A66A00F895FD /* DatePickerView.xib in Resources */ = {isa = PBXBuildFile; fileRef = BA65A25122B7A66A00F895FD /* DatePickerView.xib */; };
		BA6EB8402248CBE3003BB8EF /* ProjectStorage.swift in Sources */ = {isa = PBXBuildFile; fileRef = BA6EB83F2248CBE3003BB8EF /* ProjectStorage.swift */; };
		BA6F1B3821EEE998009265E4 /* Theme+Notification.swift in Sources */ = {isa = PBXBuildFile; fileRef = BA6F1B3721EEE998009265E4 /* Theme+Notification.swift */; };
		BA6F81E422C5FB1E009B6828 /* TimelineTimeEntryHoverViewController.swift in Sources */ = {isa = PBXBuildFile; fileRef = BA6F81E222C5FB1E009B6828 /* TimelineTimeEntryHoverViewController.swift */; };
		BA6F81E522C5FB1E009B6828 /* TimelineTimeEntryHoverViewController.xib in Resources */ = {isa = PBXBuildFile; fileRef = BA6F81E322C5FB1E009B6828 /* TimelineTimeEntryHoverViewController.xib */; };
		BA712EC221BF907200A2D8DD /* UndoManager.swift in Sources */ = {isa = PBXBuildFile; fileRef = BA712EC121BF907200A2D8DD /* UndoManager.swift */; };
		BA712EC621BF913800A2D8DD /* TimeEntrySnapshot.swift in Sources */ = {isa = PBXBuildFile; fileRef = BA712EC521BF913800A2D8DD /* TimeEntrySnapshot.swift */; };
		BA712EC821BF9F1200A2D8DD /* UndoStack.swift in Sources */ = {isa = PBXBuildFile; fileRef = BA712EC721BF9F1200A2D8DD /* UndoStack.swift */; };
		BA75FF2322BCC1EA00D3F08C /* TimelineTimeLabelCell.swift in Sources */ = {isa = PBXBuildFile; fileRef = BA75FF2122BCC1EA00D3F08C /* TimelineTimeLabelCell.swift */; };
		BA75FF2422BCC1EA00D3F08C /* TimelineTimeLabelCell.xib in Resources */ = {isa = PBXBuildFile; fileRef = BA75FF2222BCC1EA00D3F08C /* TimelineTimeLabelCell.xib */; };
		BA75FF2722BCC1FC00D3F08C /* TimelineTimeEntryCell.swift in Sources */ = {isa = PBXBuildFile; fileRef = BA75FF2522BCC1FC00D3F08C /* TimelineTimeEntryCell.swift */; };
		BA75FF2822BCC1FC00D3F08C /* TimelineTimeEntryCell.xib in Resources */ = {isa = PBXBuildFile; fileRef = BA75FF2622BCC1FC00D3F08C /* TimelineTimeEntryCell.xib */; };
		BA75FF2B22BCC20D00D3F08C /* TimelineActivityCell.swift in Sources */ = {isa = PBXBuildFile; fileRef = BA75FF2922BCC20D00D3F08C /* TimelineActivityCell.swift */; };
		BA75FF2C22BCC20D00D3F08C /* TimelineActivityCell.xib in Resources */ = {isa = PBXBuildFile; fileRef = BA75FF2A22BCC20D00D3F08C /* TimelineActivityCell.xib */; };
		BA75FF2F22BCC56C00D3F08C /* TimelineTimestamp.swift in Sources */ = {isa = PBXBuildFile; fileRef = BA75FF2E22BCC56C00D3F08C /* TimelineTimestamp.swift */; };
		BA75FF3122BCC57700D3F08C /* TimelineTimeEntry.swift in Sources */ = {isa = PBXBuildFile; fileRef = BA75FF3022BCC57700D3F08C /* TimelineTimeEntry.swift */; };
		BA75FF3322BCC58000D3F08C /* TimelineActivity.swift in Sources */ = {isa = PBXBuildFile; fileRef = BA75FF3222BCC58000D3F08C /* TimelineActivity.swift */; };
		BA75FF3522BCC5C400D3F08C /* TimelineDatasource.swift in Sources */ = {isa = PBXBuildFile; fileRef = BA75FF3422BCC5C400D3F08C /* TimelineDatasource.swift */; };
		BA75FF3722BCC5FB00D3F08C /* TimelineFlowLayout.swift in Sources */ = {isa = PBXBuildFile; fileRef = BA75FF3622BCC5FB00D3F08C /* TimelineFlowLayout.swift */; };
		BA75FF3922BCC6F800D3F08C /* TimelineData.swift in Sources */ = {isa = PBXBuildFile; fileRef = BA75FF3822BCC6F800D3F08C /* TimelineData.swift */; };
		BA75FF3C22BCE94100D3F08C /* TimelineDisplayCommand.m in Sources */ = {isa = PBXBuildFile; fileRef = BA75FF3B22BCE94100D3F08C /* TimelineDisplayCommand.m */; };
		BA787D6D231E58C9003AD3AA /* Array+View.swift in Sources */ = {isa = PBXBuildFile; fileRef = BA787D4E231E58C9003AD3AA /* Array+View.swift */; };
		BA7B4BCB21C0EF8800B75B14 /* NSAlert+Utils.m in Sources */ = {isa = PBXBuildFile; fileRef = BA7B4BCA21C0EF8800B75B14 /* NSAlert+Utils.m */; };
		BA7B4C3721C24B9D00B75B14 /* UndoTextField.m in Sources */ = {isa = PBXBuildFile; fileRef = BA7B4C3621C24B9D00B75B14 /* UndoTextField.m */; };
		BA7B4C7C21C293E700B75B14 /* String+Optional.swift in Sources */ = {isa = PBXBuildFile; fileRef = BA7B4C7B21C293E700B75B14 /* String+Optional.swift */; };
		BA7D334B2248944C00B953A8 /* AutoCompleteView.swift in Sources */ = {isa = PBXBuildFile; fileRef = BA7D334A2248944C00B953A8 /* AutoCompleteView.swift */; };
		BA7D334D2248945300B953A8 /* AutoCompleteView.xib in Resources */ = {isa = PBXBuildFile; fileRef = BA7D334C2248945300B953A8 /* AutoCompleteView.xib */; };
		BA7D334F224897FC00B953A8 /* ProjectHeaderCellView.swift in Sources */ = {isa = PBXBuildFile; fileRef = BA7D334E224897FC00B953A8 /* ProjectHeaderCellView.swift */; };
		BA7D33512248980B00B953A8 /* ProjectContentCellView.swift in Sources */ = {isa = PBXBuildFile; fileRef = BA7D33502248980B00B953A8 /* ProjectContentCellView.swift */; };
		BA7D33532248981200B953A8 /* ProjectHeaderCellView.xib in Resources */ = {isa = PBXBuildFile; fileRef = BA7D33522248981200B953A8 /* ProjectHeaderCellView.xib */; };
		BA7D3355224898E400B953A8 /* ProjectContentCellView.xib in Resources */ = {isa = PBXBuildFile; fileRef = BA7D3354224898E400B953A8 /* ProjectContentCellView.xib */; };
		BA7D335722489BD000B953A8 /* AutoCompleteViewDataSource.swift in Sources */ = {isa = PBXBuildFile; fileRef = BA7D335622489BD000B953A8 /* AutoCompleteViewDataSource.swift */; };
		BA7D335A22489C8000B953A8 /* ProjectDataSource.swift in Sources */ = {isa = PBXBuildFile; fileRef = BA7D335922489C8000B953A8 /* ProjectDataSource.swift */; };
		BA7D335E2248B48000B953A8 /* AutoCompleteTextField.swift in Sources */ = {isa = PBXBuildFile; fileRef = BA7D335D2248B48000B953A8 /* AutoCompleteTextField.swift */; };
		BA80BEB2221EAE6F00BDFD35 /* Array+ByGroup.swift in Sources */ = {isa = PBXBuildFile; fileRef = BA80BEB1221EAE6F00BDFD35 /* Array+ByGroup.swift */; };
		BA81896A23016148000710EA /* NSColor+VisibleColor.swift in Sources */ = {isa = PBXBuildFile; fileRef = BA81896923016148000710EA /* NSColor+VisibleColor.swift */; };
		BA84363B22533A6600EF5830 /* DesktopLibraryBridge.m in Sources */ = {isa = PBXBuildFile; fileRef = BA84363A22533A6600EF5830 /* DesktopLibraryBridge.m */; };
		BA8B4C752251FAD500592BC7 /* WorkspaceCellView.swift in Sources */ = {isa = PBXBuildFile; fileRef = BA8B4C742251FAD500592BC7 /* WorkspaceCellView.swift */; };
		BA8B4C772251FADF00592BC7 /* WorkspaceCellView.xib in Resources */ = {isa = PBXBuildFile; fileRef = BA8B4C762251FADF00592BC7 /* WorkspaceCellView.xib */; };
		BA96846722C0CD8800E07C89 /* TimeChunk.swift in Sources */ = {isa = PBXBuildFile; fileRef = BA96846622C0CD8800E07C89 /* TimeChunk.swift */; };
		BA9C2DF8224C7E44002AD2A1 /* ProjectCreationView.swift in Sources */ = {isa = PBXBuildFile; fileRef = BA9C2DF7224C7E44002AD2A1 /* ProjectCreationView.swift */; };
		BA9C2DFA224C7E77002AD2A1 /* ProjectCreationView.xib in Resources */ = {isa = PBXBuildFile; fileRef = BA9C2DF9224C7E77002AD2A1 /* ProjectCreationView.xib */; };
		BA9C2DFC224C8235002AD2A1 /* ColorPickerView.swift in Sources */ = {isa = PBXBuildFile; fileRef = BA9C2DFB224C8235002AD2A1 /* ColorPickerView.swift */; };
		BA9C2DFE224C823C002AD2A1 /* ColorPickerView.xib in Resources */ = {isa = PBXBuildFile; fileRef = BA9C2DFD224C823C002AD2A1 /* ColorPickerView.xib */; };
		BA9C2E05224C84E7002AD2A1 /* ColorViewItem.swift in Sources */ = {isa = PBXBuildFile; fileRef = BA9C2E03224C84E7002AD2A1 /* ColorViewItem.swift */; };
		BA9C2E06224C84E7002AD2A1 /* ColorViewItem.xib in Resources */ = {isa = PBXBuildFile; fileRef = BA9C2E04224C84E7002AD2A1 /* ColorViewItem.xib */; };
		BA9C2E08224C854C002AD2A1 /* ProjectColor.swift in Sources */ = {isa = PBXBuildFile; fileRef = BA9C2E07224C854C002AD2A1 /* ProjectColor.swift */; };
		BA9C2E0C224C8F58002AD2A1 /* KeyboardTableView.swift in Sources */ = {isa = PBXBuildFile; fileRef = BA9C2E0B224C8F58002AD2A1 /* KeyboardTableView.swift */; };
		BAA0102B22CB4D5C007C1541 /* TimelineTimeEntryMenu.swift in Sources */ = {isa = PBXBuildFile; fileRef = BAA0102A22CB4D5C007C1541 /* TimelineTimeEntryMenu.swift */; };
		BAA0104C22CB59ED007C1541 /* Date+Extension.swift in Sources */ = {isa = PBXBuildFile; fileRef = BAA0104B22CB59ED007C1541 /* Date+Extension.swift */; };
		BAA0104F22CB66D0007C1541 /* TimelineEmptyTimeEntryCell.swift in Sources */ = {isa = PBXBuildFile; fileRef = BAA0104D22CB66D0007C1541 /* TimelineEmptyTimeEntryCell.swift */; };
		BAA0105022CB66D0007C1541 /* TimelineEmptyTimeEntryCell.xib in Resources */ = {isa = PBXBuildFile; fileRef = BAA0104E22CB66D0007C1541 /* TimelineEmptyTimeEntryCell.xib */; };
		BAA0105222CB72E4007C1541 /* TimelineDashedCornerView.swift in Sources */ = {isa = PBXBuildFile; fileRef = BAA0105122CB72E4007C1541 /* TimelineDashedCornerView.swift */; };
		BAA0F5A323A38CB300F04654 /* TimelineBackgroundCell.swift in Sources */ = {isa = PBXBuildFile; fileRef = BAA0F5A223A38CB300F04654 /* TimelineBackgroundCell.swift */; };
		BAA11AC12251F49E007F31D2 /* WorkspaceStorage.swift in Sources */ = {isa = PBXBuildFile; fileRef = BAA11AC02251F49E007F31D2 /* WorkspaceStorage.swift */; };
		BAA11AC32251F4D6007F31D2 /* WorkspaceAutoCompleteTextField.swift in Sources */ = {isa = PBXBuildFile; fileRef = BAA11AC22251F4D6007F31D2 /* WorkspaceAutoCompleteTextField.swift */; };
		BAA11AC52251F502007F31D2 /* WorkspaceDataSource.swift in Sources */ = {isa = PBXBuildFile; fileRef = BAA11AC42251F502007F31D2 /* WorkspaceDataSource.swift */; };
		BAA3107223CC476D008F2893 /* LayerBackedViewController.swift in Sources */ = {isa = PBXBuildFile; fileRef = BAA3107123CC476D008F2893 /* LayerBackedViewController.swift */; };
		BAA842342403DC9700BCCB67 /* libPocoCrypto.60.dylib in CopyFiles */ = {isa = PBXBuildFile; fileRef = BA43B30B23F67EE60007DD99 /* libPocoCrypto.60.dylib */; settings = {ATTRIBUTES = (CodeSignOnCopy, ); }; };
		BAA842352403DC9700BCCB67 /* libPocoData.60.dylib in CopyFiles */ = {isa = PBXBuildFile; fileRef = BA43B30323F67EE60007DD99 /* libPocoData.60.dylib */; settings = {ATTRIBUTES = (CodeSignOnCopy, ); }; };
		BAA842362403DC9700BCCB67 /* libPocoDataSQLite.60.dylib in CopyFiles */ = {isa = PBXBuildFile; fileRef = BA43B30A23F67EE60007DD99 /* libPocoDataSQLite.60.dylib */; settings = {ATTRIBUTES = (CodeSignOnCopy, ); }; };
		BAA842372403DC9700BCCB67 /* libPocoFoundation.60.dylib in CopyFiles */ = {isa = PBXBuildFile; fileRef = BA43B30723F67EE60007DD99 /* libPocoFoundation.60.dylib */; settings = {ATTRIBUTES = (CodeSignOnCopy, ); }; };
		BAA842382403DC9700BCCB67 /* libPocoJSON.60.dylib in CopyFiles */ = {isa = PBXBuildFile; fileRef = BA43B30923F67EE60007DD99 /* libPocoJSON.60.dylib */; settings = {ATTRIBUTES = (CodeSignOnCopy, ); }; };
		BAA842392403DC9700BCCB67 /* libPocoNet.60.dylib in CopyFiles */ = {isa = PBXBuildFile; fileRef = BA43B30823F67EE60007DD99 /* libPocoNet.60.dylib */; settings = {ATTRIBUTES = (CodeSignOnCopy, ); }; };
		BAA8423A2403DC9700BCCB67 /* libPocoNetSSL.60.dylib in CopyFiles */ = {isa = PBXBuildFile; fileRef = BA43B30423F67EE60007DD99 /* libPocoNetSSL.60.dylib */; settings = {ATTRIBUTES = (CodeSignOnCopy, ); }; };
		BAA8423B2403DC9700BCCB67 /* libPocoUtil.60.dylib in CopyFiles */ = {isa = PBXBuildFile; fileRef = BA43B30523F67EE60007DD99 /* libPocoUtil.60.dylib */; settings = {ATTRIBUTES = (CodeSignOnCopy, ); }; };
		BAA8423C2403DC9700BCCB67 /* libPocoXML.60.dylib in CopyFiles */ = {isa = PBXBuildFile; fileRef = BA43B30623F67EE60007DD99 /* libPocoXML.60.dylib */; settings = {ATTRIBUTES = (CodeSignOnCopy, ); }; };
		BAA8423E2403DCA800BCCB67 /* libssl.1.1.dylib in CopyFiles */ = {isa = PBXBuildFile; fileRef = BA43B2DB23F672850007DD99 /* libssl.1.1.dylib */; settings = {ATTRIBUTES = (CodeSignOnCopy, ); }; };
		BAA8423F2403DCC900BCCB67 /* libcrypto.1.1.dylib in CopyFiles */ = {isa = PBXBuildFile; fileRef = BA43B2DC23F672850007DD99 /* libcrypto.1.1.dylib */; settings = {ATTRIBUTES = (CodeSignOnCopy, ); }; };
		BAA842402403DE6400BCCB67 /* libPocoCrypto.60.dylib in CopyFiles */ = {isa = PBXBuildFile; fileRef = BA43B30B23F67EE60007DD99 /* libPocoCrypto.60.dylib */; settings = {ATTRIBUTES = (CodeSignOnCopy, ); }; };
		BAA842412403DE6400BCCB67 /* libPocoData.60.dylib in CopyFiles */ = {isa = PBXBuildFile; fileRef = BA43B30323F67EE60007DD99 /* libPocoData.60.dylib */; settings = {ATTRIBUTES = (CodeSignOnCopy, ); }; };
		BAA842422403DE6400BCCB67 /* libPocoDataSQLite.60.dylib in CopyFiles */ = {isa = PBXBuildFile; fileRef = BA43B30A23F67EE60007DD99 /* libPocoDataSQLite.60.dylib */; settings = {ATTRIBUTES = (CodeSignOnCopy, ); }; };
		BAA842432403DE6400BCCB67 /* libPocoFoundation.60.dylib in CopyFiles */ = {isa = PBXBuildFile; fileRef = BA43B30723F67EE60007DD99 /* libPocoFoundation.60.dylib */; settings = {ATTRIBUTES = (CodeSignOnCopy, ); }; };
		BAA842442403DE6400BCCB67 /* libPocoJSON.60.dylib in CopyFiles */ = {isa = PBXBuildFile; fileRef = BA43B30923F67EE60007DD99 /* libPocoJSON.60.dylib */; settings = {ATTRIBUTES = (CodeSignOnCopy, ); }; };
		BAA842452403DE6400BCCB67 /* libPocoNet.60.dylib in CopyFiles */ = {isa = PBXBuildFile; fileRef = BA43B30823F67EE60007DD99 /* libPocoNet.60.dylib */; settings = {ATTRIBUTES = (CodeSignOnCopy, ); }; };
		BAA842462403DE6400BCCB67 /* libPocoNetSSL.60.dylib in CopyFiles */ = {isa = PBXBuildFile; fileRef = BA43B30423F67EE60007DD99 /* libPocoNetSSL.60.dylib */; settings = {ATTRIBUTES = (CodeSignOnCopy, ); }; };
		BAA842472403DE6400BCCB67 /* libPocoUtil.60.dylib in CopyFiles */ = {isa = PBXBuildFile; fileRef = BA43B30523F67EE60007DD99 /* libPocoUtil.60.dylib */; settings = {ATTRIBUTES = (CodeSignOnCopy, ); }; };
		BAA842482403DE6400BCCB67 /* libPocoXML.60.dylib in CopyFiles */ = {isa = PBXBuildFile; fileRef = BA43B30623F67EE60007DD99 /* libPocoXML.60.dylib */; settings = {ATTRIBUTES = (CodeSignOnCopy, ); }; };
		BAA842492403DE6B00BCCB67 /* libcrypto.1.1.dylib in CopyFiles */ = {isa = PBXBuildFile; fileRef = BA43B2DC23F672850007DD99 /* libcrypto.1.1.dylib */; settings = {ATTRIBUTES = (CodeSignOnCopy, ); }; };
		BAA8424A2403DE6B00BCCB67 /* libssl.1.1.dylib in CopyFiles */ = {isa = PBXBuildFile; fileRef = BA43B2DB23F672850007DD99 /* libssl.1.1.dylib */; settings = {ATTRIBUTES = (CodeSignOnCopy, ); }; };
		BAAF567E2223CAC5003D0D73 /* NSButton+TextColor.swift in Sources */ = {isa = PBXBuildFile; fileRef = BAAF567D2223CAC5003D0D73 /* NSButton+TextColor.swift */; };
		BAAF569E2223D4C7003D0D73 /* DotImageView.swift in Sources */ = {isa = PBXBuildFile; fileRef = BAAF569D2223D4C7003D0D73 /* DotImageView.swift */; };
		BAAF56A02223DF9A003D0D73 /* VertificalTimeEntryFlowLayout.swift in Sources */ = {isa = PBXBuildFile; fileRef = BAAF569F2223DF9A003D0D73 /* VertificalTimeEntryFlowLayout.swift */; };
		BAAF56A22223E18B003D0D73 /* TimeDecoratorView.swift in Sources */ = {isa = PBXBuildFile; fileRef = BAAF56A12223E18B003D0D73 /* TimeDecoratorView.swift */; };
		BAAF56A42223E19C003D0D73 /* TimeDecoratorView.xib in Resources */ = {isa = PBXBuildFile; fileRef = BAAF56A32223E19C003D0D73 /* TimeDecoratorView.xib */; };
		BAB0027F22731248005ECC93 /* DayLabel.swift in Sources */ = {isa = PBXBuildFile; fileRef = BAB0027E22731248005ECC93 /* DayLabel.swift */; };
		BAB0029F2273125C005ECC93 /* DayLabel.xib in Resources */ = {isa = PBXBuildFile; fileRef = BAB0029E2273125C005ECC93 /* DayLabel.xib */; };
		BAB508E2237E8FBC00D3D468 /* SystemPermissionManager.swift in Sources */ = {isa = PBXBuildFile; fileRef = BAB508E1237E8FBC00D3D468 /* SystemPermissionManager.swift */; };
		BAB508E4237EA54500D3D468 /* ObjcSystemPermissionManager.swift in Sources */ = {isa = PBXBuildFile; fileRef = BAB508E3237EA54500D3D468 /* ObjcSystemPermissionManager.swift */; };
		BAB5FFD423F13F75003781D3 /* TimelineDraggingSession.swift in Sources */ = {isa = PBXBuildFile; fileRef = BAB5FFD323F13F75003781D3 /* TimelineDraggingSession.swift */; };
		BAB5FFD523F13F75003781D3 /* TimelineDraggingSession.swift in Sources */ = {isa = PBXBuildFile; fileRef = BAB5FFD323F13F75003781D3 /* TimelineDraggingSession.swift */; };
		BAB5FFD723F15A65003781D3 /* TimelineBackgroundCell.xib in Resources */ = {isa = PBXBuildFile; fileRef = BAB5FFD623F15A65003781D3 /* TimelineBackgroundCell.xib */; };
		BAB5FFD823F15A65003781D3 /* TimelineBackgroundCell.xib in Resources */ = {isa = PBXBuildFile; fileRef = BAB5FFD623F15A65003781D3 /* TimelineBackgroundCell.xib */; };
		BAB818C3228D5847008C2367 /* DescriptionAutoCompleteTextField.swift in Sources */ = {isa = PBXBuildFile; fileRef = BAB818C2228D5847008C2367 /* DescriptionAutoCompleteTextField.swift */; };
		BAB818E3228D594D008C2367 /* DescriptionTimeEntryStorage.swift in Sources */ = {isa = PBXBuildFile; fileRef = BAB818E2228D594D008C2367 /* DescriptionTimeEntryStorage.swift */; };
		BAB818E5228D5A17008C2367 /* DescriptionDataSource.swift in Sources */ = {isa = PBXBuildFile; fileRef = BAB818E4228D5A16008C2367 /* DescriptionDataSource.swift */; };
		BAB818E9228D5A97008C2367 /* DescriptionContentCellView.swift in Sources */ = {isa = PBXBuildFile; fileRef = BAB818E8228D5A97008C2367 /* DescriptionContentCellView.swift */; };
		BAB818EB228D5AA8008C2367 /* DescriptionContentCellView.xib in Resources */ = {isa = PBXBuildFile; fileRef = BAB818EA228D5AA8008C2367 /* DescriptionContentCellView.xib */; };
		BAB8CA8A240E3E7E002FF62B /* AuthenticationServices.framework in Frameworks */ = {isa = PBXBuildFile; fileRef = BAB8CA89240E3E7E002FF62B /* AuthenticationServices.framework */; settings = {ATTRIBUTES = (Weak, ); }; };
		BAB8CA8B240E3E86002FF62B /* AuthenticationServices.framework in Frameworks */ = {isa = PBXBuildFile; fileRef = BAB8CA89240E3E7E002FF62B /* AuthenticationServices.framework */; };
		BAB8CA8E240E3EB6002FF62B /* AppleAuthenticationService.swift in Sources */ = {isa = PBXBuildFile; fileRef = BAB8CA8D240E3EB6002FF62B /* AppleAuthenticationService.swift */; };
		BAB8CA8F240E3EB6002FF62B /* AppleAuthenticationService.swift in Sources */ = {isa = PBXBuildFile; fileRef = BAB8CA8D240E3EB6002FF62B /* AppleAuthenticationService.swift */; };
		BABB85A923882CEE0084DEAC /* ObjcSystemPermissionManager.swift in Sources */ = {isa = PBXBuildFile; fileRef = BAB508E3237EA54500D3D468 /* ObjcSystemPermissionManager.swift */; };
		BABB85AA23882D7C0084DEAC /* SystemPermissionManager.swift in Sources */ = {isa = PBXBuildFile; fileRef = BAB508E1237E8FBC00D3D468 /* SystemPermissionManager.swift */; };
		BAC4D399225470DA00254DAD /* AutoCompleteRowView.swift in Sources */ = {isa = PBXBuildFile; fileRef = BAC4D398225470DA00254DAD /* AutoCompleteRowView.swift */; };
		BAD0E0BD22C49BAC009F5A83 /* TimelineDividerView.swift in Sources */ = {isa = PBXBuildFile; fileRef = BAD0E0BC22C49BAC009F5A83 /* TimelineDividerView.swift */; };
		BAD15FFC223A52D600A8CCC9 /* TimeEntryEmptyView.swift in Sources */ = {isa = PBXBuildFile; fileRef = BAD15FFB223A52D600A8CCC9 /* TimeEntryEmptyView.swift */; };
		BAD15FFE223A530600A8CCC9 /* TimeEntryEmptyView.xib in Resources */ = {isa = PBXBuildFile; fileRef = BAD15FFD223A530600A8CCC9 /* TimeEntryEmptyView.xib */; };
		BAD307D3229C1BD000C727DB /* KeyboardDatePicker.swift in Sources */ = {isa = PBXBuildFile; fileRef = BAD307D2229C1BD000C727DB /* KeyboardDatePicker.swift */; };
		BAD858CC228EAE7C00226C71 /* libz.tbd in Frameworks */ = {isa = PBXBuildFile; fileRef = BAD858CB228EAE7C00226C71 /* libz.tbd */; };
		BAE007DE21FAF00D00404379 /* Media.xcassets in Resources */ = {isa = PBXBuildFile; fileRef = BAE007DD21FAF00D00404379 /* Media.xcassets */; };
		BAE6379A22B225C70024DD08 /* AddTagButton.swift in Sources */ = {isa = PBXBuildFile; fileRef = BAE6379922B225C70024DD08 /* AddTagButton.swift */; };
		BAE64D562368334000244D2B /* AutocompleteItem.m in Sources */ = {isa = PBXBuildFile; fileRef = 74C15795183A8CE600550613 /* AutocompleteItem.m */; };
		BAE64D572368334000244D2B /* Settings.m in Sources */ = {isa = PBXBuildFile; fileRef = 7484F621191D92C30038885C /* Settings.m */; };
		BAE64D582368334000244D2B /* NSCustomComboBox.m in Sources */ = {isa = PBXBuildFile; fileRef = 95C0707918CDB91500A34D0D /* NSCustomComboBox.m */; };
		BAE64D592368334000244D2B /* NSTextFieldDuration.m in Sources */ = {isa = PBXBuildFile; fileRef = 3CC450E81A31ED540012440B /* NSTextFieldDuration.m */; };
		BAE64D5A2368334000244D2B /* UIEvents.m in Sources */ = {isa = PBXBuildFile; fileRef = 7424949D17F1E3D20030121C /* UIEvents.m */; };
		BAE64D5B2368334000244D2B /* Date+Utils.swift in Sources */ = {isa = PBXBuildFile; fileRef = BA13D2142269C01500EB3833 /* Date+Utils.swift */; };
		BAE64D5C2368334000244D2B /* GoogleAuthenticationServer+Objc.swift in Sources */ = {isa = PBXBuildFile; fileRef = BA5B0E4F2330EA92008D1DED /* GoogleAuthenticationServer+Objc.swift */; };
		BAE64D5D2368334000244D2B /* VertificalTimeEntryFlowLayout.swift in Sources */ = {isa = PBXBuildFile; fileRef = BAAF569F2223DF9A003D0D73 /* VertificalTimeEntryFlowLayout.swift */; };
		BAE64D5E2368334000244D2B /* ClickableImageView.m in Sources */ = {isa = PBXBuildFile; fileRef = BA01E8A0232F77B3006B93EC /* ClickableImageView.m */; };
		BAE64D5F2368334000244D2B /* TimeEntryCell.m in Sources */ = {isa = PBXBuildFile; fileRef = C5CB7F0317F43EE100A2AEB1 /* TimeEntryCell.m */; };
		BAE64D602368334000244D2B /* MainWindowController.m in Sources */ = {isa = PBXBuildFile; fileRef = C5DA1FBD17F1B08A001C4565 /* MainWindowController.m */; };
		BAE64D612368334000244D2B /* AddTagButton.swift in Sources */ = {isa = PBXBuildFile; fileRef = BAE6379922B225C70024DD08 /* AddTagButton.swift */; };
		BAE64D622368334000244D2B /* NSTextField+Ext.m in Sources */ = {isa = PBXBuildFile; fileRef = BA2DA0C521A542E30027B7A5 /* NSTextField+Ext.m */; };
		BAE64D642368334000244D2B /* (null) in Sources */ = {isa = PBXBuildFile; };
		BAE64D652368334000244D2B /* TimeEntrySnapshot.swift in Sources */ = {isa = PBXBuildFile; fileRef = BA712EC521BF913800A2D8DD /* TimeEntrySnapshot.swift */; };
		BAE64D662368334000244D2B /* DescriptionAutoCompleteTextField.swift in Sources */ = {isa = PBXBuildFile; fileRef = BAB818C2228D5847008C2367 /* DescriptionAutoCompleteTextField.swift */; };
		BAE64D672368334000244D2B /* DateInfo.swift in Sources */ = {isa = PBXBuildFile; fileRef = BA13D2102269BE2F00EB3833 /* DateInfo.swift */; };
		BAE64D682368334000244D2B /* DateCellViewItem.swift in Sources */ = {isa = PBXBuildFile; fileRef = BA13D20C2269BAA600EB3833 /* DateCellViewItem.swift */; };
		BAE64D692368334000244D2B /* UndoStack.swift in Sources */ = {isa = PBXBuildFile; fileRef = BA712EC721BF9F1200A2D8DD /* UndoStack.swift */; };
		BAE64D6A2368334000244D2B /* NoVibrantPopoverView.swift in Sources */ = {isa = PBXBuildFile; fileRef = BA13D2162269DE3400EB3833 /* NoVibrantPopoverView.swift */; };
		BAE64D6B2368334000244D2B /* AutoCompleteTable.m in Sources */ = {isa = PBXBuildFile; fileRef = 3C6B2484203E01D90063FC08 /* AutoCompleteTable.m */; };
		BAE64D6C2368334000244D2B /* ClientDataSource.swift in Sources */ = {isa = PBXBuildFile; fileRef = BA412C1C224E0D61003CA17A /* ClientDataSource.swift */; };
		BAE64D6D2368334000244D2B /* ProjectStorage.swift in Sources */ = {isa = PBXBuildFile; fileRef = BA6EB83F2248CBE3003BB8EF /* ProjectStorage.swift */; };
		BAE64D6E2368334000244D2B /* NSButton+TextColor.swift in Sources */ = {isa = PBXBuildFile; fileRef = BAAF567D2223CAC5003D0D73 /* NSButton+TextColor.swift */; };
		BAE64D6F2368334000244D2B /* (null) in Sources */ = {isa = PBXBuildFile; };
		BAE64D702368334000244D2B /* TagTokenView.swift in Sources */ = {isa = PBXBuildFile; fileRef = BA01405122571199000E5B91 /* TagTokenView.swift */; };
		BAE64D722368334000244D2B /* ProjectWorksapceCellView.swift in Sources */ = {isa = PBXBuildFile; fileRef = BA05367E225E238D00C26E1F /* ProjectWorksapceCellView.swift */; };
		BAE64D732368334000244D2B /* Reachability.m in Sources */ = {isa = PBXBuildFile; fileRef = 745126B519A28AA600390F47 /* Reachability.m */; };
		BAE64D742368334000244D2B /* ClientCellView.swift in Sources */ = {isa = PBXBuildFile; fileRef = BA412C20224E1189003CA17A /* ClientCellView.swift */; };
		BAE64D752368334000244D2B /* AutocompleteDataSource.m in Sources */ = {isa = PBXBuildFile; fileRef = 74C1579A183BA5DA00550613 /* AutocompleteDataSource.m */; };
		BAE64D762368334000244D2B /* BezierPath+Corner.swift in Sources */ = {isa = PBXBuildFile; fileRef = BA0E380F2225257D00D0121B /* BezierPath+Corner.swift */; };
		BAE64D772368334000244D2B /* ProjectContentCellView.swift in Sources */ = {isa = PBXBuildFile; fileRef = BA7D33502248980B00B953A8 /* ProjectContentCellView.swift */; };
		BAE64D782368334000244D2B /* NSHoverButton.m in Sources */ = {isa = PBXBuildFile; fileRef = 74BA5FCE18B6E770009DAA2D /* NSHoverButton.m */; };
		BAE64D792368334000244D2B /* SystemMessage.swift in Sources */ = {isa = PBXBuildFile; fileRef = BA3E75D322291CEB009AD291 /* SystemMessage.swift */; };
		BAE64D7A2368334000244D2B /* WorkspaceAutoCompleteTextField.swift in Sources */ = {isa = PBXBuildFile; fileRef = BAA11AC22251F4D6007F31D2 /* WorkspaceAutoCompleteTextField.swift */; };
		BAE64D7B2368334000244D2B /* NSTextFieldClickablePointer.m in Sources */ = {isa = PBXBuildFile; fileRef = 3C8979C919235EA2007061E0 /* NSTextFieldClickablePointer.m */; };
		BAE64D7C2368334000244D2B /* DisplayCommand.m in Sources */ = {isa = PBXBuildFile; fileRef = 748B3A3319222DB100F31468 /* DisplayCommand.m */; };
		BAE64D7D2368334000244D2B /* ColorViewItem.swift in Sources */ = {isa = PBXBuildFile; fileRef = BA9C2E03224C84E7002AD2A1 /* ColorViewItem.swift */; };
		BAE64D7E2368334000244D2B /* MenuItemTags.m in Sources */ = {isa = PBXBuildFile; fileRef = 7438B3D218253CD2002AE43C /* MenuItemTags.m */; };
		BAE64D7F2368334000244D2B /* LoadMoreCell.m in Sources */ = {isa = PBXBuildFile; fileRef = 3CE1CAC01C774F2B00D0ADD5 /* LoadMoreCell.m */; };
		BAE64D802368334000244D2B /* PreferencesWindowController.m in Sources */ = {isa = PBXBuildFile; fileRef = 749CB8CA18167D6E00814841 /* PreferencesWindowController.m */; };
		BAE64D812368334000244D2B /* NSTextFieldVerticallyAligned.m in Sources */ = {isa = PBXBuildFile; fileRef = 3C7B4E8C190FA6D200627DC3 /* NSTextFieldVerticallyAligned.m */; };
		BAE64D822368334000244D2B /* DayLabel.swift in Sources */ = {isa = PBXBuildFile; fileRef = BAB0027E22731248005ECC93 /* DayLabel.swift */; };
		BAE64D832368334000244D2B /* NSSecureTextFieldVerticallyAligned.m in Sources */ = {isa = PBXBuildFile; fileRef = 3C7B4EB2190FB57A00627DC3 /* NSSecureTextFieldVerticallyAligned.m */; };
		BAE64D842368334000244D2B /* TimeEntryCell+Ext.swift in Sources */ = {isa = PBXBuildFile; fileRef = BA0E38112225260B00D0121B /* TimeEntryCell+Ext.swift */; };
		BAE64D852368334000244D2B /* (null) in Sources */ = {isa = PBXBuildFile; };
		BAE64D862368334000244D2B /* AutotrackerRuleItem.m in Sources */ = {isa = PBXBuildFile; fileRef = 746947F91AF3FE3E0024BED7 /* AutotrackerRuleItem.m */; };
		BAE64D872368334000244D2B /* AutoCompleteInput.m in Sources */ = {isa = PBXBuildFile; fileRef = 3C6B2483203E01D90063FC08 /* AutoCompleteInput.m */; };
		BAE64D882368334000244D2B /* UserNotificationCenter.m in Sources */ = {isa = PBXBuildFile; fileRef = BA13E05921C7B9D900835EC1 /* UserNotificationCenter.m */; };
		BAE64D892368334000244D2B /* Utils.m in Sources */ = {isa = PBXBuildFile; fileRef = 74098C321919899600CBDFB9 /* Utils.m */; };
		BAE64D8A2368334000244D2B /* CursorButton.swift in Sources */ = {isa = PBXBuildFile; fileRef = BA0F67B6224A32F700ED0F91 /* CursorButton.swift */; };
		BAE64D8B2368334000244D2B /* KeyboardTableView.swift in Sources */ = {isa = PBXBuildFile; fileRef = BA9C2E0B224C8F58002AD2A1 /* KeyboardTableView.swift */; };
		BAE64D8D2368334000244D2B /* main.m in Sources */ = {isa = PBXBuildFile; fileRef = 69FC180017E6534400B96425 /* main.m */; };
		BAE64D8E2368334000244D2B /* FeedbackWindowController.m in Sources */ = {isa = PBXBuildFile; fileRef = 74F106FF18993FFE00E93BD5 /* FeedbackWindowController.m */; };
		BAE64D8F2368334000244D2B /* DescriptionTimeEntryStorage.swift in Sources */ = {isa = PBXBuildFile; fileRef = BAB818E2228D594D008C2367 /* DescriptionTimeEntryStorage.swift */; };
		BAE64D902368334000244D2B /* FlatButton.swift in Sources */ = {isa = PBXBuildFile; fileRef = BA03725421FE9FD400FC277B /* FlatButton.swift */; };
		BAE64D912368334000244D2B /* HSV.swift in Sources */ = {isa = PBXBuildFile; fileRef = BA6572A4224DFA6F00BA4C60 /* HSV.swift */; };
		BAE64D922368334000244D2B /* AppDelegate.m in Sources */ = {isa = PBXBuildFile; fileRef = 69FC180717E6534400B96425 /* AppDelegate.m */; };
		BAE64D932368334000244D2B /* EditorViewController.swift in Sources */ = {isa = PBXBuildFile; fileRef = BA34F0FE22439C3000C27A15 /* EditorViewController.swift */; };
		BAE64D942368334000244D2B /* AutoCompleteTableCell+Ext.swift in Sources */ = {isa = PBXBuildFile; fileRef = BA0C3A6622321FBC0081C6DE /* AutoCompleteTableCell+Ext.swift */; };
		BAE64D952368334000244D2B /* LiteAutoCompleteDataSource.m in Sources */ = {isa = PBXBuildFile; fileRef = 3C6B24A3203FC8200063FC08 /* LiteAutoCompleteDataSource.m */; };
		BAE64D962368334000244D2B /* DescriptionDataSource.swift in Sources */ = {isa = PBXBuildFile; fileRef = BAB818E4228D5A16008C2367 /* DescriptionDataSource.swift */; };
		BAE64D972368334000244D2B /* TagDataSource.swift in Sources */ = {isa = PBXBuildFile; fileRef = BA01404D22571081000E5B91 /* TagDataSource.swift */; };
		BAE64D982368334000244D2B /* ColorGraphicsView.swift in Sources */ = {isa = PBXBuildFile; fileRef = BA6572A3224DFA6F00BA4C60 /* ColorGraphicsView.swift */; };
		BAE64D992368334000244D2B /* WorkspaceDataSource.swift in Sources */ = {isa = PBXBuildFile; fileRef = BAA11AC42251F502007F31D2 /* WorkspaceDataSource.swift */; };
		BAE64D9A2368334000244D2B /* OverlayViewController.m in Sources */ = {isa = PBXBuildFile; fileRef = 3CD30F411F58B02C006FAA0D /* OverlayViewController.m */; };
		BAE64D9B2368334000244D2B /* ClientAutoCompleteTextField.swift in Sources */ = {isa = PBXBuildFile; fileRef = BA412C24224E147A003CA17A /* ClientAutoCompleteTextField.swift */; };
		BAE64D9C2368334000244D2B /* TimeEntryListViewController.m in Sources */ = {isa = PBXBuildFile; fileRef = 74D1D25417EB713F00E709B0 /* TimeEntryListViewController.m */; };
		BAE64D9D2368334000244D2B /* TimeDecoratorView.swift in Sources */ = {isa = PBXBuildFile; fileRef = BAAF56A12223E18B003D0D73 /* TimeDecoratorView.swift */; };
		BAE64D9E2368334000244D2B /* TimeEntryEmptyView.swift in Sources */ = {isa = PBXBuildFile; fileRef = BAD15FFB223A52D600A8CCC9 /* TimeEntryEmptyView.swift */; };
		BAE64D9F2368334000244D2B /* (null) in Sources */ = {isa = PBXBuildFile; };
		BAE64DA02368334000244D2B /* TimeEntryCollectionView.m in Sources */ = {isa = PBXBuildFile; fileRef = BA4059B6221D46F4002969B8 /* TimeEntryCollectionView.m */; };
		BAE64DA12368334000244D2B /* TimeHeaderView.swift in Sources */ = {isa = PBXBuildFile; fileRef = BA4059AE221D215A002969B8 /* TimeHeaderView.swift */; };
		BAE64DA22368334000244D2B /* (null) in Sources */ = {isa = PBXBuildFile; };
		BAE64DA32368334000244D2B /* ProjectColor.swift in Sources */ = {isa = PBXBuildFile; fileRef = BA9C2E07224C854C002AD2A1 /* ProjectColor.swift */; };
		BAE64DA42368334000244D2B /* TagCellView.swift in Sources */ = {isa = PBXBuildFile; fileRef = BA01404522570805000E5B91 /* TagCellView.swift */; };
		BAE64DA52368334000244D2B /* AutoCompleteView.swift in Sources */ = {isa = PBXBuildFile; fileRef = BA7D334A2248944C00B953A8 /* AutoCompleteView.swift */; };
		BAE64DA62368334000244D2B /* (null) in Sources */ = {isa = PBXBuildFile; };
		BAE64DA72368334000244D2B /* (null) in Sources */ = {isa = PBXBuildFile; };
		BAE64DA82368334000244D2B /* DesktopLibraryBridge.m in Sources */ = {isa = PBXBuildFile; fileRef = BA84363A22533A6600EF5830 /* DesktopLibraryBridge.m */; };
		BAE64DA92368334000244D2B /* TimeEntryDatasource.swift in Sources */ = {isa = PBXBuildFile; fileRef = BA4059B8221D53E7002969B8 /* TimeEntryDatasource.swift */; };
		BAE64DAA2368334000244D2B /* SystemMessageView.swift in Sources */ = {isa = PBXBuildFile; fileRef = BA3E75D52229356D009AD291 /* SystemMessageView.swift */; };
		BAE64DAB2368334000244D2B /* HoverTableCellView.swift in Sources */ = {isa = PBXBuildFile; fileRef = BA013FF4225705B6000E5B91 /* HoverTableCellView.swift */; };
		BAE64DAC2368334000244D2B /* NSBoxClickable.m in Sources */ = {isa = PBXBuildFile; fileRef = 749BD0BC1833E28400980494 /* NSBoxClickable.m */; };
		BAE64DAD2368334000244D2B /* ProjectTextField.m in Sources */ = {isa = PBXBuildFile; fileRef = BA08E086222E709C0075F68E /* ProjectTextField.m */; };
		BAE64DAE2368334000244D2B /* EditorPopover.swift in Sources */ = {isa = PBXBuildFile; fileRef = BA2E5FB0223787C300EB866E /* EditorPopover.swift */; };
		BAE64DAF2368334000244D2B /* ProjectHeaderCellView.swift in Sources */ = {isa = PBXBuildFile; fileRef = BA7D334E224897FC00B953A8 /* ProjectHeaderCellView.swift */; };
		BAE64DB02368334000244D2B /* (null) in Sources */ = {isa = PBXBuildFile; };
		BAE64DB12368334000244D2B /* CalendarDataSource.swift in Sources */ = {isa = PBXBuildFile; fileRef = BA13D2092269BA6500EB3833 /* CalendarDataSource.swift */; };
		BAE64DB22368334000244D2B /* CustomFocusRingButton.swift in Sources */ = {isa = PBXBuildFile; fileRef = BA053658225DDDBB00C26E1F /* CustomFocusRingButton.swift */; };
		BAE64DB32368334000244D2B /* AutoCompleteTextField.swift in Sources */ = {isa = PBXBuildFile; fileRef = BA7D335D2248B48000B953A8 /* AutoCompleteTextField.swift */; };
		BAE64DB42368334000244D2B /* (null) in Sources */ = {isa = PBXBuildFile; };
		BAE64DB52368334000244D2B /* NSCustomTimerComboBox.m in Sources */ = {isa = PBXBuildFile; fileRef = 3C07B759193C88AE00ED6E6F /* NSCustomTimerComboBox.m */; };
		BAE64DB62368334000244D2B /* KeyboardDatePicker.swift in Sources */ = {isa = PBXBuildFile; fileRef = BAD307D2229C1BD000C727DB /* KeyboardDatePicker.swift */; };
		BAE64DB72368334000244D2B /* AutoCompleteViewDataSource.swift in Sources */ = {isa = PBXBuildFile; fileRef = BA7D335622489BD000B953A8 /* AutoCompleteViewDataSource.swift */; };
		BAE64DB82368334000244D2B /* TagStorage.swift in Sources */ = {isa = PBXBuildFile; fileRef = BA01404B22570967000E5B91 /* TagStorage.swift */; };
		BAE64DB92368334000244D2B /* ViewItem.m in Sources */ = {isa = PBXBuildFile; fileRef = 74BAD31D18BD7D83002FD4CF /* ViewItem.m */; };
		BAE64DBA2368334000244D2B /* CalendarCollectionView.swift in Sources */ = {isa = PBXBuildFile; fileRef = BA35B21E22E6E95200FA560E /* CalendarCollectionView.swift */; };
		BAE64DBB2368334000244D2B /* NSResize.m in Sources */ = {isa = PBXBuildFile; fileRef = 3CD7AD6E19ED579700372797 /* NSResize.m */; };
		BAE64DBD2368334000244D2B /* ProjectDataSource.swift in Sources */ = {isa = PBXBuildFile; fileRef = BA7D335922489C8000B953A8 /* ProjectDataSource.swift */; };
		BAE64DBE2368334000244D2B /* AutoCompleteRowView.swift in Sources */ = {isa = PBXBuildFile; fileRef = BAC4D398225470DA00254DAD /* AutoCompleteRowView.swift */; };
		BAE64DBF2368334000244D2B /* (null) in Sources */ = {isa = PBXBuildFile; };
		BAE64DC02368334000244D2B /* ResizablePopover.swift in Sources */ = {isa = PBXBuildFile; fileRef = BA4AEB9B22C217A4001A898D /* ResizablePopover.swift */; };
		BAE64DC12368334000244D2B /* UndoManager.swift in Sources */ = {isa = PBXBuildFile; fileRef = BA712EC121BF907200A2D8DD /* UndoManager.swift */; };
		BAE64DC22368334000244D2B /* WorkspaceStorage.swift in Sources */ = {isa = PBXBuildFile; fileRef = BAA11AC02251F49E007F31D2 /* WorkspaceStorage.swift */; };
		BAE64DC32368334000244D2B /* CountryViewItem.m in Sources */ = {isa = PBXBuildFile; fileRef = 3C3AF64D20ACC6280088A3A6 /* CountryViewItem.m */; };
		BAE64DC42368334000244D2B /* CalendarViewController.swift in Sources */ = {isa = PBXBuildFile; fileRef = BA13D2052269B7C400EB3833 /* CalendarViewController.swift */; };
		BAE64DC52368334000244D2B /* (null) in Sources */ = {isa = PBXBuildFile; };
		BAE64DC62368334000244D2B /* SystemService.m in Sources */ = {isa = PBXBuildFile; fileRef = BAFBFCC721CD1D3C004B443F /* SystemService.m */; };
		BAE64DC72368334000244D2B /* AppIconFactory.m in Sources */ = {isa = PBXBuildFile; fileRef = BAF50DF721A2A18D0090BA95 /* AppIconFactory.m */; };
		BAE64DC82368334000244D2B /* ConvertHexColor.m in Sources */ = {isa = PBXBuildFile; fileRef = 74A7346918297DD100525BBC /* ConvertHexColor.m */; };
		BAE64DC92368334000244D2B /* TimeEntryViewItem.m in Sources */ = {isa = PBXBuildFile; fileRef = 74BAAA0A17F37B140079386F /* TimeEntryViewItem.m */; };
		BAE64DCA2368334000244D2B /* NoClientCellView.swift in Sources */ = {isa = PBXBuildFile; fileRef = BA412C26224E195C003CA17A /* NoClientCellView.swift */; };
		BAE64DCB2368334000244D2B /* IdleNotificationWindowController.m in Sources */ = {isa = PBXBuildFile; fileRef = 7423393A1829B99C00063FA9 /* IdleNotificationWindowController.m */; };
		BAE64DCC2368334000244D2B /* Tag.swift in Sources */ = {isa = PBXBuildFile; fileRef = BA01404922570893000E5B91 /* Tag.swift */; };
		BAE64DCD2368334000244D2B /* DescriptionContentCellView.swift in Sources */ = {isa = PBXBuildFile; fileRef = BAB818E8228D5A97008C2367 /* DescriptionContentCellView.swift */; };
		BAE64DCF2368334000244D2B /* AboutWindowController.m in Sources */ = {isa = PBXBuildFile; fileRef = 7430750218204EFB009019CB /* AboutWindowController.m */; };
		BAE64DD02368334000244D2B /* TimerEditViewController.m in Sources */ = {isa = PBXBuildFile; fileRef = 74D1D27017EB72D900E709B0 /* TimerEditViewController.m */; };
		BAE64DD12368334000244D2B /* UnsupportedNotice.m in Sources */ = {isa = PBXBuildFile; fileRef = 3C2F239C21A7B43300CBE6BC /* UnsupportedNotice.m */; };
		BAE64DD22368334000244D2B /* NSTextFieldWithBackground.m in Sources */ = {isa = PBXBuildFile; fileRef = 741104BE18C7682700BC7A49 /* NSTextFieldWithBackground.m */; };
		BAE64DD32368334000244D2B /* Array+ByGroup.swift in Sources */ = {isa = PBXBuildFile; fileRef = BA80BEB1221EAE6F00BDFD35 /* Array+ByGroup.swift */; };
		BAE64DD42368334000244D2B /* TogglApplication.m in Sources */ = {isa = PBXBuildFile; fileRef = BA067641233A492F00485C3C /* TogglApplication.m */; };
		BAE64DD52368334000244D2B /* NSTextFieldClickable.m in Sources */ = {isa = PBXBuildFile; fileRef = 74F8FBA218313FA6000F09EE /* NSTextFieldClickable.m */; };
		BAE64DD62368334000244D2B /* Key.swift in Sources */ = {isa = PBXBuildFile; fileRef = BA35B22022E6E9E200FA560E /* Key.swift */; };
		BAE64DD72368334000244D2B /* NSAlert+Utils.m in Sources */ = {isa = PBXBuildFile; fileRef = BA7B4BCA21C0EF8800B75B14 /* NSAlert+Utils.m */; };
		BAE64DD82368334000244D2B /* BetterFocusAutoCompleteInput.m in Sources */ = {isa = PBXBuildFile; fileRef = BA403BAD2230CFBC008B202C /* BetterFocusAutoCompleteInput.m */; };
		BAE64DD92368334000244D2B /* CalendarFlowLayout.swift in Sources */ = {isa = PBXBuildFile; fileRef = BA50ED8422705F9E008323FA /* CalendarFlowLayout.swift */; };
		BAE64DDA2368334000244D2B /* NSCustomComboBoxCell.m in Sources */ = {isa = PBXBuildFile; fileRef = 95C0707618CDB67300A34D0D /* NSCustomComboBoxCell.m */; };
		BAE64DDC2368334000244D2B /* DotImageView.swift in Sources */ = {isa = PBXBuildFile; fileRef = BAAF569D2223D4C7003D0D73 /* DotImageView.swift */; };
		BAE64DDD2368334000244D2B /* TagAutoCompleteTextField.swift in Sources */ = {isa = PBXBuildFile; fileRef = BA01404F225710FD000E5B91 /* TagAutoCompleteTextField.swift */; };
		BAE64DDE2368334000244D2B /* ProjectAutoCompleteTextField.swift in Sources */ = {isa = PBXBuildFile; fileRef = BAE8E844224CA9AC006D534E /* ProjectAutoCompleteTextField.swift */; };
		BAE64DDF2368334000244D2B /* HSBGen.swift in Sources */ = {isa = PBXBuildFile; fileRef = BA6572A1224DFA6E00BA4C60 /* HSBGen.swift */; };
		BAE64DE02368334000244D2B /* GoogleAuthenticationServer.swift in Sources */ = {isa = PBXBuildFile; fileRef = BA5B0E4D2330E1C6008D1DED /* GoogleAuthenticationServer.swift */; };
		BAE64DE12368334000244D2B /* WorkspaceCellView.swift in Sources */ = {isa = PBXBuildFile; fileRef = BA8B4C742251FAD500592BC7 /* WorkspaceCellView.swift */; };
		BAE64DE32368334000244D2B /* idler.c in Sources */ = {isa = PBXBuildFile; fileRef = 743D7829182791FA00978BCC /* idler.c */; };
		BAE64DE42368334000244D2B /* ProjectCreationView.swift in Sources */ = {isa = PBXBuildFile; fileRef = BA9C2DF7224C7E44002AD2A1 /* ProjectCreationView.swift */; };
		BAE64DE52368334000244D2B /* ClientStorage.swift in Sources */ = {isa = PBXBuildFile; fileRef = BA412BFB224E0CBE003CA17A /* ClientStorage.swift */; };
		BAE64DE62368334000244D2B /* String+Optional.swift in Sources */ = {isa = PBXBuildFile; fileRef = BA7B4C7B21C293E700B75B14 /* String+Optional.swift */; };
		BAE64DE72368334000244D2B /* CurrentColorView.swift in Sources */ = {isa = PBXBuildFile; fileRef = BA6572A2224DFA6F00BA4C60 /* CurrentColorView.swift */; };
		BAE64DE82368334000244D2B /* TrackingService.m in Sources */ = {isa = PBXBuildFile; fileRef = BA2DA11F21A691FF0027B7A5 /* TrackingService.m */; };
		BAE64DE92368334000244D2B /* AutoCompleteTableCell.m in Sources */ = {isa = PBXBuildFile; fileRef = 3C6B2480203E01D60063FC08 /* AutoCompleteTableCell.m */; };
		BAE64DEA2368334000244D2B /* RGB.swift in Sources */ = {isa = PBXBuildFile; fileRef = BA6572A0224DFA6E00BA4C60 /* RGB.swift */; };
		BAE64DEB2368334000244D2B /* AutoCompleteTableContainer.m in Sources */ = {isa = PBXBuildFile; fileRef = 3CE30E012052BD8B00AF2E2A /* AutoCompleteTableContainer.m */; };
		BAE64DEC2368334000244D2B /* AutoCompleteCellType.swift in Sources */ = {isa = PBXBuildFile; fileRef = BA0C3A64223219470081C6DE /* AutoCompleteCellType.swift */; };
		BAE64DED2368334000244D2B /* UndoTextField.m in Sources */ = {isa = PBXBuildFile; fileRef = BA7B4C3621C24B9D00B75B14 /* UndoTextField.m */; };
		BAE64DEE2368334000244D2B /* ColorPickerView.swift in Sources */ = {isa = PBXBuildFile; fileRef = BA9C2DFB224C8235002AD2A1 /* ColorPickerView.swift */; };
		BAE64DEF2368334000244D2B /* FloatingErrorView.swift in Sources */ = {isa = PBXBuildFile; fileRef = BA276A122240F5B500810C51 /* FloatingErrorView.swift */; };
		BAE64DF02368334000244D2B /* LoginViewController.m in Sources */ = {isa = PBXBuildFile; fileRef = C5DA1FC217F1B38B001C4565 /* LoginViewController.m */; };
		BAE64DF12368334000244D2B /* IdleEvent.m in Sources */ = {isa = PBXBuildFile; fileRef = 743D942E1827C633000E6F70 /* IdleEvent.m */; };
		BAE64DF32368334000244D2B /* libz.tbd in Frameworks */ = {isa = PBXBuildFile; fileRef = BAD858CB228EAE7C00226C71 /* libz.tbd */; };
		BAE64DF42368334000244D2B /* TogglDesktopLibrary.dylib in Frameworks */ = {isa = PBXBuildFile; fileRef = 74456B9A1A774858002A6338 /* TogglDesktopLibrary.dylib */; };
		BAE64DF52368334000244D2B /* Carbon.framework in Frameworks */ = {isa = PBXBuildFile; fileRef = 743D94271827929C000E6F70 /* Carbon.framework */; };
		BAE64DF62368334000244D2B /* IOKit.framework in Frameworks */ = {isa = PBXBuildFile; fileRef = 743D942518279290000E6F70 /* IOKit.framework */; };
		BAE64DF72368334000244D2B /* Security.framework in Frameworks */ = {isa = PBXBuildFile; fileRef = 74AA947718090A8E0000539F /* Security.framework */; };
		BAE64DF82368334000244D2B /* ExceptionHandling.framework in Frameworks */ = {isa = PBXBuildFile; fileRef = 74E3CDD817FC369700C3ADD3 /* ExceptionHandling.framework */; };
		BAE64DF92368334000244D2B /* SystemConfiguration.framework in Frameworks */ = {isa = PBXBuildFile; fileRef = 74E3CDD617FBAE0800C3ADD3 /* SystemConfiguration.framework */; };
		BAE64DFA2368334000244D2B /* libc++.dylib in Frameworks */ = {isa = PBXBuildFile; fileRef = 74033C9617EC1DE100CA53D3 /* libc++.dylib */; };
		BAE64DFB2368334000244D2B /* Cocoa.framework in Frameworks */ = {isa = PBXBuildFile; fileRef = 69FC17F417E6534400B96425 /* Cocoa.framework */; };
		BAE64DFE2368334000244D2B /* ProjectHeaderCellView.xib in Resources */ = {isa = PBXBuildFile; fileRef = BA7D33522248981200B953A8 /* ProjectHeaderCellView.xib */; };
		BAE64DFF2368334000244D2B /* ProjectWorksapceCellView.xib in Resources */ = {isa = PBXBuildFile; fileRef = BA05369E225E239600C26E1F /* ProjectWorksapceCellView.xib */; };
		BAE64E002368334000244D2B /* Images.xcassets in Resources */ = {isa = PBXBuildFile; fileRef = BAF50DE421A29FED0090BA95 /* Images.xcassets */; };
		BAE64E012368334000244D2B /* EditorViewController.xib in Resources */ = {isa = PBXBuildFile; fileRef = BA34F0FF22439C3000C27A15 /* EditorViewController.xib */; };
		BAE64E022368334000244D2B /* cacert.pem in Resources */ = {isa = PBXBuildFile; fileRef = 74E857AB194F8807007A88B9 /* cacert.pem */; };
		BAE64E032368334000244D2B /* DescriptionContentCellView.xib in Resources */ = {isa = PBXBuildFile; fileRef = BAB818EA228D5AA8008C2367 /* DescriptionContentCellView.xib */; };
		BAE64E042368334000244D2B /* AutoCompleteTableCell.xib in Resources */ = {isa = PBXBuildFile; fileRef = 3C6B2485203E01D90063FC08 /* AutoCompleteTableCell.xib */; };
		BAE64E052368334000244D2B /* SystemMessageView.xib in Resources */ = {isa = PBXBuildFile; fileRef = BA3E75D722293576009AD291 /* SystemMessageView.xib */; };
		BAE64E062368334000244D2B /* TimeEntryEmptyView.xib in Resources */ = {isa = PBXBuildFile; fileRef = BAD15FFD223A530600A8CCC9 /* TimeEntryEmptyView.xib */; };
		BAE64E072368334000244D2B /* DateCellViewItem.xib in Resources */ = {isa = PBXBuildFile; fileRef = BA13D20D2269BAA600EB3833 /* DateCellViewItem.xib */; };
		BAE64E082368334000244D2B /* ColorViewItem.xib in Resources */ = {isa = PBXBuildFile; fileRef = BA9C2E04224C84E7002AD2A1 /* ColorViewItem.xib */; };
		BAE64E092368334000244D2B /* OverlayViewController.xib in Resources */ = {isa = PBXBuildFile; fileRef = 3CD30F421F58B02C006FAA0D /* OverlayViewController.xib */; };
		BAE64E0A2368334000244D2B /* ProjectContentCellView.xib in Resources */ = {isa = PBXBuildFile; fileRef = BA7D3354224898E400B953A8 /* ProjectContentCellView.xib */; };
		BAE64E0B2368334000244D2B /* TagTokenView.xib in Resources */ = {isa = PBXBuildFile; fileRef = BA014053225711A3000E5B91 /* TagTokenView.xib */; };
		BAE64E0C2368334000244D2B /* AboutWindowController.xib in Resources */ = {isa = PBXBuildFile; fileRef = 7430750318204EFB009019CB /* AboutWindowController.xib */; };
		BAE64E0D2368334000244D2B /* TimeHeaderView.xib in Resources */ = {isa = PBXBuildFile; fileRef = BA4059B0221D2186002969B8 /* TimeHeaderView.xib */; };
		BAE64E0E2368334000244D2B /* PreferencesWindowController.xib in Resources */ = {isa = PBXBuildFile; fileRef = 749CB8CB18167D6E00814841 /* PreferencesWindowController.xib */; };
		BAE64E0F2368334000244D2B /* InfoPlist.strings in Resources */ = {isa = PBXBuildFile; fileRef = 69FC17FD17E6534400B96425 /* InfoPlist.strings */; };
		BAE64E102368334000244D2B /* DayLabel.xib in Resources */ = {isa = PBXBuildFile; fileRef = BAB0029E2273125C005ECC93 /* DayLabel.xib */; };
		BAE64E112368334000244D2B /* ColorPickerView.xib in Resources */ = {isa = PBXBuildFile; fileRef = BA9C2DFD224C823C002AD2A1 /* ColorPickerView.xib */; };
		BAE64E132368334000244D2B /* Localizable.strings in Resources */ = {isa = PBXBuildFile; fileRef = 743E584F1A775BB300F17CB0 /* Localizable.strings */; };
		BAE64E142368334000244D2B /* Media.xcassets in Resources */ = {isa = PBXBuildFile; fileRef = BAE007DD21FAF00D00404379 /* Media.xcassets */; };
		BAE64E152368334000244D2B /* LoginViewController.xib in Resources */ = {isa = PBXBuildFile; fileRef = C5DA1FC317F1B38B001C4565 /* LoginViewController.xib */; };
		BAE64E162368334000244D2B /* Credits.rtf in Resources */ = {isa = PBXBuildFile; fileRef = 69FC180317E6534400B96425 /* Credits.rtf */; };
		BAE64E172368334000244D2B /* TimeDecoratorView.xib in Resources */ = {isa = PBXBuildFile; fileRef = BAAF56A32223E19C003D0D73 /* TimeDecoratorView.xib */; };
		BAE64E182368334000244D2B /* FeedbackWindowController.xib in Resources */ = {isa = PBXBuildFile; fileRef = 74F1070018993FFE00E93BD5 /* FeedbackWindowController.xib */; };
		BAE64E192368334000244D2B /* IdleNotificationWindowController.xib in Resources */ = {isa = PBXBuildFile; fileRef = 7423393B1829B99C00063FA9 /* IdleNotificationWindowController.xib */; };
		BAE64E1A2368334000244D2B /* WorkspaceCellView.xib in Resources */ = {isa = PBXBuildFile; fileRef = BA8B4C762251FADF00592BC7 /* WorkspaceCellView.xib */; };
		BAE64E1B2368334000244D2B /* MainMenu.xib in Resources */ = {isa = PBXBuildFile; fileRef = 69FC180917E6534500B96425 /* MainMenu.xib */; };
		BAE64E1C2368334000244D2B /* AutoCompleteView.xib in Resources */ = {isa = PBXBuildFile; fileRef = BA7D334C2248945300B953A8 /* AutoCompleteView.xib */; };
		BAE64E1D2368334000244D2B /* MainWindowController.xib in Resources */ = {isa = PBXBuildFile; fileRef = C5DA1FBE17F1B08A001C4565 /* MainWindowController.xib */; };
		BAE64E1E2368334000244D2B /* ClientCellView.xib in Resources */ = {isa = PBXBuildFile; fileRef = BA412C22224E11AC003CA17A /* ClientCellView.xib */; };
		BAE64E1F2368334000244D2B /* FloatingErrorView.xib in Resources */ = {isa = PBXBuildFile; fileRef = BA276A132240F5B500810C51 /* FloatingErrorView.xib */; };
		BAE64E202368334000244D2B /* TimeEntryListViewController.xib in Resources */ = {isa = PBXBuildFile; fileRef = 74D1D25517EB713F00E709B0 /* TimeEntryListViewController.xib */; };
		BAE64E212368334000244D2B /* (null) in Resources */ = {isa = PBXBuildFile; };
		BAE64E222368334000244D2B /* TagCellView.xib in Resources */ = {isa = PBXBuildFile; fileRef = BA0140472257080F000E5B91 /* TagCellView.xib */; };
		BAE64E232368334000244D2B /* ProjectCreationView.xib in Resources */ = {isa = PBXBuildFile; fileRef = BA9C2DF9224C7E77002AD2A1 /* ProjectCreationView.xib */; };
		BAE64E242368334000244D2B /* NoClientCellView.xib in Resources */ = {isa = PBXBuildFile; fileRef = BA412C28224E196D003CA17A /* NoClientCellView.xib */; };
		BAE64E252368334000244D2B /* TimeEntryCell.xib in Resources */ = {isa = PBXBuildFile; fileRef = 7498D2471888B226001390B9 /* TimeEntryCell.xib */; };
		BAE64E262368334000244D2B /* LoadMoreCell.xib in Resources */ = {isa = PBXBuildFile; fileRef = 3C0158EF1C7B414E00FE63AA /* LoadMoreCell.xib */; };
		BAE64E272368334000244D2B /* CalendarViewController.xib in Resources */ = {isa = PBXBuildFile; fileRef = BA13D2192269E0B500EB3833 /* CalendarViewController.xib */; };
		BAE64E282368334000244D2B /* TimerEditViewController.xib in Resources */ = {isa = PBXBuildFile; fileRef = 74D1D27117EB72D900E709B0 /* TimerEditViewController.xib */; };
		BAE64E292368334000244D2B /* dsa_pub.pem in Resources */ = {isa = PBXBuildFile; fileRef = 3C1E013E19D2DAE300DBF9A5 /* dsa_pub.pem */; };
		BAE64E322368334000244D2B /* TogglDesktopLibrary.dylib in CopyFiles */ = {isa = PBXBuildFile; fileRef = 74456B9A1A774858002A6338 /* TogglDesktopLibrary.dylib */; settings = {ATTRIBUTES = (CodeSignOnCopy, ); }; };
		BAE8E845224CA9AC006D534E /* ProjectAutoCompleteTextField.swift in Sources */ = {isa = PBXBuildFile; fileRef = BAE8E844224CA9AC006D534E /* ProjectAutoCompleteTextField.swift */; };
		BAF38FEF2241FF20009147D7 /* FloatingErrorView.xib in Resources */ = {isa = PBXBuildFile; fileRef = BA276A132240F5B500810C51 /* FloatingErrorView.xib */; };
		BAF3ACCC2341F8AC00E41B33 /* GlobalTouchbarButton.swift in Sources */ = {isa = PBXBuildFile; fileRef = BAF3ACCB2341F8AC00E41B33 /* GlobalTouchbarButton.swift */; };
		BAF3ACD32343325A00E41B33 /* TouchBarService.swift in Sources */ = {isa = PBXBuildFile; fileRef = BAF3ACD22343325A00E41B33 /* TouchBarService.swift */; };
		BAF50DE521A29FED0090BA95 /* Images.xcassets in Resources */ = {isa = PBXBuildFile; fileRef = BAF50DE421A29FED0090BA95 /* Images.xcassets */; };
		BAF50DF821A2A18D0090BA95 /* AppIconFactory.m in Sources */ = {isa = PBXBuildFile; fileRef = BAF50DF721A2A18D0090BA95 /* AppIconFactory.m */; };
		BAF9364C23E8114800EE1076 /* TimelineResizeHoverController.swift in Sources */ = {isa = PBXBuildFile; fileRef = BAF9364B23E8114800EE1076 /* TimelineResizeHoverController.swift */; };
		BAF9364D23E8114800EE1076 /* TimelineResizeHoverController.swift in Sources */ = {isa = PBXBuildFile; fileRef = BAF9364B23E8114800EE1076 /* TimelineResizeHoverController.swift */; };
		BAF9364F23E8116900EE1076 /* TimelineResizeHoverController.xib in Resources */ = {isa = PBXBuildFile; fileRef = BAF9364E23E8116900EE1076 /* TimelineResizeHoverController.xib */; };
		BAF9365023E8116900EE1076 /* TimelineResizeHoverController.xib in Resources */ = {isa = PBXBuildFile; fileRef = BAF9364E23E8116900EE1076 /* TimelineResizeHoverController.xib */; };
		BAFBFCC821CD1D3C004B443F /* SystemService.m in Sources */ = {isa = PBXBuildFile; fileRef = BAFBFCC721CD1D3C004B443F /* SystemService.m */; };
		C5CB7F0417F43EE100A2AEB1 /* TimeEntryCell.m in Sources */ = {isa = PBXBuildFile; fileRef = C5CB7F0317F43EE100A2AEB1 /* TimeEntryCell.m */; };
		C5DA1FBF17F1B08A001C4565 /* MainWindowController.m in Sources */ = {isa = PBXBuildFile; fileRef = C5DA1FBD17F1B08A001C4565 /* MainWindowController.m */; };
		C5DA1FC017F1B08A001C4565 /* MainWindowController.xib in Resources */ = {isa = PBXBuildFile; fileRef = C5DA1FBE17F1B08A001C4565 /* MainWindowController.xib */; };
		C5DA1FC417F1B38B001C4565 /* LoginViewController.m in Sources */ = {isa = PBXBuildFile; fileRef = C5DA1FC217F1B38B001C4565 /* LoginViewController.m */; };
		C5DA1FC517F1B38B001C4565 /* LoginViewController.xib in Resources */ = {isa = PBXBuildFile; fileRef = C5DA1FC317F1B38B001C4565 /* LoginViewController.xib */; };
		F0251F5CD1D1B471144D5F1D /* Pods_TogglDesktop_AppStore.framework in Frameworks */ = {isa = PBXBuildFile; fileRef = 5F76040E605C5D6E37B6F73B /* Pods_TogglDesktop_AppStore.framework */; };
/* End PBXBuildFile section */

/* Begin PBXContainerItemProxy section */
		74456B991A774858002A6338 /* PBXContainerItemProxy */ = {
			isa = PBXContainerItemProxy;
			containerPortal = 74B680A8180759C300B697AA /* TogglDesktopLibrary.xcodeproj */;
			proxyType = 2;
			remoteGlobalIDString = C55DA59C17F06A3B00B42178;
			remoteInfo = TogglDesktopLibrary;
		};
		74456B9B1A77486B002A6338 /* PBXContainerItemProxy */ = {
			isa = PBXContainerItemProxy;
			containerPortal = 74B680A8180759C300B697AA /* TogglDesktopLibrary.xcodeproj */;
			proxyType = 1;
			remoteGlobalIDString = C55DA59B17F06A3B00B42178;
			remoteInfo = TogglDesktopLibrary;
		};
		BAE64D532368334000244D2B /* PBXContainerItemProxy */ = {
			isa = PBXContainerItemProxy;
			containerPortal = 74B680A8180759C300B697AA /* TogglDesktopLibrary.xcodeproj */;
			proxyType = 1;
			remoteGlobalIDString = C55DA59B17F06A3B00B42178;
			remoteInfo = TogglDesktopLibrary;
		};
/* End PBXContainerItemProxy section */

/* Begin PBXCopyFilesBuildPhase section */
		74A50AA818434D90006F37BB /* CopyFiles */ = {
			isa = PBXCopyFilesBuildPhase;
			buildActionMask = 2147483647;
			dstPath = "";
			dstSubfolderSpec = 10;
			files = (
				74456B9E1A774CB0002A6338 /* TogglDesktopLibrary.dylib in CopyFiles */,
				BAA8423F2403DCC900BCCB67 /* libcrypto.1.1.dylib in CopyFiles */,
				BAA842342403DC9700BCCB67 /* libPocoCrypto.60.dylib in CopyFiles */,
				BAA842352403DC9700BCCB67 /* libPocoData.60.dylib in CopyFiles */,
				BAA842362403DC9700BCCB67 /* libPocoDataSQLite.60.dylib in CopyFiles */,
				BAA842372403DC9700BCCB67 /* libPocoFoundation.60.dylib in CopyFiles */,
				BAA8423E2403DCA800BCCB67 /* libssl.1.1.dylib in CopyFiles */,
				BAA842382403DC9700BCCB67 /* libPocoJSON.60.dylib in CopyFiles */,
				BAA842392403DC9700BCCB67 /* libPocoNet.60.dylib in CopyFiles */,
				BAA8423A2403DC9700BCCB67 /* libPocoNetSSL.60.dylib in CopyFiles */,
				BAA8423B2403DC9700BCCB67 /* libPocoUtil.60.dylib in CopyFiles */,
				BAA8423C2403DC9700BCCB67 /* libPocoXML.60.dylib in CopyFiles */,
			);
			runOnlyForDeploymentPostprocessing = 0;
		};
		BAE64E2B2368334000244D2B /* CopyFiles */ = {
			isa = PBXCopyFilesBuildPhase;
			buildActionMask = 2147483647;
			dstPath = "";
			dstSubfolderSpec = 10;
			files = (
				BAE64E322368334000244D2B /* TogglDesktopLibrary.dylib in CopyFiles */,
				BAA842492403DE6B00BCCB67 /* libcrypto.1.1.dylib in CopyFiles */,
				BAA8424A2403DE6B00BCCB67 /* libssl.1.1.dylib in CopyFiles */,
				BAA842402403DE6400BCCB67 /* libPocoCrypto.60.dylib in CopyFiles */,
				BAA842412403DE6400BCCB67 /* libPocoData.60.dylib in CopyFiles */,
				BAA842422403DE6400BCCB67 /* libPocoDataSQLite.60.dylib in CopyFiles */,
				BAA842432403DE6400BCCB67 /* libPocoFoundation.60.dylib in CopyFiles */,
				BAA842442403DE6400BCCB67 /* libPocoJSON.60.dylib in CopyFiles */,
				BAA842452403DE6400BCCB67 /* libPocoNet.60.dylib in CopyFiles */,
				BAA842462403DE6400BCCB67 /* libPocoNetSSL.60.dylib in CopyFiles */,
				BAA842472403DE6400BCCB67 /* libPocoUtil.60.dylib in CopyFiles */,
				BAA842482403DE6400BCCB67 /* libPocoXML.60.dylib in CopyFiles */,
			);
			runOnlyForDeploymentPostprocessing = 0;
		};
/* End PBXCopyFilesBuildPhase section */

/* Begin PBXFileReference section */
		3A54C9591227E723FEC0DB85 /* Pods-TogglDesktop.debug.xcconfig */ = {isa = PBXFileReference; includeInIndex = 1; lastKnownFileType = text.xcconfig; name = "Pods-TogglDesktop.debug.xcconfig"; path = "Target Support Files/Pods-TogglDesktop/Pods-TogglDesktop.debug.xcconfig"; sourceTree = "<group>"; };
		3C0158EF1C7B414E00FE63AA /* LoadMoreCell.xib */ = {isa = PBXFileReference; fileEncoding = 4; lastKnownFileType = file.xib; path = LoadMoreCell.xib; sourceTree = "<group>"; };
		3C07B758193C88AE00ED6E6F /* NSCustomTimerComboBox.h */ = {isa = PBXFileReference; fileEncoding = 4; lastKnownFileType = sourcecode.c.h; path = NSCustomTimerComboBox.h; sourceTree = "<group>"; };
		3C07B759193C88AE00ED6E6F /* NSCustomTimerComboBox.m */ = {isa = PBXFileReference; fileEncoding = 4; lastKnownFileType = sourcecode.c.objc; path = NSCustomTimerComboBox.m; sourceTree = "<group>"; };
		3C1E013E19D2DAE300DBF9A5 /* dsa_pub.pem */ = {isa = PBXFileReference; fileEncoding = 4; lastKnownFileType = text; path = dsa_pub.pem; sourceTree = "<group>"; };
		3C2F239B21A7B43300CBE6BC /* UnsupportedNotice.h */ = {isa = PBXFileReference; lastKnownFileType = sourcecode.c.h; path = UnsupportedNotice.h; sourceTree = "<group>"; };
		3C2F239C21A7B43300CBE6BC /* UnsupportedNotice.m */ = {isa = PBXFileReference; lastKnownFileType = sourcecode.c.objc; path = UnsupportedNotice.m; sourceTree = "<group>"; };
		3C3AF64C20ACC6280088A3A6 /* CountryViewItem.h */ = {isa = PBXFileReference; lastKnownFileType = sourcecode.c.h; path = CountryViewItem.h; sourceTree = "<group>"; };
		3C3AF64D20ACC6280088A3A6 /* CountryViewItem.m */ = {isa = PBXFileReference; lastKnownFileType = sourcecode.c.objc; path = CountryViewItem.m; sourceTree = "<group>"; };
		3C6B247F203E01D60063FC08 /* AutoCompleteTableCell.h */ = {isa = PBXFileReference; fileEncoding = 4; lastKnownFileType = sourcecode.c.h; path = AutoCompleteTableCell.h; sourceTree = "<group>"; };
		3C6B2480203E01D60063FC08 /* AutoCompleteTableCell.m */ = {isa = PBXFileReference; fileEncoding = 4; lastKnownFileType = sourcecode.c.objc; path = AutoCompleteTableCell.m; sourceTree = "<group>"; };
		3C6B2481203E01D80063FC08 /* AutoCompleteInput.h */ = {isa = PBXFileReference; fileEncoding = 4; lastKnownFileType = sourcecode.c.h; path = AutoCompleteInput.h; sourceTree = "<group>"; };
		3C6B2482203E01D80063FC08 /* AutoCompleteTable.h */ = {isa = PBXFileReference; fileEncoding = 4; lastKnownFileType = sourcecode.c.h; path = AutoCompleteTable.h; sourceTree = "<group>"; };
		3C6B2483203E01D90063FC08 /* AutoCompleteInput.m */ = {isa = PBXFileReference; fileEncoding = 4; lastKnownFileType = sourcecode.c.objc; path = AutoCompleteInput.m; sourceTree = "<group>"; };
		3C6B2484203E01D90063FC08 /* AutoCompleteTable.m */ = {isa = PBXFileReference; fileEncoding = 4; lastKnownFileType = sourcecode.c.objc; path = AutoCompleteTable.m; sourceTree = "<group>"; };
		3C6B2485203E01D90063FC08 /* AutoCompleteTableCell.xib */ = {isa = PBXFileReference; fileEncoding = 4; lastKnownFileType = file.xib; path = AutoCompleteTableCell.xib; sourceTree = "<group>"; };
		3C6B24A2203FC8200063FC08 /* LiteAutoCompleteDataSource.h */ = {isa = PBXFileReference; lastKnownFileType = sourcecode.c.h; path = LiteAutoCompleteDataSource.h; sourceTree = "<group>"; };
		3C6B24A3203FC8200063FC08 /* LiteAutoCompleteDataSource.m */ = {isa = PBXFileReference; lastKnownFileType = sourcecode.c.objc; path = LiteAutoCompleteDataSource.m; sourceTree = "<group>"; };
		3C7B4E8B190FA6D200627DC3 /* NSTextFieldVerticallyAligned.h */ = {isa = PBXFileReference; fileEncoding = 4; lastKnownFileType = sourcecode.c.h; path = NSTextFieldVerticallyAligned.h; sourceTree = "<group>"; };
		3C7B4E8C190FA6D200627DC3 /* NSTextFieldVerticallyAligned.m */ = {isa = PBXFileReference; fileEncoding = 4; lastKnownFileType = sourcecode.c.objc; path = NSTextFieldVerticallyAligned.m; sourceTree = "<group>"; };
		3C7B4EB1190FB57A00627DC3 /* NSSecureTextFieldVerticallyAligned.h */ = {isa = PBXFileReference; fileEncoding = 4; lastKnownFileType = sourcecode.c.h; path = NSSecureTextFieldVerticallyAligned.h; sourceTree = "<group>"; };
		3C7B4EB2190FB57A00627DC3 /* NSSecureTextFieldVerticallyAligned.m */ = {isa = PBXFileReference; fileEncoding = 4; lastKnownFileType = sourcecode.c.objc; path = NSSecureTextFieldVerticallyAligned.m; sourceTree = "<group>"; };
		3C8979C819235EA2007061E0 /* NSTextFieldClickablePointer.h */ = {isa = PBXFileReference; fileEncoding = 4; lastKnownFileType = sourcecode.c.h; path = NSTextFieldClickablePointer.h; sourceTree = "<group>"; };
		3C8979C919235EA2007061E0 /* NSTextFieldClickablePointer.m */ = {isa = PBXFileReference; fileEncoding = 4; lastKnownFileType = sourcecode.c.objc; path = NSTextFieldClickablePointer.m; sourceTree = "<group>"; };
		3CB7CFD92222033B00A9C806 /* DFRFoundation.framework */ = {isa = PBXFileReference; lastKnownFileType = wrapper.framework; name = DFRFoundation.framework; path = ../../../../../../../../System/Library/PrivateFrameworks/DFRFoundation.framework; sourceTree = "<group>"; };
		3CC450E71A31ED540012440B /* NSTextFieldDuration.h */ = {isa = PBXFileReference; fileEncoding = 4; lastKnownFileType = sourcecode.c.h; path = NSTextFieldDuration.h; sourceTree = "<group>"; };
		3CC450E81A31ED540012440B /* NSTextFieldDuration.m */ = {isa = PBXFileReference; fileEncoding = 4; lastKnownFileType = sourcecode.c.objc; path = NSTextFieldDuration.m; sourceTree = "<group>"; };
		3CD30F401F58B02C006FAA0D /* OverlayViewController.h */ = {isa = PBXFileReference; fileEncoding = 4; lastKnownFileType = sourcecode.c.h; path = OverlayViewController.h; sourceTree = "<group>"; };
		3CD30F411F58B02C006FAA0D /* OverlayViewController.m */ = {isa = PBXFileReference; fileEncoding = 4; lastKnownFileType = sourcecode.c.objc; path = OverlayViewController.m; sourceTree = "<group>"; };
		3CD30F421F58B02C006FAA0D /* OverlayViewController.xib */ = {isa = PBXFileReference; fileEncoding = 4; lastKnownFileType = file.xib; path = OverlayViewController.xib; sourceTree = "<group>"; };
		3CD7AD6D19ED579700372797 /* NSResize.h */ = {isa = PBXFileReference; fileEncoding = 4; lastKnownFileType = sourcecode.c.h; path = NSResize.h; sourceTree = "<group>"; };
		3CD7AD6E19ED579700372797 /* NSResize.m */ = {isa = PBXFileReference; fileEncoding = 4; lastKnownFileType = sourcecode.c.objc; path = NSResize.m; sourceTree = "<group>"; };
		3CE1CABF1C774F2B00D0ADD5 /* LoadMoreCell.h */ = {isa = PBXFileReference; fileEncoding = 4; lastKnownFileType = sourcecode.c.h; path = LoadMoreCell.h; sourceTree = "<group>"; };
		3CE1CAC01C774F2B00D0ADD5 /* LoadMoreCell.m */ = {isa = PBXFileReference; fileEncoding = 4; lastKnownFileType = sourcecode.c.objc; path = LoadMoreCell.m; sourceTree = "<group>"; };
		3CE30E002052BD8B00AF2E2A /* AutoCompleteTableContainer.h */ = {isa = PBXFileReference; lastKnownFileType = sourcecode.c.h; path = AutoCompleteTableContainer.h; sourceTree = "<group>"; };
		3CE30E012052BD8B00AF2E2A /* AutoCompleteTableContainer.m */ = {isa = PBXFileReference; lastKnownFileType = sourcecode.c.objc; path = AutoCompleteTableContainer.m; sourceTree = "<group>"; };
		4BCB2D1F3BD02A806D947C18 /* Pods-TogglDesktop-AppStore.release.xcconfig */ = {isa = PBXFileReference; includeInIndex = 1; lastKnownFileType = text.xcconfig; name = "Pods-TogglDesktop-AppStore.release.xcconfig"; path = "Target Support Files/Pods-TogglDesktop-AppStore/Pods-TogglDesktop-AppStore.release.xcconfig"; sourceTree = "<group>"; };
		523FD02C959288FBFA20F5B1 /* Pods-TogglDesktop-AppStore.debug.xcconfig */ = {isa = PBXFileReference; includeInIndex = 1; lastKnownFileType = text.xcconfig; name = "Pods-TogglDesktop-AppStore.debug.xcconfig"; path = "Target Support Files/Pods-TogglDesktop-AppStore/Pods-TogglDesktop-AppStore.debug.xcconfig"; sourceTree = "<group>"; };
		5F76040E605C5D6E37B6F73B /* Pods_TogglDesktop_AppStore.framework */ = {isa = PBXFileReference; explicitFileType = wrapper.framework; includeInIndex = 0; path = Pods_TogglDesktop_AppStore.framework; sourceTree = BUILT_PRODUCTS_DIR; };
		69FC17F117E6534400B96425 /* TogglDesktop.app */ = {isa = PBXFileReference; explicitFileType = wrapper.application; includeInIndex = 0; path = TogglDesktop.app; sourceTree = BUILT_PRODUCTS_DIR; };
		69FC17F417E6534400B96425 /* Cocoa.framework */ = {isa = PBXFileReference; lastKnownFileType = wrapper.framework; name = Cocoa.framework; path = System/Library/Frameworks/Cocoa.framework; sourceTree = SDKROOT; };
		69FC17F717E6534400B96425 /* AppKit.framework */ = {isa = PBXFileReference; lastKnownFileType = wrapper.framework; name = AppKit.framework; path = System/Library/Frameworks/AppKit.framework; sourceTree = SDKROOT; };
		69FC17F917E6534400B96425 /* Foundation.framework */ = {isa = PBXFileReference; lastKnownFileType = wrapper.framework; name = Foundation.framework; path = System/Library/Frameworks/Foundation.framework; sourceTree = SDKROOT; };
		69FC17FC17E6534400B96425 /* TogglDesktop-Info.plist */ = {isa = PBXFileReference; lastKnownFileType = text.plist.xml; path = "TogglDesktop-Info.plist"; sourceTree = "<group>"; };
		69FC17FE17E6534400B96425 /* en */ = {isa = PBXFileReference; lastKnownFileType = text.plist.strings; name = en; path = en.lproj/InfoPlist.strings; sourceTree = "<group>"; };
		69FC180017E6534400B96425 /* main.m */ = {isa = PBXFileReference; lastKnownFileType = sourcecode.c.objc; path = main.m; sourceTree = "<group>"; };
		69FC180217E6534400B96425 /* TogglDesktop-Prefix.pch */ = {isa = PBXFileReference; lastKnownFileType = sourcecode.c.h; path = "TogglDesktop-Prefix.pch"; sourceTree = "<group>"; };
		69FC180417E6534400B96425 /* en */ = {isa = PBXFileReference; lastKnownFileType = text.rtf; name = en; path = en.lproj/Credits.rtf; sourceTree = "<group>"; };
		69FC180617E6534400B96425 /* AppDelegate.h */ = {isa = PBXFileReference; lastKnownFileType = sourcecode.c.h; path = AppDelegate.h; sourceTree = "<group>"; };
		69FC180717E6534400B96425 /* AppDelegate.m */ = {isa = PBXFileReference; lastKnownFileType = sourcecode.c.objc; path = AppDelegate.m; sourceTree = "<group>"; };
		69FC181217E6534500B96425 /* SenTestingKit.framework */ = {isa = PBXFileReference; lastKnownFileType = wrapper.framework; name = SenTestingKit.framework; path = Library/Frameworks/SenTestingKit.framework; sourceTree = DEVELOPER_DIR; };
		74033C8D17EC1CFD00CA53D3 /* libstdc++.dylib */ = {isa = PBXFileReference; lastKnownFileType = "compiled.mach-o.dylib"; name = "libstdc++.dylib"; path = "usr/lib/libstdc++.dylib"; sourceTree = SDKROOT; };
		74033C9617EC1DE100CA53D3 /* libc++.dylib */ = {isa = PBXFileReference; lastKnownFileType = "compiled.mach-o.dylib"; name = "libc++.dylib"; path = "usr/lib/libc++.dylib"; sourceTree = SDKROOT; };
		7408EDB918C532C200CBE8F1 /* const.h */ = {isa = PBXFileReference; fileEncoding = 4; lastKnownFileType = sourcecode.c.h; name = const.h; path = ../../../../const.h; sourceTree = "<group>"; };
		74098C311919899600CBDFB9 /* Utils.h */ = {isa = PBXFileReference; fileEncoding = 4; lastKnownFileType = sourcecode.c.h; name = Utils.h; path = ../Utils.h; sourceTree = "<group>"; };
		74098C321919899600CBDFB9 /* Utils.m */ = {isa = PBXFileReference; fileEncoding = 4; lastKnownFileType = sourcecode.c.objc; name = Utils.m; path = ../Utils.m; sourceTree = "<group>"; };
		741104BD18C7682700BC7A49 /* NSTextFieldWithBackground.h */ = {isa = PBXFileReference; fileEncoding = 4; lastKnownFileType = sourcecode.c.h; name = NSTextFieldWithBackground.h; path = ../NSTextFieldWithBackground.h; sourceTree = "<group>"; };
		741104BE18C7682700BC7A49 /* NSTextFieldWithBackground.m */ = {isa = PBXFileReference; fileEncoding = 4; lastKnownFileType = sourcecode.c.objc; name = NSTextFieldWithBackground.m; path = ../NSTextFieldWithBackground.m; sourceTree = "<group>"; };
		742339391829B99C00063FA9 /* IdleNotificationWindowController.h */ = {isa = PBXFileReference; fileEncoding = 4; lastKnownFileType = sourcecode.c.h; path = IdleNotificationWindowController.h; sourceTree = "<group>"; };
		7423393A1829B99C00063FA9 /* IdleNotificationWindowController.m */ = {isa = PBXFileReference; fileEncoding = 4; lastKnownFileType = sourcecode.c.objc; path = IdleNotificationWindowController.m; sourceTree = "<group>"; };
		7423393B1829B99C00063FA9 /* IdleNotificationWindowController.xib */ = {isa = PBXFileReference; fileEncoding = 4; lastKnownFileType = file.xib; path = IdleNotificationWindowController.xib; sourceTree = "<group>"; };
		7424949C17F1E3D20030121C /* UIEvents.h */ = {isa = PBXFileReference; fileEncoding = 4; lastKnownFileType = sourcecode.c.h; name = UIEvents.h; path = ../UIEvents.h; sourceTree = "<group>"; };
		7424949D17F1E3D20030121C /* UIEvents.m */ = {isa = PBXFileReference; fileEncoding = 4; lastKnownFileType = sourcecode.c.objc; name = UIEvents.m; path = ../UIEvents.m; sourceTree = "<group>"; };
		7430750118204EFB009019CB /* AboutWindowController.h */ = {isa = PBXFileReference; fileEncoding = 4; lastKnownFileType = sourcecode.c.h; name = AboutWindowController.h; path = ../AboutWindowController.h; sourceTree = "<group>"; };
		7430750218204EFB009019CB /* AboutWindowController.m */ = {isa = PBXFileReference; fileEncoding = 4; lastKnownFileType = sourcecode.c.objc; name = AboutWindowController.m; path = ../AboutWindowController.m; sourceTree = "<group>"; };
		7430750318204EFB009019CB /* AboutWindowController.xib */ = {isa = PBXFileReference; fileEncoding = 4; lastKnownFileType = file.xib; name = AboutWindowController.xib; path = ../AboutWindowController.xib; sourceTree = "<group>"; };
		7438B3D118253CD2002AE43C /* MenuItemTags.h */ = {isa = PBXFileReference; fileEncoding = 4; lastKnownFileType = sourcecode.c.h; name = MenuItemTags.h; path = ../MenuItemTags.h; sourceTree = "<group>"; };
		7438B3D218253CD2002AE43C /* MenuItemTags.m */ = {isa = PBXFileReference; fileEncoding = 4; lastKnownFileType = sourcecode.c.objc; name = MenuItemTags.m; path = ../MenuItemTags.m; sourceTree = "<group>"; };
		743D7829182791FA00978BCC /* idler.c */ = {isa = PBXFileReference; fileEncoding = 4; lastKnownFileType = sourcecode.c.c; name = idler.c; path = ../idler.c; sourceTree = "<group>"; };
		743D942518279290000E6F70 /* IOKit.framework */ = {isa = PBXFileReference; lastKnownFileType = wrapper.framework; name = IOKit.framework; path = System/Library/Frameworks/IOKit.framework; sourceTree = SDKROOT; };
		743D94271827929C000E6F70 /* Carbon.framework */ = {isa = PBXFileReference; lastKnownFileType = wrapper.framework; name = Carbon.framework; path = System/Library/Frameworks/Carbon.framework; sourceTree = SDKROOT; };
		743D94291827A0E0000E6F70 /* idler.h */ = {isa = PBXFileReference; lastKnownFileType = sourcecode.c.h; path = idler.h; sourceTree = "<group>"; };
		743D942D1827C633000E6F70 /* IdleEvent.h */ = {isa = PBXFileReference; fileEncoding = 4; lastKnownFileType = sourcecode.c.h; name = IdleEvent.h; path = ../IdleEvent.h; sourceTree = "<group>"; };
		743D942E1827C633000E6F70 /* IdleEvent.m */ = {isa = PBXFileReference; fileEncoding = 4; lastKnownFileType = sourcecode.c.objc; name = IdleEvent.m; path = ../IdleEvent.m; sourceTree = "<group>"; };
		743E58461A775B7700F17CB0 /* et */ = {isa = PBXFileReference; lastKnownFileType = text.plist.strings; name = et; path = et.lproj/MainMenu.strings; sourceTree = "<group>"; };
		743E58481A775B7700F17CB0 /* et */ = {isa = PBXFileReference; lastKnownFileType = text.plist.strings; name = et; path = et.lproj/InfoPlist.strings; sourceTree = "<group>"; };
		743E58491A775B7700F17CB0 /* et */ = {isa = PBXFileReference; lastKnownFileType = text.rtf; name = et; path = et.lproj/Credits.rtf; sourceTree = "<group>"; };
		743E584E1A775BB300F17CB0 /* et */ = {isa = PBXFileReference; lastKnownFileType = text.plist.strings; name = et; path = et.lproj/Localizable.strings; sourceTree = "<group>"; };
		74456B9F1A774E12002A6338 /* Base */ = {isa = PBXFileReference; lastKnownFileType = file.xib; name = Base; path = Base.lproj/MainMenu.xib; sourceTree = "<group>"; };
		745126B419A28AA500390F47 /* Reachability.h */ = {isa = PBXFileReference; fileEncoding = 4; lastKnownFileType = sourcecode.c.h; path = Reachability.h; sourceTree = "<group>"; };
		745126B519A28AA600390F47 /* Reachability.m */ = {isa = PBXFileReference; fileEncoding = 4; lastKnownFileType = sourcecode.c.objc; path = Reachability.m; sourceTree = "<group>"; };
		746947F81AF3FE3E0024BED7 /* AutotrackerRuleItem.h */ = {isa = PBXFileReference; fileEncoding = 4; lastKnownFileType = sourcecode.c.h; path = AutotrackerRuleItem.h; sourceTree = "<group>"; };
		746947F91AF3FE3E0024BED7 /* AutotrackerRuleItem.m */ = {isa = PBXFileReference; fileEncoding = 4; lastKnownFileType = sourcecode.c.objc; path = AutotrackerRuleItem.m; sourceTree = "<group>"; };
		74762B9E18A12DB8004433A9 /* NSComboBox_Expansion.h */ = {isa = PBXFileReference; lastKnownFileType = sourcecode.c.h; path = NSComboBox_Expansion.h; sourceTree = "<group>"; };
		7484F620191D92C30038885C /* Settings.h */ = {isa = PBXFileReference; fileEncoding = 4; lastKnownFileType = sourcecode.c.h; name = Settings.h; path = ../Settings.h; sourceTree = "<group>"; };
		7484F621191D92C30038885C /* Settings.m */ = {isa = PBXFileReference; fileEncoding = 4; lastKnownFileType = sourcecode.c.objc; name = Settings.m; path = ../Settings.m; sourceTree = "<group>"; };
		748B3A3219222DB100F31468 /* DisplayCommand.h */ = {isa = PBXFileReference; fileEncoding = 4; lastKnownFileType = sourcecode.c.h; path = DisplayCommand.h; sourceTree = "<group>"; };
		748B3A3319222DB100F31468 /* DisplayCommand.m */ = {isa = PBXFileReference; fileEncoding = 4; lastKnownFileType = sourcecode.c.objc; path = DisplayCommand.m; sourceTree = "<group>"; };
		7498D2471888B226001390B9 /* TimeEntryCell.xib */ = {isa = PBXFileReference; fileEncoding = 4; lastKnownFileType = file.xib; path = TimeEntryCell.xib; sourceTree = "<group>"; };
		749BD0BB1833E28400980494 /* NSBoxClickable.h */ = {isa = PBXFileReference; fileEncoding = 4; lastKnownFileType = sourcecode.c.h; path = NSBoxClickable.h; sourceTree = "<group>"; };
		749BD0BC1833E28400980494 /* NSBoxClickable.m */ = {isa = PBXFileReference; fileEncoding = 4; lastKnownFileType = sourcecode.c.objc; path = NSBoxClickable.m; sourceTree = "<group>"; };
		749CB8C918167D6E00814841 /* PreferencesWindowController.h */ = {isa = PBXFileReference; fileEncoding = 4; lastKnownFileType = sourcecode.c.h; path = PreferencesWindowController.h; sourceTree = SOURCE_ROOT; };
		749CB8CA18167D6E00814841 /* PreferencesWindowController.m */ = {isa = PBXFileReference; fileEncoding = 4; lastKnownFileType = sourcecode.c.objc; path = PreferencesWindowController.m; sourceTree = SOURCE_ROOT; };
		749CB8CB18167D6E00814841 /* PreferencesWindowController.xib */ = {isa = PBXFileReference; fileEncoding = 4; lastKnownFileType = file.xib; path = PreferencesWindowController.xib; sourceTree = SOURCE_ROOT; };
		74A7346818297DD100525BBC /* ConvertHexColor.h */ = {isa = PBXFileReference; fileEncoding = 4; lastKnownFileType = sourcecode.c.h; path = ConvertHexColor.h; sourceTree = "<group>"; };
		74A7346918297DD100525BBC /* ConvertHexColor.m */ = {isa = PBXFileReference; fileEncoding = 4; lastKnownFileType = sourcecode.c.objc; path = ConvertHexColor.m; sourceTree = "<group>"; };
		74AA947718090A8E0000539F /* Security.framework */ = {isa = PBXFileReference; lastKnownFileType = wrapper.framework; name = Security.framework; path = System/Library/Frameworks/Security.framework; sourceTree = SDKROOT; };
		74B680A8180759C300B697AA /* TogglDesktopLibrary.xcodeproj */ = {isa = PBXFileReference; lastKnownFileType = "wrapper.pb-project"; name = TogglDesktopLibrary.xcodeproj; path = ../../../lib/osx/TogglDesktopLibrary.xcodeproj; sourceTree = "<group>"; };
		74BA5FCD18B6E770009DAA2D /* NSHoverButton.h */ = {isa = PBXFileReference; fileEncoding = 4; lastKnownFileType = sourcecode.c.h; path = NSHoverButton.h; sourceTree = "<group>"; };
		74BA5FCE18B6E770009DAA2D /* NSHoverButton.m */ = {isa = PBXFileReference; fileEncoding = 4; lastKnownFileType = sourcecode.c.objc; path = NSHoverButton.m; sourceTree = "<group>"; };
		74BAAA0917F37B140079386F /* TimeEntryViewItem.h */ = {isa = PBXFileReference; fileEncoding = 4; lastKnownFileType = sourcecode.c.h; path = TimeEntryViewItem.h; sourceTree = SOURCE_ROOT; };
		74BAAA0A17F37B140079386F /* TimeEntryViewItem.m */ = {isa = PBXFileReference; fileEncoding = 4; lastKnownFileType = sourcecode.c.objc; path = TimeEntryViewItem.m; sourceTree = SOURCE_ROOT; };
		74BAD31C18BD7D83002FD4CF /* ViewItem.h */ = {isa = PBXFileReference; fileEncoding = 4; lastKnownFileType = sourcecode.c.h; path = ViewItem.h; sourceTree = "<group>"; };
		74BAD31D18BD7D83002FD4CF /* ViewItem.m */ = {isa = PBXFileReference; fileEncoding = 4; lastKnownFileType = sourcecode.c.objc; path = ViewItem.m; sourceTree = "<group>"; };
		74C15794183A8CE600550613 /* AutocompleteItem.h */ = {isa = PBXFileReference; fileEncoding = 4; lastKnownFileType = sourcecode.c.h; name = AutocompleteItem.h; path = ../AutocompleteItem.h; sourceTree = "<group>"; };
		74C15795183A8CE600550613 /* AutocompleteItem.m */ = {isa = PBXFileReference; fileEncoding = 4; lastKnownFileType = sourcecode.c.objc; name = AutocompleteItem.m; path = ../AutocompleteItem.m; sourceTree = "<group>"; };
		74C15799183BA5DA00550613 /* AutocompleteDataSource.h */ = {isa = PBXFileReference; fileEncoding = 4; lastKnownFileType = sourcecode.c.h; name = AutocompleteDataSource.h; path = ../AutocompleteDataSource.h; sourceTree = "<group>"; };
		74C1579A183BA5DA00550613 /* AutocompleteDataSource.m */ = {isa = PBXFileReference; fileEncoding = 4; lastKnownFileType = sourcecode.c.objc; name = AutocompleteDataSource.m; path = ../AutocompleteDataSource.m; sourceTree = "<group>"; };
		74D1D25317EB713F00E709B0 /* TimeEntryListViewController.h */ = {isa = PBXFileReference; fileEncoding = 4; lastKnownFileType = sourcecode.c.h; path = TimeEntryListViewController.h; sourceTree = SOURCE_ROOT; };
		74D1D25417EB713F00E709B0 /* TimeEntryListViewController.m */ = {isa = PBXFileReference; fileEncoding = 4; lastKnownFileType = sourcecode.c.objc; path = TimeEntryListViewController.m; sourceTree = SOURCE_ROOT; };
		74D1D25517EB713F00E709B0 /* TimeEntryListViewController.xib */ = {isa = PBXFileReference; fileEncoding = 4; lastKnownFileType = file.xib; path = TimeEntryListViewController.xib; sourceTree = SOURCE_ROOT; };
		74D1D26F17EB72D900E709B0 /* TimerEditViewController.h */ = {isa = PBXFileReference; fileEncoding = 4; lastKnownFileType = sourcecode.c.h; path = TimerEditViewController.h; sourceTree = SOURCE_ROOT; };
		74D1D27017EB72D900E709B0 /* TimerEditViewController.m */ = {isa = PBXFileReference; fileEncoding = 4; lastKnownFileType = sourcecode.c.objc; path = TimerEditViewController.m; sourceTree = SOURCE_ROOT; };
		74D1D27117EB72D900E709B0 /* TimerEditViewController.xib */ = {isa = PBXFileReference; fileEncoding = 4; lastKnownFileType = file.xib; path = TimerEditViewController.xib; sourceTree = SOURCE_ROOT; };
		74E3CDD617FBAE0800C3ADD3 /* SystemConfiguration.framework */ = {isa = PBXFileReference; lastKnownFileType = wrapper.framework; name = SystemConfiguration.framework; path = System/Library/Frameworks/SystemConfiguration.framework; sourceTree = SDKROOT; };
		74E3CDD817FC369700C3ADD3 /* ExceptionHandling.framework */ = {isa = PBXFileReference; lastKnownFileType = wrapper.framework; name = ExceptionHandling.framework; path = System/Library/Frameworks/ExceptionHandling.framework; sourceTree = SDKROOT; };
		74E857AB194F8807007A88B9 /* cacert.pem */ = {isa = PBXFileReference; fileEncoding = 4; lastKnownFileType = text; path = cacert.pem; sourceTree = "<group>"; };
		74F106FE18993FFE00E93BD5 /* FeedbackWindowController.h */ = {isa = PBXFileReference; fileEncoding = 4; lastKnownFileType = sourcecode.c.h; name = FeedbackWindowController.h; path = ../FeedbackWindowController.h; sourceTree = "<group>"; };
		74F106FF18993FFE00E93BD5 /* FeedbackWindowController.m */ = {isa = PBXFileReference; fileEncoding = 4; lastKnownFileType = sourcecode.c.objc; name = FeedbackWindowController.m; path = ../FeedbackWindowController.m; sourceTree = "<group>"; };
		74F1070018993FFE00E93BD5 /* FeedbackWindowController.xib */ = {isa = PBXFileReference; fileEncoding = 4; lastKnownFileType = file.xib; name = FeedbackWindowController.xib; path = ../FeedbackWindowController.xib; sourceTree = "<group>"; };
		74F8FBA118313FA6000F09EE /* NSTextFieldClickable.h */ = {isa = PBXFileReference; fileEncoding = 4; lastKnownFileType = sourcecode.c.h; path = NSTextFieldClickable.h; sourceTree = "<group>"; };
		74F8FBA218313FA6000F09EE /* NSTextFieldClickable.m */ = {isa = PBXFileReference; fileEncoding = 4; lastKnownFileType = sourcecode.c.objc; path = NSTextFieldClickable.m; sourceTree = "<group>"; };
		74FD8CDF18A8EF8300F7DB80 /* TFDatePicker.framework */ = {isa = PBXFileReference; lastKnownFileType = wrapper.framework; name = TFDatePicker.framework; path = ../../../../third_party/TFDatePicker/TFDatePicker/build/Release/TFDatePicker.framework; sourceTree = "<group>"; };
		776525112125F6AD81DF4DEF /* Pods_TogglDesktop.framework */ = {isa = PBXFileReference; explicitFileType = wrapper.framework; includeInIndex = 0; path = Pods_TogglDesktop.framework; sourceTree = BUILT_PRODUCTS_DIR; };
		95C0707518CDB67300A34D0D /* NSCustomComboBoxCell.h */ = {isa = PBXFileReference; fileEncoding = 4; lastKnownFileType = sourcecode.c.h; path = NSCustomComboBoxCell.h; sourceTree = "<group>"; };
		95C0707618CDB67300A34D0D /* NSCustomComboBoxCell.m */ = {isa = PBXFileReference; fileEncoding = 4; lastKnownFileType = sourcecode.c.objc; path = NSCustomComboBoxCell.m; sourceTree = "<group>"; };
		95C0707818CDB91500A34D0D /* NSCustomComboBox.h */ = {isa = PBXFileReference; fileEncoding = 4; lastKnownFileType = sourcecode.c.h; path = NSCustomComboBox.h; sourceTree = "<group>"; };
		95C0707918CDB91500A34D0D /* NSCustomComboBox.m */ = {isa = PBXFileReference; fileEncoding = 4; lastKnownFileType = sourcecode.c.objc; path = NSCustomComboBox.m; sourceTree = "<group>"; };
		B671ACF75B3267B013176BD7 /* Pods-TogglDesktop.release.xcconfig */ = {isa = PBXFileReference; includeInIndex = 1; lastKnownFileType = text.xcconfig; name = "Pods-TogglDesktop.release.xcconfig"; path = "Target Support Files/Pods-TogglDesktop/Pods-TogglDesktop.release.xcconfig"; sourceTree = "<group>"; };
		BA00E9EC234C5A6C0011A703 /* TouchBarService+Name.swift */ = {isa = PBXFileReference; lastKnownFileType = sourcecode.swift; path = "TouchBarService+Name.swift"; sourceTree = "<group>"; };
		BA00E9EF234C73990011A703 /* TimeEntryScrubberItem.swift */ = {isa = PBXFileReference; lastKnownFileType = sourcecode.swift; path = TimeEntryScrubberItem.swift; sourceTree = "<group>"; };
		BA00E9F2234C7BB80011A703 /* TimeEntryScrubberFlowLayout.swift */ = {isa = PBXFileReference; lastKnownFileType = sourcecode.swift; path = TimeEntryScrubberFlowLayout.swift; sourceTree = "<group>"; };
		BA00E9F4234C848A0011A703 /* TimeEntryScrubberItem.xib */ = {isa = PBXFileReference; lastKnownFileType = file.xib; path = TimeEntryScrubberItem.xib; sourceTree = "<group>"; };
		BA013FF4225705B6000E5B91 /* HoverTableCellView.swift */ = {isa = PBXFileReference; lastKnownFileType = sourcecode.swift; path = HoverTableCellView.swift; sourceTree = "<group>"; };
		BA01404522570805000E5B91 /* TagCellView.swift */ = {isa = PBXFileReference; lastKnownFileType = sourcecode.swift; path = TagCellView.swift; sourceTree = "<group>"; };
		BA0140472257080F000E5B91 /* TagCellView.xib */ = {isa = PBXFileReference; lastKnownFileType = file.xib; path = TagCellView.xib; sourceTree = "<group>"; };
		BA01404922570893000E5B91 /* Tag.swift */ = {isa = PBXFileReference; lastKnownFileType = sourcecode.swift; path = Tag.swift; sourceTree = "<group>"; };
		BA01404B22570967000E5B91 /* TagStorage.swift */ = {isa = PBXFileReference; lastKnownFileType = sourcecode.swift; path = TagStorage.swift; sourceTree = "<group>"; };
		BA01404D22571081000E5B91 /* TagDataSource.swift */ = {isa = PBXFileReference; lastKnownFileType = sourcecode.swift; path = TagDataSource.swift; sourceTree = "<group>"; };
		BA01404F225710FD000E5B91 /* TagAutoCompleteTextField.swift */ = {isa = PBXFileReference; lastKnownFileType = sourcecode.swift; path = TagAutoCompleteTextField.swift; sourceTree = "<group>"; };
		BA01405122571199000E5B91 /* TagTokenView.swift */ = {isa = PBXFileReference; lastKnownFileType = sourcecode.swift; path = TagTokenView.swift; sourceTree = "<group>"; };
		BA014053225711A3000E5B91 /* TagTokenView.xib */ = {isa = PBXFileReference; lastKnownFileType = file.xib; path = TagTokenView.xib; sourceTree = "<group>"; };
		BA01E89F232F77B3006B93EC /* ClickableImageView.h */ = {isa = PBXFileReference; lastKnownFileType = sourcecode.c.h; path = ClickableImageView.h; sourceTree = "<group>"; };
		BA01E8A0232F77B3006B93EC /* ClickableImageView.m */ = {isa = PBXFileReference; lastKnownFileType = sourcecode.c.objc; path = ClickableImageView.m; sourceTree = "<group>"; };
		BA03725421FE9FD400FC277B /* FlatButton.swift */ = {isa = PBXFileReference; lastKnownFileType = sourcecode.swift; path = FlatButton.swift; sourceTree = "<group>"; };
		BA053658225DDDBB00C26E1F /* CustomFocusRingButton.swift */ = {isa = PBXFileReference; lastKnownFileType = sourcecode.swift; path = CustomFocusRingButton.swift; sourceTree = "<group>"; };
		BA05367E225E238D00C26E1F /* ProjectWorksapceCellView.swift */ = {isa = PBXFileReference; lastKnownFileType = sourcecode.swift; path = ProjectWorksapceCellView.swift; sourceTree = "<group>"; };
		BA05369E225E239600C26E1F /* ProjectWorksapceCellView.xib */ = {isa = PBXFileReference; lastKnownFileType = file.xib; path = ProjectWorksapceCellView.xib; sourceTree = "<group>"; };
		BA063BF823B06CA5003A96FE /* EditableTextField.h */ = {isa = PBXFileReference; lastKnownFileType = sourcecode.c.h; path = EditableTextField.h; sourceTree = "<group>"; };
		BA063BF923B06CA5003A96FE /* EditableTextField.m */ = {isa = PBXFileReference; lastKnownFileType = sourcecode.c.objc; path = EditableTextField.m; sourceTree = "<group>"; };
		BA067640233A492F00485C3C /* TogglApplication.h */ = {isa = PBXFileReference; lastKnownFileType = sourcecode.c.h; path = TogglApplication.h; sourceTree = "<group>"; };
		BA067641233A492F00485C3C /* TogglApplication.m */ = {isa = PBXFileReference; lastKnownFileType = sourcecode.c.objc; path = TogglApplication.m; sourceTree = "<group>"; };
		BA08E085222E709C0075F68E /* ProjectTextField.h */ = {isa = PBXFileReference; lastKnownFileType = sourcecode.c.h; path = ProjectTextField.h; sourceTree = "<group>"; };
		BA08E086222E709C0075F68E /* ProjectTextField.m */ = {isa = PBXFileReference; lastKnownFileType = sourcecode.c.objc; path = ProjectTextField.m; sourceTree = "<group>"; };
		BA0C3A64223219470081C6DE /* AutoCompleteCellType.swift */ = {isa = PBXFileReference; lastKnownFileType = sourcecode.swift; path = AutoCompleteCellType.swift; sourceTree = "<group>"; };
		BA0C3A6622321FBC0081C6DE /* AutoCompleteTableCell+Ext.swift */ = {isa = PBXFileReference; lastKnownFileType = sourcecode.swift; path = "AutoCompleteTableCell+Ext.swift"; sourceTree = "<group>"; };
		BA0CEC5121BE528900F1BF01 /* TogglDesktop-Bridging-Header.h */ = {isa = PBXFileReference; lastKnownFileType = sourcecode.c.h; path = "TogglDesktop-Bridging-Header.h"; sourceTree = "<group>"; };
		BA0E380F2225257D00D0121B /* BezierPath+Corner.swift */ = {isa = PBXFileReference; lastKnownFileType = sourcecode.swift; path = "BezierPath+Corner.swift"; sourceTree = "<group>"; };
		BA0E38112225260B00D0121B /* TimeEntryCell+Ext.swift */ = {isa = PBXFileReference; lastKnownFileType = sourcecode.swift; path = "TimeEntryCell+Ext.swift"; sourceTree = "<group>"; };
		BA0F67B6224A32F700ED0F91 /* CursorButton.swift */ = {isa = PBXFileReference; lastKnownFileType = sourcecode.swift; path = CursorButton.swift; sourceTree = "<group>"; };
		BA133ABF23740EA6003A6A3A /* LoginSignupTouchBar.swift */ = {isa = PBXFileReference; lastKnownFileType = sourcecode.swift; path = LoginSignupTouchBar.swift; sourceTree = "<group>"; };
		BA13D2052269B7C400EB3833 /* CalendarViewController.swift */ = {isa = PBXFileReference; lastKnownFileType = sourcecode.swift; path = CalendarViewController.swift; sourceTree = "<group>"; };
		BA13D2092269BA6500EB3833 /* CalendarDataSource.swift */ = {isa = PBXFileReference; lastKnownFileType = sourcecode.swift; path = CalendarDataSource.swift; sourceTree = "<group>"; };
		BA13D20C2269BAA600EB3833 /* DateCellViewItem.swift */ = {isa = PBXFileReference; lastKnownFileType = sourcecode.swift; path = DateCellViewItem.swift; sourceTree = "<group>"; };
		BA13D20D2269BAA600EB3833 /* DateCellViewItem.xib */ = {isa = PBXFileReference; lastKnownFileType = file.xib; path = DateCellViewItem.xib; sourceTree = "<group>"; };
		BA13D2102269BE2F00EB3833 /* DateInfo.swift */ = {isa = PBXFileReference; lastKnownFileType = sourcecode.swift; path = DateInfo.swift; sourceTree = "<group>"; };
		BA13D2142269C01500EB3833 /* Date+Utils.swift */ = {isa = PBXFileReference; lastKnownFileType = sourcecode.swift; path = "Date+Utils.swift"; sourceTree = "<group>"; };
		BA13D2162269DE3400EB3833 /* NoVibrantPopoverView.swift */ = {isa = PBXFileReference; lastKnownFileType = sourcecode.swift; path = NoVibrantPopoverView.swift; sourceTree = "<group>"; };
		BA13D2192269E0B500EB3833 /* CalendarViewController.xib */ = {isa = PBXFileReference; lastKnownFileType = file.xib; path = CalendarViewController.xib; sourceTree = "<group>"; };
		BA13E05921C7B9D900835EC1 /* UserNotificationCenter.m */ = {isa = PBXFileReference; lastKnownFileType = sourcecode.c.objc; name = UserNotificationCenter.m; path = test2/UserNotificationCenter.m; sourceTree = SOURCE_ROOT; };
		BA13E05A21C7B9D900835EC1 /* UserNotificationCenter.h */ = {isa = PBXFileReference; lastKnownFileType = sourcecode.c.h; name = UserNotificationCenter.h; path = test2/UserNotificationCenter.h; sourceTree = SOURCE_ROOT; };
		BA1FFE70231FB0F300EAD9DC /* PanelSwitcherButton.swift */ = {isa = PBXFileReference; lastKnownFileType = sourcecode.swift; path = PanelSwitcherButton.swift; sourceTree = "<group>"; };
		BA24E771230BDBB800B1D4B2 /* TimelineBaseCell.swift */ = {isa = PBXFileReference; lastKnownFileType = sourcecode.swift; path = TimelineBaseCell.swift; sourceTree = "<group>"; };
		BA24E791230BE50600B1D4B2 /* TimelineActivityHoverController.swift */ = {isa = PBXFileReference; lastKnownFileType = sourcecode.swift; path = TimelineActivityHoverController.swift; sourceTree = "<group>"; };
		BA24E792230BE50600B1D4B2 /* TimelineActivityHoverController.xib */ = {isa = PBXFileReference; lastKnownFileType = file.xib; path = TimelineActivityHoverController.xib; sourceTree = "<group>"; };
		BA276A122240F5B500810C51 /* FloatingErrorView.swift */ = {isa = PBXFileReference; fileEncoding = 4; lastKnownFileType = sourcecode.swift; path = FloatingErrorView.swift; sourceTree = "<group>"; };
		BA276A132240F5B500810C51 /* FloatingErrorView.xib */ = {isa = PBXFileReference; fileEncoding = 4; lastKnownFileType = file.xib; path = FloatingErrorView.xib; sourceTree = "<group>"; };
		BA2807DF2306A2FA001A9E48 /* NSWindowController+Focusable.swift */ = {isa = PBXFileReference; lastKnownFileType = sourcecode.swift; path = "NSWindowController+Focusable.swift"; sourceTree = "<group>"; };
		BA2DA0C421A542E20027B7A5 /* NSTextField+Ext.h */ = {isa = PBXFileReference; fileEncoding = 4; lastKnownFileType = sourcecode.c.h; path = "NSTextField+Ext.h"; sourceTree = "<group>"; };
		BA2DA0C521A542E30027B7A5 /* NSTextField+Ext.m */ = {isa = PBXFileReference; fileEncoding = 4; lastKnownFileType = sourcecode.c.objc; path = "NSTextField+Ext.m"; sourceTree = "<group>"; };
		BA2DA11E21A691FF0027B7A5 /* TrackingService.h */ = {isa = PBXFileReference; lastKnownFileType = sourcecode.c.h; path = TrackingService.h; sourceTree = "<group>"; };
		BA2DA11F21A691FF0027B7A5 /* TrackingService.m */ = {isa = PBXFileReference; lastKnownFileType = sourcecode.c.objc; path = TrackingService.m; sourceTree = "<group>"; };
		BA2E3F2B22375E640035D034 /* NSView+Appearance.swift */ = {isa = PBXFileReference; lastKnownFileType = sourcecode.swift; path = "NSView+Appearance.swift"; sourceTree = "<group>"; };
		BA2E5FB0223787C300EB866E /* EditorPopover.swift */ = {isa = PBXFileReference; lastKnownFileType = sourcecode.swift; path = EditorPopover.swift; sourceTree = "<group>"; };
		BA32134B236C1E1400D33367 /* IdleNotificationTouchBar.swift */ = {isa = PBXFileReference; lastKnownFileType = sourcecode.swift; path = IdleNotificationTouchBar.swift; sourceTree = "<group>"; };
		BA34F0FE22439C3000C27A15 /* EditorViewController.swift */ = {isa = PBXFileReference; lastKnownFileType = sourcecode.swift; path = EditorViewController.swift; sourceTree = "<group>"; };
		BA34F0FF22439C3000C27A15 /* EditorViewController.xib */ = {isa = PBXFileReference; lastKnownFileType = file.xib; path = EditorViewController.xib; sourceTree = "<group>"; };
		BA35B21E22E6E95200FA560E /* CalendarCollectionView.swift */ = {isa = PBXFileReference; lastKnownFileType = sourcecode.swift; path = CalendarCollectionView.swift; sourceTree = "<group>"; };
		BA35B22022E6E9E200FA560E /* Key.swift */ = {isa = PBXFileReference; lastKnownFileType = sourcecode.swift; path = Key.swift; sourceTree = "<group>"; };
		BA3E75D322291CEB009AD291 /* SystemMessage.swift */ = {isa = PBXFileReference; lastKnownFileType = sourcecode.swift; path = SystemMessage.swift; sourceTree = "<group>"; };
		BA3E75D52229356D009AD291 /* SystemMessageView.swift */ = {isa = PBXFileReference; lastKnownFileType = sourcecode.swift; path = SystemMessageView.swift; sourceTree = "<group>"; };
		BA3E75D722293576009AD291 /* SystemMessageView.xib */ = {isa = PBXFileReference; lastKnownFileType = file.xib; path = SystemMessageView.xib; sourceTree = "<group>"; };
		BA403BAC2230CFBC008B202C /* BetterFocusAutoCompleteInput.h */ = {isa = PBXFileReference; lastKnownFileType = sourcecode.c.h; path = BetterFocusAutoCompleteInput.h; sourceTree = "<group>"; };
		BA403BAD2230CFBC008B202C /* BetterFocusAutoCompleteInput.m */ = {isa = PBXFileReference; lastKnownFileType = sourcecode.c.objc; path = BetterFocusAutoCompleteInput.m; sourceTree = "<group>"; };
		BA4059AE221D215A002969B8 /* TimeHeaderView.swift */ = {isa = PBXFileReference; lastKnownFileType = sourcecode.swift; path = TimeHeaderView.swift; sourceTree = "<group>"; };
		BA4059B0221D2186002969B8 /* TimeHeaderView.xib */ = {isa = PBXFileReference; lastKnownFileType = file.xib; path = TimeHeaderView.xib; sourceTree = "<group>"; };
		BA4059B5221D46F4002969B8 /* TimeEntryCollectionView.h */ = {isa = PBXFileReference; lastKnownFileType = sourcecode.c.h; path = TimeEntryCollectionView.h; sourceTree = "<group>"; };
		BA4059B6221D46F4002969B8 /* TimeEntryCollectionView.m */ = {isa = PBXFileReference; lastKnownFileType = sourcecode.c.objc; path = TimeEntryCollectionView.m; sourceTree = "<group>"; };
		BA4059B8221D53E7002969B8 /* TimeEntryDatasource.swift */ = {isa = PBXFileReference; lastKnownFileType = sourcecode.swift; path = TimeEntryDatasource.swift; sourceTree = "<group>"; };
		BA412BFB224E0CBE003CA17A /* ClientStorage.swift */ = {isa = PBXFileReference; lastKnownFileType = sourcecode.swift; path = ClientStorage.swift; sourceTree = "<group>"; };
		BA412C1C224E0D61003CA17A /* ClientDataSource.swift */ = {isa = PBXFileReference; lastKnownFileType = sourcecode.swift; path = ClientDataSource.swift; sourceTree = "<group>"; };
		BA412C20224E1189003CA17A /* ClientCellView.swift */ = {isa = PBXFileReference; lastKnownFileType = sourcecode.swift; path = ClientCellView.swift; sourceTree = "<group>"; };
		BA412C22224E11AC003CA17A /* ClientCellView.xib */ = {isa = PBXFileReference; lastKnownFileType = file.xib; path = ClientCellView.xib; sourceTree = "<group>"; };
		BA412C24224E147A003CA17A /* ClientAutoCompleteTextField.swift */ = {isa = PBXFileReference; lastKnownFileType = sourcecode.swift; path = ClientAutoCompleteTextField.swift; sourceTree = "<group>"; };
		BA412C26224E195C003CA17A /* NoClientCellView.swift */ = {isa = PBXFileReference; lastKnownFileType = sourcecode.swift; path = NoClientCellView.swift; sourceTree = "<group>"; };
		BA412C28224E196D003CA17A /* NoClientCellView.xib */ = {isa = PBXFileReference; lastKnownFileType = file.xib; path = NoClientCellView.xib; sourceTree = "<group>"; };
		BA43B24D23F438AA0007DD99 /* TimelineLineView.swift */ = {isa = PBXFileReference; lastKnownFileType = sourcecode.swift; path = TimelineLineView.swift; sourceTree = "<group>"; };
		BA43B25323F525F30007DD99 /* TimelineLineView.xib */ = {isa = PBXFileReference; lastKnownFileType = file.xib; path = TimelineLineView.xib; sourceTree = "<group>"; };
		BA43B2DB23F672850007DD99 /* libssl.1.1.dylib */ = {isa = PBXFileReference; lastKnownFileType = "compiled.mach-o.dylib"; path = libssl.1.1.dylib; sourceTree = "<group>"; };
		BA43B2DC23F672850007DD99 /* libcrypto.1.1.dylib */ = {isa = PBXFileReference; lastKnownFileType = "compiled.mach-o.dylib"; path = libcrypto.1.1.dylib; sourceTree = "<group>"; };
		BA43B30323F67EE60007DD99 /* libPocoData.60.dylib */ = {isa = PBXFileReference; lastKnownFileType = "compiled.mach-o.dylib"; path = libPocoData.60.dylib; sourceTree = "<group>"; };
		BA43B30423F67EE60007DD99 /* libPocoNetSSL.60.dylib */ = {isa = PBXFileReference; lastKnownFileType = "compiled.mach-o.dylib"; path = libPocoNetSSL.60.dylib; sourceTree = "<group>"; };
		BA43B30523F67EE60007DD99 /* libPocoUtil.60.dylib */ = {isa = PBXFileReference; lastKnownFileType = "compiled.mach-o.dylib"; path = libPocoUtil.60.dylib; sourceTree = "<group>"; };
		BA43B30623F67EE60007DD99 /* libPocoXML.60.dylib */ = {isa = PBXFileReference; lastKnownFileType = "compiled.mach-o.dylib"; path = libPocoXML.60.dylib; sourceTree = "<group>"; };
		BA43B30723F67EE60007DD99 /* libPocoFoundation.60.dylib */ = {isa = PBXFileReference; lastKnownFileType = "compiled.mach-o.dylib"; path = libPocoFoundation.60.dylib; sourceTree = "<group>"; };
		BA43B30823F67EE60007DD99 /* libPocoNet.60.dylib */ = {isa = PBXFileReference; lastKnownFileType = "compiled.mach-o.dylib"; path = libPocoNet.60.dylib; sourceTree = "<group>"; };
		BA43B30923F67EE60007DD99 /* libPocoJSON.60.dylib */ = {isa = PBXFileReference; lastKnownFileType = "compiled.mach-o.dylib"; path = libPocoJSON.60.dylib; sourceTree = "<group>"; };
		BA43B30A23F67EE60007DD99 /* libPocoDataSQLite.60.dylib */ = {isa = PBXFileReference; lastKnownFileType = "compiled.mach-o.dylib"; path = libPocoDataSQLite.60.dylib; sourceTree = "<group>"; };
		BA43B30B23F67EE60007DD99 /* libPocoCrypto.60.dylib */ = {isa = PBXFileReference; lastKnownFileType = "compiled.mach-o.dylib"; path = libPocoCrypto.60.dylib; sourceTree = "<group>"; };
		BA43B33A23F680E20007DD99 /* libcrypto.a */ = {isa = PBXFileReference; lastKnownFileType = archive.ar; path = libcrypto.a; sourceTree = "<group>"; };
		BA43B33B23F680E20007DD99 /* libssl.a */ = {isa = PBXFileReference; lastKnownFileType = archive.ar; path = libssl.a; sourceTree = "<group>"; };
		BA43B34423F681380007DD99 /* liblua.a */ = {isa = PBXFileReference; lastKnownFileType = archive.ar; path = liblua.a; sourceTree = "<group>"; };
		BA45AAF523FBEED4000C94C0 /* CornerBoxView.swift */ = {isa = PBXFileReference; lastKnownFileType = sourcecode.swift; path = CornerBoxView.swift; sourceTree = "<group>"; };
		BA4791E822F0478900E24F79 /* NSView+Xib.swift */ = {isa = PBXFileReference; fileEncoding = 4; lastKnownFileType = sourcecode.swift; path = "NSView+Xib.swift"; sourceTree = "<group>"; };
		BA4791E922F0478900E24F79 /* NSView+Animation.swift */ = {isa = PBXFileReference; fileEncoding = 4; lastKnownFileType = sourcecode.swift; path = "NSView+Animation.swift"; sourceTree = "<group>"; };
		BA4791EA22F0478900E24F79 /* String+Search.swift */ = {isa = PBXFileReference; fileEncoding = 4; lastKnownFileType = sourcecode.swift; path = "String+Search.swift"; sourceTree = "<group>"; };
		BA4791EB22F0478900E24F79 /* NSColor+Utils.swift */ = {isa = PBXFileReference; fileEncoding = 4; lastKnownFileType = sourcecode.swift; path = "NSColor+Utils.swift"; sourceTree = "<group>"; };
		BA4791EC22F0478900E24F79 /* NSView+Ext.swift */ = {isa = PBXFileReference; fileEncoding = 4; lastKnownFileType = sourcecode.swift; path = "NSView+Ext.swift"; sourceTree = "<group>"; };
		BA4791ED22F0478900E24F79 /* NSView+LayoutConstraint.swift */ = {isa = PBXFileReference; fileEncoding = 4; lastKnownFileType = sourcecode.swift; path = "NSView+LayoutConstraint.swift"; sourceTree = "<group>"; };
		BA4791EE22F0478900E24F79 /* NotificationCenter+MainThread.swift */ = {isa = PBXFileReference; fileEncoding = 4; lastKnownFileType = sourcecode.swift; path = "NotificationCenter+MainThread.swift"; sourceTree = "<group>"; };
		BA4791EF22F0478A00E24F79 /* NSView+Shadow+Border.swift */ = {isa = PBXFileReference; fileEncoding = 4; lastKnownFileType = sourcecode.swift; path = "NSView+Shadow+Border.swift"; sourceTree = "<group>"; };
		BA4791F022F0478A00E24F79 /* Collection+Safe.swift */ = {isa = PBXFileReference; fileEncoding = 4; lastKnownFileType = sourcecode.swift; path = "Collection+Safe.swift"; sourceTree = "<group>"; };
		BA4791FA22F0479100E24F79 /* PopoverRootView.swift */ = {isa = PBXFileReference; fileEncoding = 4; lastKnownFileType = sourcecode.swift; path = PopoverRootView.swift; sourceTree = "<group>"; };
		BA4791FB22F0479200E24F79 /* VerticallyCenteredTextFieldCell.swift */ = {isa = PBXFileReference; fileEncoding = 4; lastKnownFileType = sourcecode.swift; path = VerticallyCenteredTextFieldCell.swift; sourceTree = "<group>"; };
		BA4791FC22F0479200E24F79 /* NoInteractionView.swift */ = {isa = PBXFileReference; fileEncoding = 4; lastKnownFileType = sourcecode.swift; path = NoInteractionView.swift; sourceTree = "<group>"; };
		BA4791FD22F0479200E24F79 /* TimerContainerBox.swift */ = {isa = PBXFileReference; fileEncoding = 4; lastKnownFileType = sourcecode.swift; path = TimerContainerBox.swift; sourceTree = "<group>"; };
		BA47DEB023966F9C005216AD /* InAppMessageViewController.swift */ = {isa = PBXFileReference; lastKnownFileType = sourcecode.swift; path = InAppMessageViewController.swift; sourceTree = "<group>"; };
		BA47DEB123966F9C005216AD /* InAppMessageViewController.xib */ = {isa = PBXFileReference; lastKnownFileType = file.xib; path = InAppMessageViewController.xib; sourceTree = "<group>"; };
		BA47DEB723969EAC005216AD /* InAppMessage.swift */ = {isa = PBXFileReference; lastKnownFileType = sourcecode.swift; path = InAppMessage.swift; sourceTree = "<group>"; };
		BA49912D22C0BA14008149D9 /* TimelineDateFormatter.swift */ = {isa = PBXFileReference; lastKnownFileType = sourcecode.swift; path = TimelineDateFormatter.swift; sourceTree = "<group>"; };
		BA4A7D502375527B00A42095 /* TouchBar+PrivateAPIs.h */ = {isa = PBXFileReference; fileEncoding = 4; lastKnownFileType = sourcecode.c.h; name = "TouchBar+PrivateAPIs.h"; path = "test2/TouchBar+PrivateAPIs.h"; sourceTree = SOURCE_ROOT; };
		BA4AEB9B22C217A4001A898D /* ResizablePopover.swift */ = {isa = PBXFileReference; lastKnownFileType = sourcecode.swift; path = ResizablePopover.swift; sourceTree = "<group>"; };
		BA50ED8422705F9E008323FA /* CalendarFlowLayout.swift */ = {isa = PBXFileReference; lastKnownFileType = sourcecode.swift; path = CalendarFlowLayout.swift; sourceTree = "<group>"; };
		BA5AC61523264651007E6C91 /* TimelineCollectionView.swift */ = {isa = PBXFileReference; lastKnownFileType = sourcecode.swift; path = TimelineCollectionView.swift; sourceTree = "<group>"; };
		BA5B0E4D2330E1C6008D1DED /* GoogleAuthenticationServer.swift */ = {isa = PBXFileReference; lastKnownFileType = sourcecode.swift; path = GoogleAuthenticationServer.swift; sourceTree = "<group>"; };
		BA5B0E4F2330EA92008D1DED /* GoogleAuthenticationServer+Objc.swift */ = {isa = PBXFileReference; lastKnownFileType = sourcecode.swift; path = "GoogleAuthenticationServer+Objc.swift"; sourceTree = "<group>"; };
		BA5E988823BF496E0089A2C7 /* HoverImageView.swift */ = {isa = PBXFileReference; lastKnownFileType = sourcecode.swift; path = HoverImageView.swift; sourceTree = "<group>"; };
		BA5E988B23BF4A6E0089A2C7 /* TimelineActivityRecorderViewController.swift */ = {isa = PBXFileReference; lastKnownFileType = sourcecode.swift; path = TimelineActivityRecorderViewController.swift; sourceTree = "<group>"; };
		BA5E988C23BF4A6E0089A2C7 /* TimelineActivityRecorderViewController.xib */ = {isa = PBXFileReference; lastKnownFileType = file.xib; path = TimelineActivityRecorderViewController.xib; sourceTree = "<group>"; };
		BA6572A0224DFA6E00BA4C60 /* RGB.swift */ = {isa = PBXFileReference; fileEncoding = 4; lastKnownFileType = sourcecode.swift; path = RGB.swift; sourceTree = "<group>"; };
		BA6572A1224DFA6E00BA4C60 /* HSBGen.swift */ = {isa = PBXFileReference; fileEncoding = 4; lastKnownFileType = sourcecode.swift; path = HSBGen.swift; sourceTree = "<group>"; };
		BA6572A2224DFA6F00BA4C60 /* CurrentColorView.swift */ = {isa = PBXFileReference; fileEncoding = 4; lastKnownFileType = sourcecode.swift; path = CurrentColorView.swift; sourceTree = "<group>"; };
		BA6572A3224DFA6F00BA4C60 /* ColorGraphicsView.swift */ = {isa = PBXFileReference; fileEncoding = 4; lastKnownFileType = sourcecode.swift; path = ColorGraphicsView.swift; sourceTree = "<group>"; };
		BA6572A4224DFA6F00BA4C60 /* HSV.swift */ = {isa = PBXFileReference; fileEncoding = 4; lastKnownFileType = sourcecode.swift; path = HSV.swift; sourceTree = "<group>"; };
		BA65A21E22B7808700F895FD /* TimelineDashboardViewController.swift */ = {isa = PBXFileReference; lastKnownFileType = sourcecode.swift; path = TimelineDashboardViewController.swift; sourceTree = "<group>"; };
		BA65A22022B7809300F895FD /* TimelineDashboardViewController.xib */ = {isa = PBXFileReference; lastKnownFileType = file.xib; path = TimelineDashboardViewController.xib; sourceTree = "<group>"; };
		BA65A22222B7823200F895FD /* MainDashboardViewController.swift */ = {isa = PBXFileReference; lastKnownFileType = sourcecode.swift; path = MainDashboardViewController.swift; sourceTree = "<group>"; };
		BA65A22322B7823200F895FD /* MainDashboardViewController.xib */ = {isa = PBXFileReference; lastKnownFileType = file.xib; path = MainDashboardViewController.xib; sourceTree = "<group>"; };
		BA65A22D22B79FEC00F895FD /* OGSwitch.swift */ = {isa = PBXFileReference; fileEncoding = 4; lastKnownFileType = sourcecode.swift; path = OGSwitch.swift; sourceTree = "<group>"; };
		BA65A24F22B7A65D00F895FD /* DatePickerView.swift */ = {isa = PBXFileReference; lastKnownFileType = sourcecode.swift; path = DatePickerView.swift; sourceTree = "<group>"; };
		BA65A25122B7A66A00F895FD /* DatePickerView.xib */ = {isa = PBXFileReference; lastKnownFileType = file.xib; path = DatePickerView.xib; sourceTree = "<group>"; };
		BA6EB83F2248CBE3003BB8EF /* ProjectStorage.swift */ = {isa = PBXFileReference; lastKnownFileType = sourcecode.swift; path = ProjectStorage.swift; sourceTree = "<group>"; };
		BA6F1B3721EEE998009265E4 /* Theme+Notification.swift */ = {isa = PBXFileReference; lastKnownFileType = sourcecode.swift; path = "Theme+Notification.swift"; sourceTree = "<group>"; };
		BA6F81E222C5FB1E009B6828 /* TimelineTimeEntryHoverViewController.swift */ = {isa = PBXFileReference; lastKnownFileType = sourcecode.swift; path = TimelineTimeEntryHoverViewController.swift; sourceTree = "<group>"; };
		BA6F81E322C5FB1E009B6828 /* TimelineTimeEntryHoverViewController.xib */ = {isa = PBXFileReference; lastKnownFileType = file.xib; path = TimelineTimeEntryHoverViewController.xib; sourceTree = "<group>"; };
		BA712EC121BF907200A2D8DD /* UndoManager.swift */ = {isa = PBXFileReference; lastKnownFileType = sourcecode.swift; path = UndoManager.swift; sourceTree = "<group>"; };
		BA712EC521BF913800A2D8DD /* TimeEntrySnapshot.swift */ = {isa = PBXFileReference; lastKnownFileType = sourcecode.swift; path = TimeEntrySnapshot.swift; sourceTree = "<group>"; };
		BA712EC721BF9F1200A2D8DD /* UndoStack.swift */ = {isa = PBXFileReference; lastKnownFileType = sourcecode.swift; path = UndoStack.swift; sourceTree = "<group>"; };
		BA75FF2122BCC1EA00D3F08C /* TimelineTimeLabelCell.swift */ = {isa = PBXFileReference; lastKnownFileType = sourcecode.swift; path = TimelineTimeLabelCell.swift; sourceTree = "<group>"; };
		BA75FF2222BCC1EA00D3F08C /* TimelineTimeLabelCell.xib */ = {isa = PBXFileReference; lastKnownFileType = file.xib; path = TimelineTimeLabelCell.xib; sourceTree = "<group>"; };
		BA75FF2522BCC1FC00D3F08C /* TimelineTimeEntryCell.swift */ = {isa = PBXFileReference; lastKnownFileType = sourcecode.swift; path = TimelineTimeEntryCell.swift; sourceTree = "<group>"; };
		BA75FF2622BCC1FC00D3F08C /* TimelineTimeEntryCell.xib */ = {isa = PBXFileReference; lastKnownFileType = file.xib; path = TimelineTimeEntryCell.xib; sourceTree = "<group>"; };
		BA75FF2922BCC20D00D3F08C /* TimelineActivityCell.swift */ = {isa = PBXFileReference; lastKnownFileType = sourcecode.swift; path = TimelineActivityCell.swift; sourceTree = "<group>"; };
		BA75FF2A22BCC20D00D3F08C /* TimelineActivityCell.xib */ = {isa = PBXFileReference; lastKnownFileType = file.xib; path = TimelineActivityCell.xib; sourceTree = "<group>"; };
		BA75FF2E22BCC56C00D3F08C /* TimelineTimestamp.swift */ = {isa = PBXFileReference; lastKnownFileType = sourcecode.swift; path = TimelineTimestamp.swift; sourceTree = "<group>"; };
		BA75FF3022BCC57700D3F08C /* TimelineTimeEntry.swift */ = {isa = PBXFileReference; lastKnownFileType = sourcecode.swift; path = TimelineTimeEntry.swift; sourceTree = "<group>"; };
		BA75FF3222BCC58000D3F08C /* TimelineActivity.swift */ = {isa = PBXFileReference; lastKnownFileType = sourcecode.swift; path = TimelineActivity.swift; sourceTree = "<group>"; };
		BA75FF3422BCC5C400D3F08C /* TimelineDatasource.swift */ = {isa = PBXFileReference; lastKnownFileType = sourcecode.swift; path = TimelineDatasource.swift; sourceTree = "<group>"; };
		BA75FF3622BCC5FB00D3F08C /* TimelineFlowLayout.swift */ = {isa = PBXFileReference; lastKnownFileType = sourcecode.swift; path = TimelineFlowLayout.swift; sourceTree = "<group>"; };
		BA75FF3822BCC6F800D3F08C /* TimelineData.swift */ = {isa = PBXFileReference; lastKnownFileType = sourcecode.swift; path = TimelineData.swift; sourceTree = "<group>"; };
		BA75FF3A22BCE94100D3F08C /* TimelineDisplayCommand.h */ = {isa = PBXFileReference; lastKnownFileType = sourcecode.c.h; path = TimelineDisplayCommand.h; sourceTree = "<group>"; };
		BA75FF3B22BCE94100D3F08C /* TimelineDisplayCommand.m */ = {isa = PBXFileReference; lastKnownFileType = sourcecode.c.objc; path = TimelineDisplayCommand.m; sourceTree = "<group>"; };
		BA787D4E231E58C9003AD3AA /* Array+View.swift */ = {isa = PBXFileReference; fileEncoding = 4; lastKnownFileType = sourcecode.swift; path = "Array+View.swift"; sourceTree = "<group>"; };
		BA7B4BC921C0EF8800B75B14 /* NSAlert+Utils.h */ = {isa = PBXFileReference; lastKnownFileType = sourcecode.c.h; path = "NSAlert+Utils.h"; sourceTree = "<group>"; };
		BA7B4BCA21C0EF8800B75B14 /* NSAlert+Utils.m */ = {isa = PBXFileReference; lastKnownFileType = sourcecode.c.objc; path = "NSAlert+Utils.m"; sourceTree = "<group>"; };
		BA7B4C3521C24B9D00B75B14 /* UndoTextField.h */ = {isa = PBXFileReference; lastKnownFileType = sourcecode.c.h; path = UndoTextField.h; sourceTree = "<group>"; };
		BA7B4C3621C24B9D00B75B14 /* UndoTextField.m */ = {isa = PBXFileReference; lastKnownFileType = sourcecode.c.objc; path = UndoTextField.m; sourceTree = "<group>"; };
		BA7B4C7B21C293E700B75B14 /* String+Optional.swift */ = {isa = PBXFileReference; lastKnownFileType = sourcecode.swift; path = "String+Optional.swift"; sourceTree = "<group>"; };
		BA7D334A2248944C00B953A8 /* AutoCompleteView.swift */ = {isa = PBXFileReference; lastKnownFileType = sourcecode.swift; path = AutoCompleteView.swift; sourceTree = "<group>"; };
		BA7D334C2248945300B953A8 /* AutoCompleteView.xib */ = {isa = PBXFileReference; lastKnownFileType = file.xib; path = AutoCompleteView.xib; sourceTree = "<group>"; };
		BA7D334E224897FC00B953A8 /* ProjectHeaderCellView.swift */ = {isa = PBXFileReference; lastKnownFileType = sourcecode.swift; path = ProjectHeaderCellView.swift; sourceTree = "<group>"; };
		BA7D33502248980B00B953A8 /* ProjectContentCellView.swift */ = {isa = PBXFileReference; lastKnownFileType = sourcecode.swift; path = ProjectContentCellView.swift; sourceTree = "<group>"; };
		BA7D33522248981200B953A8 /* ProjectHeaderCellView.xib */ = {isa = PBXFileReference; lastKnownFileType = file.xib; path = ProjectHeaderCellView.xib; sourceTree = "<group>"; };
		BA7D3354224898E400B953A8 /* ProjectContentCellView.xib */ = {isa = PBXFileReference; lastKnownFileType = file.xib; path = ProjectContentCellView.xib; sourceTree = "<group>"; };
		BA7D335622489BD000B953A8 /* AutoCompleteViewDataSource.swift */ = {isa = PBXFileReference; lastKnownFileType = sourcecode.swift; path = AutoCompleteViewDataSource.swift; sourceTree = "<group>"; };
		BA7D335922489C8000B953A8 /* ProjectDataSource.swift */ = {isa = PBXFileReference; lastKnownFileType = sourcecode.swift; path = ProjectDataSource.swift; sourceTree = "<group>"; };
		BA7D335D2248B48000B953A8 /* AutoCompleteTextField.swift */ = {isa = PBXFileReference; lastKnownFileType = sourcecode.swift; path = AutoCompleteTextField.swift; sourceTree = "<group>"; };
		BA80BEB1221EAE6F00BDFD35 /* Array+ByGroup.swift */ = {isa = PBXFileReference; lastKnownFileType = sourcecode.swift; path = "Array+ByGroup.swift"; sourceTree = "<group>"; };
		BA81896923016148000710EA /* NSColor+VisibleColor.swift */ = {isa = PBXFileReference; lastKnownFileType = sourcecode.swift; path = "NSColor+VisibleColor.swift"; sourceTree = "<group>"; };
		BA84363922533A6600EF5830 /* DesktopLibraryBridge.h */ = {isa = PBXFileReference; lastKnownFileType = sourcecode.c.h; path = DesktopLibraryBridge.h; sourceTree = "<group>"; };
		BA84363A22533A6600EF5830 /* DesktopLibraryBridge.m */ = {isa = PBXFileReference; lastKnownFileType = sourcecode.c.objc; path = DesktopLibraryBridge.m; sourceTree = "<group>"; };
		BA8B4C742251FAD500592BC7 /* WorkspaceCellView.swift */ = {isa = PBXFileReference; lastKnownFileType = sourcecode.swift; path = WorkspaceCellView.swift; sourceTree = "<group>"; };
		BA8B4C762251FADF00592BC7 /* WorkspaceCellView.xib */ = {isa = PBXFileReference; lastKnownFileType = file.xib; path = WorkspaceCellView.xib; sourceTree = "<group>"; };
		BA96846622C0CD8800E07C89 /* TimeChunk.swift */ = {isa = PBXFileReference; lastKnownFileType = sourcecode.swift; path = TimeChunk.swift; sourceTree = "<group>"; };
		BA9C2DF7224C7E44002AD2A1 /* ProjectCreationView.swift */ = {isa = PBXFileReference; lastKnownFileType = sourcecode.swift; path = ProjectCreationView.swift; sourceTree = "<group>"; };
		BA9C2DF9224C7E77002AD2A1 /* ProjectCreationView.xib */ = {isa = PBXFileReference; lastKnownFileType = file.xib; path = ProjectCreationView.xib; sourceTree = "<group>"; };
		BA9C2DFB224C8235002AD2A1 /* ColorPickerView.swift */ = {isa = PBXFileReference; lastKnownFileType = sourcecode.swift; path = ColorPickerView.swift; sourceTree = "<group>"; };
		BA9C2DFD224C823C002AD2A1 /* ColorPickerView.xib */ = {isa = PBXFileReference; lastKnownFileType = file.xib; path = ColorPickerView.xib; sourceTree = "<group>"; };
		BA9C2E03224C84E7002AD2A1 /* ColorViewItem.swift */ = {isa = PBXFileReference; lastKnownFileType = sourcecode.swift; path = ColorViewItem.swift; sourceTree = "<group>"; };
		BA9C2E04224C84E7002AD2A1 /* ColorViewItem.xib */ = {isa = PBXFileReference; lastKnownFileType = file.xib; path = ColorViewItem.xib; sourceTree = "<group>"; };
		BA9C2E07224C854C002AD2A1 /* ProjectColor.swift */ = {isa = PBXFileReference; lastKnownFileType = sourcecode.swift; path = ProjectColor.swift; sourceTree = "<group>"; };
		BA9C2E0B224C8F58002AD2A1 /* KeyboardTableView.swift */ = {isa = PBXFileReference; lastKnownFileType = sourcecode.swift; path = KeyboardTableView.swift; sourceTree = "<group>"; };
		BAA0102A22CB4D5C007C1541 /* TimelineTimeEntryMenu.swift */ = {isa = PBXFileReference; lastKnownFileType = sourcecode.swift; path = TimelineTimeEntryMenu.swift; sourceTree = "<group>"; };
		BAA0104B22CB59ED007C1541 /* Date+Extension.swift */ = {isa = PBXFileReference; lastKnownFileType = sourcecode.swift; path = "Date+Extension.swift"; sourceTree = "<group>"; };
		BAA0104D22CB66D0007C1541 /* TimelineEmptyTimeEntryCell.swift */ = {isa = PBXFileReference; lastKnownFileType = sourcecode.swift; path = TimelineEmptyTimeEntryCell.swift; sourceTree = "<group>"; };
		BAA0104E22CB66D0007C1541 /* TimelineEmptyTimeEntryCell.xib */ = {isa = PBXFileReference; lastKnownFileType = file.xib; path = TimelineEmptyTimeEntryCell.xib; sourceTree = "<group>"; };
		BAA0105122CB72E4007C1541 /* TimelineDashedCornerView.swift */ = {isa = PBXFileReference; lastKnownFileType = sourcecode.swift; path = TimelineDashedCornerView.swift; sourceTree = "<group>"; };
		BAA0F5A223A38CB300F04654 /* TimelineBackgroundCell.swift */ = {isa = PBXFileReference; lastKnownFileType = sourcecode.swift; path = TimelineBackgroundCell.swift; sourceTree = "<group>"; };
		BAA11AC02251F49E007F31D2 /* WorkspaceStorage.swift */ = {isa = PBXFileReference; lastKnownFileType = sourcecode.swift; path = WorkspaceStorage.swift; sourceTree = "<group>"; };
		BAA11AC22251F4D6007F31D2 /* WorkspaceAutoCompleteTextField.swift */ = {isa = PBXFileReference; lastKnownFileType = sourcecode.swift; path = WorkspaceAutoCompleteTextField.swift; sourceTree = "<group>"; };
		BAA11AC42251F502007F31D2 /* WorkspaceDataSource.swift */ = {isa = PBXFileReference; lastKnownFileType = sourcecode.swift; path = WorkspaceDataSource.swift; sourceTree = "<group>"; };
		BAA3107123CC476D008F2893 /* LayerBackedViewController.swift */ = {isa = PBXFileReference; lastKnownFileType = sourcecode.swift; path = LayerBackedViewController.swift; sourceTree = "<group>"; };
		BAAC931A22EEF92100E2EE1C /* TogglDesktop.entitlements */ = {isa = PBXFileReference; lastKnownFileType = text.plist.entitlements; name = TogglDesktop.entitlements; path = TogglDesktop/TogglDesktop.entitlements; sourceTree = "<group>"; };
		BAAF567D2223CAC5003D0D73 /* NSButton+TextColor.swift */ = {isa = PBXFileReference; lastKnownFileType = sourcecode.swift; path = "NSButton+TextColor.swift"; sourceTree = "<group>"; };
		BAAF569D2223D4C7003D0D73 /* DotImageView.swift */ = {isa = PBXFileReference; lastKnownFileType = sourcecode.swift; path = DotImageView.swift; sourceTree = "<group>"; };
		BAAF569F2223DF9A003D0D73 /* VertificalTimeEntryFlowLayout.swift */ = {isa = PBXFileReference; lastKnownFileType = sourcecode.swift; path = VertificalTimeEntryFlowLayout.swift; sourceTree = "<group>"; };
		BAAF56A12223E18B003D0D73 /* TimeDecoratorView.swift */ = {isa = PBXFileReference; lastKnownFileType = sourcecode.swift; path = TimeDecoratorView.swift; sourceTree = "<group>"; };
		BAAF56A32223E19C003D0D73 /* TimeDecoratorView.xib */ = {isa = PBXFileReference; lastKnownFileType = file.xib; path = TimeDecoratorView.xib; sourceTree = "<group>"; };
		BAB0027E22731248005ECC93 /* DayLabel.swift */ = {isa = PBXFileReference; lastKnownFileType = sourcecode.swift; path = DayLabel.swift; sourceTree = "<group>"; };
		BAB0029E2273125C005ECC93 /* DayLabel.xib */ = {isa = PBXFileReference; lastKnownFileType = file.xib; path = DayLabel.xib; sourceTree = "<group>"; };
		BAB508E1237E8FBC00D3D468 /* SystemPermissionManager.swift */ = {isa = PBXFileReference; lastKnownFileType = sourcecode.swift; path = SystemPermissionManager.swift; sourceTree = "<group>"; };
		BAB508E3237EA54500D3D468 /* ObjcSystemPermissionManager.swift */ = {isa = PBXFileReference; lastKnownFileType = sourcecode.swift; path = ObjcSystemPermissionManager.swift; sourceTree = "<group>"; };
		BAB5FFD323F13F75003781D3 /* TimelineDraggingSession.swift */ = {isa = PBXFileReference; lastKnownFileType = sourcecode.swift; path = TimelineDraggingSession.swift; sourceTree = "<group>"; };
		BAB5FFD623F15A65003781D3 /* TimelineBackgroundCell.xib */ = {isa = PBXFileReference; lastKnownFileType = file.xib; path = TimelineBackgroundCell.xib; sourceTree = "<group>"; };
		BAB818C2228D5847008C2367 /* DescriptionAutoCompleteTextField.swift */ = {isa = PBXFileReference; lastKnownFileType = sourcecode.swift; path = DescriptionAutoCompleteTextField.swift; sourceTree = "<group>"; };
		BAB818E2228D594D008C2367 /* DescriptionTimeEntryStorage.swift */ = {isa = PBXFileReference; lastKnownFileType = sourcecode.swift; path = DescriptionTimeEntryStorage.swift; sourceTree = "<group>"; };
		BAB818E4228D5A16008C2367 /* DescriptionDataSource.swift */ = {isa = PBXFileReference; lastKnownFileType = sourcecode.swift; path = DescriptionDataSource.swift; sourceTree = "<group>"; };
		BAB818E8228D5A97008C2367 /* DescriptionContentCellView.swift */ = {isa = PBXFileReference; lastKnownFileType = sourcecode.swift; path = DescriptionContentCellView.swift; sourceTree = "<group>"; };
		BAB818EA228D5AA8008C2367 /* DescriptionContentCellView.xib */ = {isa = PBXFileReference; lastKnownFileType = file.xib; path = DescriptionContentCellView.xib; sourceTree = "<group>"; };
		BAB8CA89240E3E7E002FF62B /* AuthenticationServices.framework */ = {isa = PBXFileReference; lastKnownFileType = wrapper.framework; name = AuthenticationServices.framework; path = System/Library/Frameworks/AuthenticationServices.framework; sourceTree = SDKROOT; };
		BAB8CA8D240E3EB6002FF62B /* AppleAuthenticationService.swift */ = {isa = PBXFileReference; lastKnownFileType = sourcecode.swift; path = AppleAuthenticationService.swift; sourceTree = "<group>"; };
		BAC4D398225470DA00254DAD /* AutoCompleteRowView.swift */ = {isa = PBXFileReference; lastKnownFileType = sourcecode.swift; path = AutoCompleteRowView.swift; sourceTree = "<group>"; };
		BAD0E0BC22C49BAC009F5A83 /* TimelineDividerView.swift */ = {isa = PBXFileReference; lastKnownFileType = sourcecode.swift; path = TimelineDividerView.swift; sourceTree = "<group>"; };
		BAD15FFB223A52D600A8CCC9 /* TimeEntryEmptyView.swift */ = {isa = PBXFileReference; lastKnownFileType = sourcecode.swift; path = TimeEntryEmptyView.swift; sourceTree = "<group>"; };
		BAD15FFD223A530600A8CCC9 /* TimeEntryEmptyView.xib */ = {isa = PBXFileReference; lastKnownFileType = file.xib; path = TimeEntryEmptyView.xib; sourceTree = "<group>"; };
		BAD307D2229C1BD000C727DB /* KeyboardDatePicker.swift */ = {isa = PBXFileReference; lastKnownFileType = sourcecode.swift; path = KeyboardDatePicker.swift; sourceTree = "<group>"; };
		BAD858C5228EAE3000226C71 /* libc++.tbd */ = {isa = PBXFileReference; lastKnownFileType = "sourcecode.text-based-dylib-definition"; name = "libc++.tbd"; path = "usr/lib/libc++.tbd"; sourceTree = SDKROOT; };
		BAD858CB228EAE7C00226C71 /* libz.tbd */ = {isa = PBXFileReference; lastKnownFileType = "sourcecode.text-based-dylib-definition"; name = libz.tbd; path = usr/lib/libz.tbd; sourceTree = SDKROOT; };
		BAE007DD21FAF00D00404379 /* Media.xcassets */ = {isa = PBXFileReference; lastKnownFileType = folder.assetcatalog; path = Media.xcassets; sourceTree = "<group>"; };
		BAE6379922B225C70024DD08 /* AddTagButton.swift */ = {isa = PBXFileReference; lastKnownFileType = sourcecode.swift; path = AddTagButton.swift; sourceTree = "<group>"; };
		BAE64E4B2368334000244D2B /* TogglDesktop.app */ = {isa = PBXFileReference; explicitFileType = wrapper.application; includeInIndex = 0; path = TogglDesktop.app; sourceTree = BUILT_PRODUCTS_DIR; };
		BAE64E4C2368334000244D2B /* TogglDesktop copy-Info.plist */ = {isa = PBXFileReference; lastKnownFileType = text.plist.xml; name = "TogglDesktop copy-Info.plist"; path = "/Users/nghiatran/Documents/Work/Toggl/toggldesktop/src/ui/osx/TogglDesktop/TogglDesktop copy-Info.plist"; sourceTree = "<absolute>"; };
		BAE64E4E23683E3F00244D2B /* TogglDesktop-AppStore.entitlements */ = {isa = PBXFileReference; fileEncoding = 4; lastKnownFileType = text.plist.entitlements; name = "TogglDesktop-AppStore.entitlements"; path = "TogglDesktop/TogglDesktop-AppStore.entitlements"; sourceTree = "<group>"; };
		BAE64E4F23683F2C00244D2B /* TogglDesktop-AppStore-Info.plist */ = {isa = PBXFileReference; fileEncoding = 4; lastKnownFileType = text.plist.xml; path = "TogglDesktop-AppStore-Info.plist"; sourceTree = SOURCE_ROOT; };
		BAE8E844224CA9AC006D534E /* ProjectAutoCompleteTextField.swift */ = {isa = PBXFileReference; lastKnownFileType = sourcecode.swift; path = ProjectAutoCompleteTextField.swift; sourceTree = "<group>"; };
		BAF3ACCB2341F8AC00E41B33 /* GlobalTouchbarButton.swift */ = {isa = PBXFileReference; lastKnownFileType = sourcecode.swift; path = GlobalTouchbarButton.swift; sourceTree = "<group>"; };
		BAF3ACD22343325A00E41B33 /* TouchBarService.swift */ = {isa = PBXFileReference; lastKnownFileType = sourcecode.swift; path = TouchBarService.swift; sourceTree = "<group>"; };
		BAF50DE421A29FED0090BA95 /* Images.xcassets */ = {isa = PBXFileReference; lastKnownFileType = folder.assetcatalog; name = Images.xcassets; path = TogglDesktop/Images.xcassets; sourceTree = "<group>"; };
		BAF50DF621A2A18D0090BA95 /* AppIconFactory.h */ = {isa = PBXFileReference; lastKnownFileType = sourcecode.c.h; path = AppIconFactory.h; sourceTree = "<group>"; };
		BAF50DF721A2A18D0090BA95 /* AppIconFactory.m */ = {isa = PBXFileReference; lastKnownFileType = sourcecode.c.objc; path = AppIconFactory.m; sourceTree = "<group>"; };
		BAF87DEB21A3E1F600624EBE /* NSTextField+Ext.h */ = {isa = PBXFileReference; lastKnownFileType = sourcecode.c.h; path = "NSTextField+Ext.h"; sourceTree = "<group>"; };
		BAF87DEC21A3E1F600624EBE /* NSTextField+Ext.m */ = {isa = PBXFileReference; lastKnownFileType = sourcecode.c.objc; path = "NSTextField+Ext.m"; sourceTree = "<group>"; };
		BAF9364B23E8114800EE1076 /* TimelineResizeHoverController.swift */ = {isa = PBXFileReference; lastKnownFileType = sourcecode.swift; path = TimelineResizeHoverController.swift; sourceTree = "<group>"; };
		BAF9364E23E8116900EE1076 /* TimelineResizeHoverController.xib */ = {isa = PBXFileReference; lastKnownFileType = file.xib; path = TimelineResizeHoverController.xib; sourceTree = "<group>"; };
		BAFBFCC621CD1D3C004B443F /* SystemService.h */ = {isa = PBXFileReference; lastKnownFileType = sourcecode.c.h; path = SystemService.h; sourceTree = "<group>"; };
		BAFBFCC721CD1D3C004B443F /* SystemService.m */ = {isa = PBXFileReference; lastKnownFileType = sourcecode.c.objc; path = SystemService.m; sourceTree = "<group>"; };
		C5CB7F0217F43EE100A2AEB1 /* TimeEntryCell.h */ = {isa = PBXFileReference; fileEncoding = 4; lastKnownFileType = sourcecode.c.h; path = TimeEntryCell.h; sourceTree = "<group>"; };
		C5CB7F0317F43EE100A2AEB1 /* TimeEntryCell.m */ = {isa = PBXFileReference; fileEncoding = 4; lastKnownFileType = sourcecode.c.objc; path = TimeEntryCell.m; sourceTree = "<group>"; };
		C5DA1FB817F19647001C4565 /* Kopsik.dylib */ = {isa = PBXFileReference; lastKnownFileType = "compiled.mach-o.dylib"; name = Kopsik.dylib; path = ../../../lib/osx/build/Kopsik.dylib; sourceTree = "<group>"; };
		C5DA1FBA17F197BF001C4565 /* toggl_api.h */ = {isa = PBXFileReference; fileEncoding = 4; lastKnownFileType = sourcecode.c.h; name = toggl_api.h; path = ../../../../toggl_api.h; sourceTree = "<group>"; };
		C5DA1FBC17F1B08A001C4565 /* MainWindowController.h */ = {isa = PBXFileReference; fileEncoding = 4; lastKnownFileType = sourcecode.c.h; path = MainWindowController.h; sourceTree = SOURCE_ROOT; };
		C5DA1FBD17F1B08A001C4565 /* MainWindowController.m */ = {isa = PBXFileReference; fileEncoding = 4; lastKnownFileType = sourcecode.c.objc; path = MainWindowController.m; sourceTree = SOURCE_ROOT; };
		C5DA1FBE17F1B08A001C4565 /* MainWindowController.xib */ = {isa = PBXFileReference; fileEncoding = 4; lastKnownFileType = file.xib; path = MainWindowController.xib; sourceTree = SOURCE_ROOT; };
		C5DA1FC117F1B38B001C4565 /* LoginViewController.h */ = {isa = PBXFileReference; fileEncoding = 4; lastKnownFileType = sourcecode.c.h; path = LoginViewController.h; sourceTree = SOURCE_ROOT; };
		C5DA1FC217F1B38B001C4565 /* LoginViewController.m */ = {isa = PBXFileReference; fileEncoding = 4; lastKnownFileType = sourcecode.c.objc; path = LoginViewController.m; sourceTree = SOURCE_ROOT; };
		C5DA1FC317F1B38B001C4565 /* LoginViewController.xib */ = {isa = PBXFileReference; fileEncoding = 4; lastKnownFileType = file.xib; path = LoginViewController.xib; sourceTree = SOURCE_ROOT; };
/* End PBXFileReference section */

/* Begin PBXFrameworksBuildPhase section */
		69FC17EE17E6534400B96425 /* Frameworks */ = {
			isa = PBXFrameworksBuildPhase;
			buildActionMask = 2147483647;
			files = (
				BAD858CC228EAE7C00226C71 /* libz.tbd in Frameworks */,
				74456B9D1A774BAE002A6338 /* TogglDesktopLibrary.dylib in Frameworks */,
				3CB7CFF82222033B00A9C806 /* DFRFoundation.framework in Frameworks */,
				743D94281827929C000E6F70 /* Carbon.framework in Frameworks */,
				743D942618279290000E6F70 /* IOKit.framework in Frameworks */,
				74AA947818090A8E0000539F /* Security.framework in Frameworks */,
				74E3CDD917FC369700C3ADD3 /* ExceptionHandling.framework in Frameworks */,
				74E3CDD717FBAE0800C3ADD3 /* SystemConfiguration.framework in Frameworks */,
				74033C9717EC1DE100CA53D3 /* libc++.dylib in Frameworks */,
				BAB8CA8A240E3E7E002FF62B /* AuthenticationServices.framework in Frameworks */,
				69FC17F517E6534400B96425 /* Cocoa.framework in Frameworks */,
				622BBF654A6A958692A4633B /* Pods_TogglDesktop.framework in Frameworks */,
			);
			runOnlyForDeploymentPostprocessing = 0;
		};
		BAE64DF22368334000244D2B /* Frameworks */ = {
			isa = PBXFrameworksBuildPhase;
			buildActionMask = 2147483647;
			files = (
				BAE64DF32368334000244D2B /* libz.tbd in Frameworks */,
				BAE64DF42368334000244D2B /* TogglDesktopLibrary.dylib in Frameworks */,
				BAE64DF52368334000244D2B /* Carbon.framework in Frameworks */,
				BAE64DF62368334000244D2B /* IOKit.framework in Frameworks */,
				BAB8CA8B240E3E86002FF62B /* AuthenticationServices.framework in Frameworks */,
				BAE64DF72368334000244D2B /* Security.framework in Frameworks */,
				BAE64DF82368334000244D2B /* ExceptionHandling.framework in Frameworks */,
				BAE64DF92368334000244D2B /* SystemConfiguration.framework in Frameworks */,
				BAE64DFA2368334000244D2B /* libc++.dylib in Frameworks */,
				BAE64DFB2368334000244D2B /* Cocoa.framework in Frameworks */,
				F0251F5CD1D1B471144D5F1D /* Pods_TogglDesktop_AppStore.framework in Frameworks */,
			);
			runOnlyForDeploymentPostprocessing = 0;
		};
/* End PBXFrameworksBuildPhase section */

/* Begin PBXGroup section */
		3A742A9261BE0A8B078F1749 /* Pods */ = {
			isa = PBXGroup;
			children = (
				3A54C9591227E723FEC0DB85 /* Pods-TogglDesktop.debug.xcconfig */,
				B671ACF75B3267B013176BD7 /* Pods-TogglDesktop.release.xcconfig */,
				523FD02C959288FBFA20F5B1 /* Pods-TogglDesktop-AppStore.debug.xcconfig */,
				4BCB2D1F3BD02A806D947C18 /* Pods-TogglDesktop-AppStore.release.xcconfig */,
			);
			name = Pods;
			path = ../Pods;
			sourceTree = "<group>";
		};
		3C6B246F203E01B70063FC08 /* AutoComplete */ = {
			isa = PBXGroup;
			children = (
				3C6B2481203E01D80063FC08 /* AutoCompleteInput.h */,
				3C6B2483203E01D90063FC08 /* AutoCompleteInput.m */,
				3C6B2482203E01D80063FC08 /* AutoCompleteTable.h */,
				3C6B2484203E01D90063FC08 /* AutoCompleteTable.m */,
				3C6B247F203E01D60063FC08 /* AutoCompleteTableCell.h */,
				3C6B2480203E01D60063FC08 /* AutoCompleteTableCell.m */,
				3C6B2485203E01D90063FC08 /* AutoCompleteTableCell.xib */,
				3C6B24A2203FC8200063FC08 /* LiteAutoCompleteDataSource.h */,
				3C6B24A3203FC8200063FC08 /* LiteAutoCompleteDataSource.m */,
				3CE30E002052BD8B00AF2E2A /* AutoCompleteTableContainer.h */,
				3CE30E012052BD8B00AF2E2A /* AutoCompleteTableContainer.m */,
				BA403BAC2230CFBC008B202C /* BetterFocusAutoCompleteInput.h */,
				BA403BAD2230CFBC008B202C /* BetterFocusAutoCompleteInput.m */,
			);
			name = AutoComplete;
			sourceTree = "<group>";
		};
		69FC17E817E6534400B96425 = {
			isa = PBXGroup;
			children = (
				BA43B25C23F6706B0007DD99 /* Library */,
				BAE64E4E23683E3F00244D2B /* TogglDesktop-AppStore.entitlements */,
				BAAC931A22EEF92100E2EE1C /* TogglDesktop.entitlements */,
				BAE007DD21FAF00D00404379 /* Media.xcassets */,
				BAF50DE421A29FED0090BA95 /* Images.xcassets */,
				74B680A8180759C300B697AA /* TogglDesktopLibrary.xcodeproj */,
				74E857AA194F8807007A88B9 /* ssl */,
				BA712EAF21BF904E00A2D8DD /* Feature */,
				BA1B7FA122E5D52F001333D9 /* Swift */,
				BA0CEC4C21BE516F00F1BF01 /* Other */,
				69FC17FA17E6534400B96425 /* ui */,
				69FC17F317E6534400B96425 /* Frameworks */,
				69FC17F217E6534400B96425 /* Products */,
				3C1E013E19D2DAE300DBF9A5 /* dsa_pub.pem */,
				3A742A9261BE0A8B078F1749 /* Pods */,
				BAE64E4C2368334000244D2B /* TogglDesktop copy-Info.plist */,
				BA63ABF923829C2B004C70CF /* Recovered References */,
			);
			sourceTree = "<group>";
		};
		69FC17F217E6534400B96425 /* Products */ = {
			isa = PBXGroup;
			children = (
				69FC17F117E6534400B96425 /* TogglDesktop.app */,
				BAE64E4B2368334000244D2B /* TogglDesktop.app */,
			);
			name = Products;
			sourceTree = "<group>";
		};
		69FC17F317E6534400B96425 /* Frameworks */ = {
			isa = PBXGroup;
			children = (
				BAB8CA89240E3E7E002FF62B /* AuthenticationServices.framework */,
				BAD858CB228EAE7C00226C71 /* libz.tbd */,
				BAD858C5228EAE3000226C71 /* libc++.tbd */,
				3CB7CFD92222033B00A9C806 /* DFRFoundation.framework */,
				74FD8CDF18A8EF8300F7DB80 /* TFDatePicker.framework */,
				743D94271827929C000E6F70 /* Carbon.framework */,
				743D942518279290000E6F70 /* IOKit.framework */,
				74AA947718090A8E0000539F /* Security.framework */,
				74033C9617EC1DE100CA53D3 /* libc++.dylib */,
				74033C8D17EC1CFD00CA53D3 /* libstdc++.dylib */,
				74E3CDD817FC369700C3ADD3 /* ExceptionHandling.framework */,
				74E3CDD617FBAE0800C3ADD3 /* SystemConfiguration.framework */,
				C5DA1FB817F19647001C4565 /* Kopsik.dylib */,
				69FC17F417E6534400B96425 /* Cocoa.framework */,
				69FC181217E6534500B96425 /* SenTestingKit.framework */,
				69FC17F617E6534400B96425 /* Other Frameworks */,
				5F76040E605C5D6E37B6F73B /* Pods_TogglDesktop_AppStore.framework */,
				776525112125F6AD81DF4DEF /* Pods_TogglDesktop.framework */,
			);
			name = Frameworks;
			sourceTree = "<group>";
		};
		69FC17F617E6534400B96425 /* Other Frameworks */ = {
			isa = PBXGroup;
			children = (
				69FC17F717E6534400B96425 /* AppKit.framework */,
				69FC17F917E6534400B96425 /* Foundation.framework */,
			);
			name = "Other Frameworks";
			sourceTree = "<group>";
		};
		69FC17FA17E6534400B96425 /* ui */ = {
			isa = PBXGroup;
			children = (
				BA13E05B21C7B9F800835EC1 /* UserNotification */,
				BAF87DDB21A3E1E700624EBE /* Extension */,
				BAF50DF521A2A16D0090BA95 /* IconFactory */,
				3C6B246F203E01B70063FC08 /* AutoComplete */,
				BA2DA0C421A542E20027B7A5 /* NSTextField+Ext.h */,
				BA2DA0C521A542E30027B7A5 /* NSTextField+Ext.m */,
				746947F81AF3FE3E0024BED7 /* AutotrackerRuleItem.h */,
				746947F91AF3FE3E0024BED7 /* AutotrackerRuleItem.m */,
				7430750118204EFB009019CB /* AboutWindowController.h */,
				7430750218204EFB009019CB /* AboutWindowController.m */,
				7430750318204EFB009019CB /* AboutWindowController.xib */,
				69FC180617E6534400B96425 /* AppDelegate.h */,
				69FC180717E6534400B96425 /* AppDelegate.m */,
				74C15799183BA5DA00550613 /* AutocompleteDataSource.h */,
				74C1579A183BA5DA00550613 /* AutocompleteDataSource.m */,
				74C15794183A8CE600550613 /* AutocompleteItem.h */,
				74C15795183A8CE600550613 /* AutocompleteItem.m */,
				7408EDB918C532C200CBE8F1 /* const.h */,
				74A7346818297DD100525BBC /* ConvertHexColor.h */,
				74A7346918297DD100525BBC /* ConvertHexColor.m */,
				748B3A3219222DB100F31468 /* DisplayCommand.h */,
				748B3A3319222DB100F31468 /* DisplayCommand.m */,
				74F106FE18993FFE00E93BD5 /* FeedbackWindowController.h */,
				74F106FF18993FFE00E93BD5 /* FeedbackWindowController.m */,
				74F1070018993FFE00E93BD5 /* FeedbackWindowController.xib */,
				743D942D1827C633000E6F70 /* IdleEvent.h */,
				743D942E1827C633000E6F70 /* IdleEvent.m */,
				742339391829B99C00063FA9 /* IdleNotificationWindowController.h */,
				7423393A1829B99C00063FA9 /* IdleNotificationWindowController.m */,
				7423393B1829B99C00063FA9 /* IdleNotificationWindowController.xib */,
				743D7829182791FA00978BCC /* idler.c */,
				743D94291827A0E0000E6F70 /* idler.h */,
				C5DA1FC117F1B38B001C4565 /* LoginViewController.h */,
				C5DA1FC217F1B38B001C4565 /* LoginViewController.m */,
				C5DA1FC317F1B38B001C4565 /* LoginViewController.xib */,
				69FC180917E6534500B96425 /* MainMenu.xib */,
				C5DA1FBC17F1B08A001C4565 /* MainWindowController.h */,
				C5DA1FBD17F1B08A001C4565 /* MainWindowController.m */,
				C5DA1FBE17F1B08A001C4565 /* MainWindowController.xib */,
				7438B3D118253CD2002AE43C /* MenuItemTags.h */,
				7438B3D218253CD2002AE43C /* MenuItemTags.m */,
				749BD0BB1833E28400980494 /* NSBoxClickable.h */,
				749BD0BC1833E28400980494 /* NSBoxClickable.m */,
				74762B9E18A12DB8004433A9 /* NSComboBox_Expansion.h */,
				95C0707818CDB91500A34D0D /* NSCustomComboBox.h */,
				95C0707918CDB91500A34D0D /* NSCustomComboBox.m */,
				95C0707518CDB67300A34D0D /* NSCustomComboBoxCell.h */,
				95C0707618CDB67300A34D0D /* NSCustomComboBoxCell.m */,
				3C07B758193C88AE00ED6E6F /* NSCustomTimerComboBox.h */,
				3C07B759193C88AE00ED6E6F /* NSCustomTimerComboBox.m */,
				74BA5FCD18B6E770009DAA2D /* NSHoverButton.h */,
				74BA5FCE18B6E770009DAA2D /* NSHoverButton.m */,
				3CD7AD6D19ED579700372797 /* NSResize.h */,
				3CD7AD6E19ED579700372797 /* NSResize.m */,
				3C7B4EB1190FB57A00627DC3 /* NSSecureTextFieldVerticallyAligned.h */,
				3C7B4EB2190FB57A00627DC3 /* NSSecureTextFieldVerticallyAligned.m */,
				74F8FBA118313FA6000F09EE /* NSTextFieldClickable.h */,
				74F8FBA218313FA6000F09EE /* NSTextFieldClickable.m */,
				3C8979C819235EA2007061E0 /* NSTextFieldClickablePointer.h */,
				3C8979C919235EA2007061E0 /* NSTextFieldClickablePointer.m */,
				3CC450E71A31ED540012440B /* NSTextFieldDuration.h */,
				3CC450E81A31ED540012440B /* NSTextFieldDuration.m */,
				3C7B4E8B190FA6D200627DC3 /* NSTextFieldVerticallyAligned.h */,
				3C7B4E8C190FA6D200627DC3 /* NSTextFieldVerticallyAligned.m */,
				741104BD18C7682700BC7A49 /* NSTextFieldWithBackground.h */,
				741104BE18C7682700BC7A49 /* NSTextFieldWithBackground.m */,
				749CB8C918167D6E00814841 /* PreferencesWindowController.h */,
				749CB8CA18167D6E00814841 /* PreferencesWindowController.m */,
				749CB8CB18167D6E00814841 /* PreferencesWindowController.xib */,
				7484F620191D92C30038885C /* Settings.h */,
				7484F621191D92C30038885C /* Settings.m */,
				69FC17FB17E6534400B96425 /* Supporting Files */,
				C5CB7F0217F43EE100A2AEB1 /* TimeEntryCell.h */,
				C5CB7F0317F43EE100A2AEB1 /* TimeEntryCell.m */,
				7498D2471888B226001390B9 /* TimeEntryCell.xib */,
				74D1D25317EB713F00E709B0 /* TimeEntryListViewController.h */,
				74D1D25417EB713F00E709B0 /* TimeEntryListViewController.m */,
				74D1D25517EB713F00E709B0 /* TimeEntryListViewController.xib */,
				74BAAA0917F37B140079386F /* TimeEntryViewItem.h */,
				74BAAA0A17F37B140079386F /* TimeEntryViewItem.m */,
				74D1D26F17EB72D900E709B0 /* TimerEditViewController.h */,
				74D1D27017EB72D900E709B0 /* TimerEditViewController.m */,
				74D1D27117EB72D900E709B0 /* TimerEditViewController.xib */,
				C5DA1FBA17F197BF001C4565 /* toggl_api.h */,
				7424949C17F1E3D20030121C /* UIEvents.h */,
				7424949D17F1E3D20030121C /* UIEvents.m */,
				3CD30F401F58B02C006FAA0D /* OverlayViewController.h */,
				3CD30F411F58B02C006FAA0D /* OverlayViewController.m */,
				3CD30F421F58B02C006FAA0D /* OverlayViewController.xib */,
				74098C311919899600CBDFB9 /* Utils.h */,
				74098C321919899600CBDFB9 /* Utils.m */,
				74BAD31C18BD7D83002FD4CF /* ViewItem.h */,
				74BAD31D18BD7D83002FD4CF /* ViewItem.m */,
				3C3AF64C20ACC6280088A3A6 /* CountryViewItem.h */,
				3C3AF64D20ACC6280088A3A6 /* CountryViewItem.m */,
				3CE1CABF1C774F2B00D0ADD5 /* LoadMoreCell.h */,
				3CE1CAC01C774F2B00D0ADD5 /* LoadMoreCell.m */,
				3C0158EF1C7B414E00FE63AA /* LoadMoreCell.xib */,
				BA2DA11E21A691FF0027B7A5 /* TrackingService.h */,
				BA2DA11F21A691FF0027B7A5 /* TrackingService.m */,
				3C2F239B21A7B43300CBE6BC /* UnsupportedNotice.h */,
				3C2F239C21A7B43300CBE6BC /* UnsupportedNotice.m */,
				BA7B4C3521C24B9D00B75B14 /* UndoTextField.h */,
				BA7B4C3621C24B9D00B75B14 /* UndoTextField.m */,
				BAFBFCC621CD1D3C004B443F /* SystemService.h */,
				BAFBFCC721CD1D3C004B443F /* SystemService.m */,
				BA08E085222E709C0075F68E /* ProjectTextField.h */,
				BA08E086222E709C0075F68E /* ProjectTextField.m */,
				BA75FF3A22BCE94100D3F08C /* TimelineDisplayCommand.h */,
				BA75FF3B22BCE94100D3F08C /* TimelineDisplayCommand.m */,
				745126B419A28AA500390F47 /* Reachability.h */,
				745126B519A28AA600390F47 /* Reachability.m */,
				BA01E89F232F77B3006B93EC /* ClickableImageView.h */,
				BA01E8A0232F77B3006B93EC /* ClickableImageView.m */,
				BA067640233A492F00485C3C /* TogglApplication.h */,
				BA067641233A492F00485C3C /* TogglApplication.m */,
				BA063BF823B06CA5003A96FE /* EditableTextField.h */,
				BA063BF923B06CA5003A96FE /* EditableTextField.m */,
			);
			name = ui;
			path = test2;
			sourceTree = "<group>";
		};
		69FC17FB17E6534400B96425 /* Supporting Files */ = {
			isa = PBXGroup;
			children = (
				743E584F1A775BB300F17CB0 /* Localizable.strings */,
				BAE64E4F23683F2C00244D2B /* TogglDesktop-AppStore-Info.plist */,
				69FC17FC17E6534400B96425 /* TogglDesktop-Info.plist */,
				69FC17FD17E6534400B96425 /* InfoPlist.strings */,
				69FC180017E6534400B96425 /* main.m */,
				69FC180217E6534400B96425 /* TogglDesktop-Prefix.pch */,
				69FC180317E6534400B96425 /* Credits.rtf */,
			);
			name = "Supporting Files";
			sourceTree = "<group>";
		};
		74456B871A774858002A6338 /* Products */ = {
			isa = PBXGroup;
			children = (
				74456B9A1A774858002A6338 /* TogglDesktopLibrary.dylib */,
			);
			name = Products;
			sourceTree = "<group>";
		};
		74E857AA194F8807007A88B9 /* ssl */ = {
			isa = PBXGroup;
			children = (
				74E857AB194F8807007A88B9 /* cacert.pem */,
			);
			name = ssl;
			path = ../../../ssl;
			sourceTree = "<group>";
		};
		BA014026225707F1000E5B91 /* Tag */ = {
			isa = PBXGroup;
			children = (
				BA01404922570893000E5B91 /* Tag.swift */,
				BA01404522570805000E5B91 /* TagCellView.swift */,
				BA0140472257080F000E5B91 /* TagCellView.xib */,
				BA01405122571199000E5B91 /* TagTokenView.swift */,
				BA014053225711A3000E5B91 /* TagTokenView.xib */,
			);
			path = Tag;
			sourceTree = "<group>";
		};
		BA0C3A45223219330081C6DE /* AutoComplete */ = {
			isa = PBXGroup;
			children = (
				BA0C3A64223219470081C6DE /* AutoCompleteCellType.swift */,
				BA0C3A6622321FBC0081C6DE /* AutoCompleteTableCell+Ext.swift */,
			);
			path = AutoComplete;
			sourceTree = "<group>";
		};
		BA0CEC4C21BE516F00F1BF01 /* Other */ = {
			isa = PBXGroup;
			children = (
				BA0CEC5121BE528900F1BF01 /* TogglDesktop-Bridging-Header.h */,
			);
			path = Other;
			sourceTree = "<group>";
		};
		BA13D1E42269B4F600EB3833 /* Calendar */ = {
			isa = PBXGroup;
			children = (
				BA13D20B2269BA8600EB3833 /* Cell */,
				BA13D2092269BA6500EB3833 /* CalendarDataSource.swift */,
				BA13D2102269BE2F00EB3833 /* DateInfo.swift */,
				BA13D2142269C01500EB3833 /* Date+Utils.swift */,
				BA13D2052269B7C400EB3833 /* CalendarViewController.swift */,
				BA13D2192269E0B500EB3833 /* CalendarViewController.xib */,
				BA50ED8422705F9E008323FA /* CalendarFlowLayout.swift */,
				BAB0027E22731248005ECC93 /* DayLabel.swift */,
				BAB0029E2273125C005ECC93 /* DayLabel.xib */,
				BA35B21E22E6E95200FA560E /* CalendarCollectionView.swift */,
			);
			path = Calendar;
			sourceTree = "<group>";
		};
		BA13D20B2269BA8600EB3833 /* Cell */ = {
			isa = PBXGroup;
			children = (
				BA13D20C2269BAA600EB3833 /* DateCellViewItem.swift */,
				BA13D20D2269BAA600EB3833 /* DateCellViewItem.xib */,
			);
			path = Cell;
			sourceTree = "<group>";
		};
		BA13E05B21C7B9F800835EC1 /* UserNotification */ = {
			isa = PBXGroup;
			children = (
				BA13E05A21C7B9D900835EC1 /* UserNotificationCenter.h */,
				BA13E05921C7B9D900835EC1 /* UserNotificationCenter.m */,
			);
			name = UserNotification;
			sourceTree = "<unknown>";
		};
		BA1B7FA122E5D52F001333D9 /* Swift */ = {
			isa = PBXGroup;
			children = (
				BA1B7FA322E5D543001333D9 /* Extensions */,
				BA1B7FA222E5D53A001333D9 /* Views */,
			);
			path = Swift;
			sourceTree = "<group>";
		};
		BA1B7FA222E5D53A001333D9 /* Views */ = {
			isa = PBXGroup;
			children = (
				BA4791FC22F0479200E24F79 /* NoInteractionView.swift */,
				BA4791FA22F0479100E24F79 /* PopoverRootView.swift */,
				BA4791FD22F0479200E24F79 /* TimerContainerBox.swift */,
				BA4791FB22F0479200E24F79 /* VerticallyCenteredTextFieldCell.swift */,
				BA03725421FE9FD400FC277B /* FlatButton.swift */,
			);
			path = Views;
			sourceTree = "<group>";
		};
		BA1B7FA322E5D543001333D9 /* Extensions */ = {
			isa = PBXGroup;
			children = (
				BA4791F022F0478A00E24F79 /* Collection+Safe.swift */,
				BA4791EE22F0478900E24F79 /* NotificationCenter+MainThread.swift */,
				BA4791EB22F0478900E24F79 /* NSColor+Utils.swift */,
				BA4791E922F0478900E24F79 /* NSView+Animation.swift */,
				BA4791EC22F0478900E24F79 /* NSView+Ext.swift */,
				BA4791ED22F0478900E24F79 /* NSView+LayoutConstraint.swift */,
				BA4791EF22F0478A00E24F79 /* NSView+Shadow+Border.swift */,
				BA4791E822F0478900E24F79 /* NSView+Xib.swift */,
				BA4791EA22F0478900E24F79 /* String+Search.swift */,
				BA6F1B3721EEE998009265E4 /* Theme+Notification.swift */,
				BA2E3F2B22375E640035D034 /* NSView+Appearance.swift */,
				BA81896923016148000710EA /* NSColor+VisibleColor.swift */,
				BA2807DF2306A2FA001A9E48 /* NSWindowController+Focusable.swift */,
				BA787D4E231E58C9003AD3AA /* Array+View.swift */,
			);
			path = Extensions;
			sourceTree = "<group>";
		};
		BA34F0DB22439BF300C27A15 /* TimeEntryEditor */ = {
			isa = PBXGroup;
			children = (
				BA65A24E22B7A64400F895FD /* DateSelectionView */,
				BAB818E7228D5A66008C2367 /* Description */,
				BA014026225707F1000E5B91 /* Tag */,
				BA8B4C522251FA6900592BC7 /* Workspace */,
				BA412C1B224E0D3E003CA17A /* Client */,
				BA9C2DD8224C7E2E002AD2A1 /* Project */,
				BA7D332B2248940800B953A8 /* AutoComplete */,
				BA4AEB9B22C217A4001A898D /* ResizablePopover.swift */,
				BA13D2162269DE3400EB3833 /* NoVibrantPopoverView.swift */,
				BA2E5FB0223787C300EB866E /* EditorPopover.swift */,
				BA34F0FE22439C3000C27A15 /* EditorViewController.swift */,
				BA34F0FF22439C3000C27A15 /* EditorViewController.xib */,
				BA0F67B6224A32F700ED0F91 /* CursorButton.swift */,
				BA84363922533A6600EF5830 /* DesktopLibraryBridge.h */,
				BA84363A22533A6600EF5830 /* DesktopLibraryBridge.m */,
				BA053658225DDDBB00C26E1F /* CustomFocusRingButton.swift */,
				BAD307D2229C1BD000C727DB /* KeyboardDatePicker.swift */,
				BAE6379922B225C70024DD08 /* AddTagButton.swift */,
				BA35B22022E6E9E200FA560E /* Key.swift */,
			);
			path = TimeEntryEditor;
			sourceTree = "<group>";
		};
		BA3E75B422291C9D009AD291 /* SystemMessage */ = {
			isa = PBXGroup;
			children = (
				BA3E75D322291CEB009AD291 /* SystemMessage.swift */,
				BA3E75D52229356D009AD291 /* SystemMessageView.swift */,
				BA3E75D722293576009AD291 /* SystemMessageView.xib */,
				BA276A122240F5B500810C51 /* FloatingErrorView.swift */,
				BA276A132240F5B500810C51 /* FloatingErrorView.xib */,
			);
			path = SystemMessage;
			sourceTree = "<group>";
		};
		BA4059AD221D2147002969B8 /* TimeEntry */ = {
			isa = PBXGroup;
			children = (
				BA4059B2221D4697002969B8 /* Views */,
				BA4059B8221D53E7002969B8 /* TimeEntryDatasource.swift */,
			);
			path = TimeEntry;
			sourceTree = "<group>";
		};
		BA4059B2221D4697002969B8 /* Views */ = {
			isa = PBXGroup;
			children = (
				BA4059AE221D215A002969B8 /* TimeHeaderView.swift */,
				BA4059B0221D2186002969B8 /* TimeHeaderView.xib */,
				BAAF56A12223E18B003D0D73 /* TimeDecoratorView.swift */,
				BAAF56A32223E19C003D0D73 /* TimeDecoratorView.xib */,
				BA4059B5221D46F4002969B8 /* TimeEntryCollectionView.h */,
				BA4059B6221D46F4002969B8 /* TimeEntryCollectionView.m */,
				BA80BEB1221EAE6F00BDFD35 /* Array+ByGroup.swift */,
				BAAF567D2223CAC5003D0D73 /* NSButton+TextColor.swift */,
				BAAF569D2223D4C7003D0D73 /* DotImageView.swift */,
				BAAF569F2223DF9A003D0D73 /* VertificalTimeEntryFlowLayout.swift */,
				BA0E380F2225257D00D0121B /* BezierPath+Corner.swift */,
				BA0E38112225260B00D0121B /* TimeEntryCell+Ext.swift */,
			);
			path = Views;
			sourceTree = "<group>";
		};
		BA412C1B224E0D3E003CA17A /* Client */ = {
			isa = PBXGroup;
			children = (
				BA412C20224E1189003CA17A /* ClientCellView.swift */,
				BA412C22224E11AC003CA17A /* ClientCellView.xib */,
				BA412C26224E195C003CA17A /* NoClientCellView.swift */,
				BA412C28224E196D003CA17A /* NoClientCellView.xib */,
			);
			path = Client;
			sourceTree = "<group>";
		};
		BA412C1E224E1158003CA17A /* Cells */ = {
			isa = PBXGroup;
			children = (
				BA7D334E224897FC00B953A8 /* ProjectHeaderCellView.swift */,
				BA7D33522248981200B953A8 /* ProjectHeaderCellView.xib */,
				BA7D33502248980B00B953A8 /* ProjectContentCellView.swift */,
				BA7D3354224898E400B953A8 /* ProjectContentCellView.xib */,
				BA05367E225E238D00C26E1F /* ProjectWorksapceCellView.swift */,
				BA05369E225E239600C26E1F /* ProjectWorksapceCellView.xib */,
			);
			path = Cells;
			sourceTree = "<group>";
		};
		BA43B25C23F6706B0007DD99 /* Library */ = {
			isa = PBXGroup;
			children = (
				BA43B2E723F67ECB0007DD99 /* poco */,
				BA43B25E23F670790007DD99 /* openssl */,
			);
			path = Library;
			sourceTree = "<group>";
		};
		BA43B25E23F670790007DD99 /* openssl */ = {
			isa = PBXGroup;
			children = (
				BA43B2DC23F672850007DD99 /* libcrypto.1.1.dylib */,
				BA43B2DB23F672850007DD99 /* libssl.1.1.dylib */,
				BA43B33A23F680E20007DD99 /* libcrypto.a */,
				BA43B33B23F680E20007DD99 /* libssl.a */,
			);
			path = openssl;
			sourceTree = "<group>";
		};
		BA43B2E723F67ECB0007DD99 /* poco */ = {
			isa = PBXGroup;
			children = (
				BA43B30B23F67EE60007DD99 /* libPocoCrypto.60.dylib */,
				BA43B30323F67EE60007DD99 /* libPocoData.60.dylib */,
				BA43B30A23F67EE60007DD99 /* libPocoDataSQLite.60.dylib */,
				BA43B30723F67EE60007DD99 /* libPocoFoundation.60.dylib */,
				BA43B30923F67EE60007DD99 /* libPocoJSON.60.dylib */,
				BA43B30823F67EE60007DD99 /* libPocoNet.60.dylib */,
				BA43B30423F67EE60007DD99 /* libPocoNetSSL.60.dylib */,
				BA43B30523F67EE60007DD99 /* libPocoUtil.60.dylib */,
				BA43B30623F67EE60007DD99 /* libPocoXML.60.dylib */,
			);
			path = poco;
			sourceTree = "<group>";
		};
		BA47DEAF23966F80005216AD /* InAppMessage */ = {
			isa = PBXGroup;
			children = (
				BA47DEB023966F9C005216AD /* InAppMessageViewController.swift */,
				BA47DEB123966F9C005216AD /* InAppMessageViewController.xib */,
				BA47DEB723969EAC005216AD /* InAppMessage.swift */,
			);
			path = InAppMessage;
			sourceTree = "<group>";
		};
		BA5B0E2E2330E1A8008D1DED /* GoogleLogin */ = {
			isa = PBXGroup;
			children = (
				BA5B0E4D2330E1C6008D1DED /* GoogleAuthenticationServer.swift */,
				BA5B0E4F2330EA92008D1DED /* GoogleAuthenticationServer+Objc.swift */,
			);
			path = GoogleLogin;
			sourceTree = "<group>";
		};
		BA63ABF923829C2B004C70CF /* Recovered References */ = {
			isa = PBXGroup;
			children = (
			);
			name = "Recovered References";
			sourceTree = "<group>";
		};
		BA657280224DFA4F00BA4C60 /* ColorWheel */ = {
			isa = PBXGroup;
			children = (
				BA6572A3224DFA6F00BA4C60 /* ColorGraphicsView.swift */,
				BA6572A2224DFA6F00BA4C60 /* CurrentColorView.swift */,
				BA6572A1224DFA6E00BA4C60 /* HSBGen.swift */,
				BA6572A4224DFA6F00BA4C60 /* HSV.swift */,
				BA6572A0224DFA6E00BA4C60 /* RGB.swift */,
			);
			path = ColorWheel;
			sourceTree = "<group>";
		};
		BA65A1FE22B7807300F895FD /* Timeline */ = {
			isa = PBXGroup;
			children = (
				BA75FF2D22BCC4F300D3F08C /* Models */,
				BA75FF0122BCC17000D3F08C /* Views */,
				BA65A21E22B7808700F895FD /* TimelineDashboardViewController.swift */,
				BA65A22022B7809300F895FD /* TimelineDashboardViewController.xib */,
				BA65A22222B7823200F895FD /* MainDashboardViewController.swift */,
				BA65A22322B7823200F895FD /* MainDashboardViewController.xib */,
				BA65A22D22B79FEC00F895FD /* OGSwitch.swift */,
				BA75FF3422BCC5C400D3F08C /* TimelineDatasource.swift */,
				BA75FF3622BCC5FB00D3F08C /* TimelineFlowLayout.swift */,
				BA49912D22C0BA14008149D9 /* TimelineDateFormatter.swift */,
				BA5E988B23BF4A6E0089A2C7 /* TimelineActivityRecorderViewController.swift */,
				BA5E988C23BF4A6E0089A2C7 /* TimelineActivityRecorderViewController.xib */,
				BAA3107123CC476D008F2893 /* LayerBackedViewController.swift */,
				BAB5FFD323F13F75003781D3 /* TimelineDraggingSession.swift */,
			);
			path = Timeline;
			sourceTree = "<group>";
		};
		BA65A24E22B7A64400F895FD /* DateSelectionView */ = {
			isa = PBXGroup;
			children = (
				BA65A24F22B7A65D00F895FD /* DatePickerView.swift */,
				BA65A25122B7A66A00F895FD /* DatePickerView.xib */,
			);
			path = DateSelectionView;
			sourceTree = "<group>";
		};
		BA6EB8202248CBD3003BB8EF /* Storage */ = {
			isa = PBXGroup;
			children = (
				BA6EB83F2248CBE3003BB8EF /* ProjectStorage.swift */,
				BAB818E2228D594D008C2367 /* DescriptionTimeEntryStorage.swift */,
				BA412BFB224E0CBE003CA17A /* ClientStorage.swift */,
				BAA11AC02251F49E007F31D2 /* WorkspaceStorage.swift */,
				BA01404B22570967000E5B91 /* TagStorage.swift */,
			);
			path = Storage;
			sourceTree = "<group>";
		};
		BA712EAF21BF904E00A2D8DD /* Feature */ = {
			isa = PBXGroup;
			children = (
				BAB8CA8C240E3EA2002FF62B /* AppleSignIn */,
				BA65A1FE22B7807300F895FD /* Timeline */,
				BA47DEAF23966F80005216AD /* InAppMessage */,
				BAB508E0237E8FAB00D3D468 /* Permission */,
				BAF3ACCA2341F86300E41B33 /* TouchBar */,
				BA5B0E2E2330E1A8008D1DED /* GoogleLogin */,
				BA13D1E42269B4F600EB3833 /* Calendar */,
				BA657280224DFA4F00BA4C60 /* ColorWheel */,
				BA34F0DB22439BF300C27A15 /* TimeEntryEditor */,
				BAD15FDC223A521900A8CCC9 /* TimeEntryEmptyView */,
				BA0C3A45223219330081C6DE /* AutoComplete */,
				BA3E75B422291C9D009AD291 /* SystemMessage */,
				BA4059AD221D2147002969B8 /* TimeEntry */,
				BA712EC021BF905B00A2D8DD /* Undo */,
			);
			path = Feature;
			sourceTree = "<group>";
		};
		BA712EC021BF905B00A2D8DD /* Undo */ = {
			isa = PBXGroup;
			children = (
				BA712EC121BF907200A2D8DD /* UndoManager.swift */,
				BA712EC721BF9F1200A2D8DD /* UndoStack.swift */,
				BA712EC521BF913800A2D8DD /* TimeEntrySnapshot.swift */,
				BA7B4C7B21C293E700B75B14 /* String+Optional.swift */,
			);
			path = Undo;
			sourceTree = "<group>";
		};
		BA75FF0122BCC17000D3F08C /* Views */ = {
			isa = PBXGroup;
			children = (
				BA24E771230BDBB800B1D4B2 /* TimelineBaseCell.swift */,
				BA75FF2122BCC1EA00D3F08C /* TimelineTimeLabelCell.swift */,
				BA75FF2222BCC1EA00D3F08C /* TimelineTimeLabelCell.xib */,
				BA75FF2522BCC1FC00D3F08C /* TimelineTimeEntryCell.swift */,
				BA75FF2622BCC1FC00D3F08C /* TimelineTimeEntryCell.xib */,
				BAA0104D22CB66D0007C1541 /* TimelineEmptyTimeEntryCell.swift */,
				BAA0104E22CB66D0007C1541 /* TimelineEmptyTimeEntryCell.xib */,
				BA75FF2922BCC20D00D3F08C /* TimelineActivityCell.swift */,
				BA75FF2A22BCC20D00D3F08C /* TimelineActivityCell.xib */,
				BAD0E0BC22C49BAC009F5A83 /* TimelineDividerView.swift */,
				BA43B24D23F438AA0007DD99 /* TimelineLineView.swift */,
				BA43B25323F525F30007DD99 /* TimelineLineView.xib */,
				BAA0F5A223A38CB300F04654 /* TimelineBackgroundCell.swift */,
				BAB5FFD623F15A65003781D3 /* TimelineBackgroundCell.xib */,
				BAA0105122CB72E4007C1541 /* TimelineDashedCornerView.swift */,
				BA6F81E222C5FB1E009B6828 /* TimelineTimeEntryHoverViewController.swift */,
				BA6F81E322C5FB1E009B6828 /* TimelineTimeEntryHoverViewController.xib */,
				BAA0102A22CB4D5C007C1541 /* TimelineTimeEntryMenu.swift */,
				BA24E791230BE50600B1D4B2 /* TimelineActivityHoverController.swift */,
				BA24E792230BE50600B1D4B2 /* TimelineActivityHoverController.xib */,
				BA1FFE70231FB0F300EAD9DC /* PanelSwitcherButton.swift */,
				BA5AC61523264651007E6C91 /* TimelineCollectionView.swift */,
				BA5E988823BF496E0089A2C7 /* HoverImageView.swift */,
				BAF9364B23E8114800EE1076 /* TimelineResizeHoverController.swift */,
				BAF9364E23E8116900EE1076 /* TimelineResizeHoverController.xib */,
				BA45AAF523FBEED4000C94C0 /* CornerBoxView.swift */,
			);
			path = Views;
			sourceTree = "<group>";
		};
		BA75FF2D22BCC4F300D3F08C /* Models */ = {
			isa = PBXGroup;
			children = (
				BA75FF2E22BCC56C00D3F08C /* TimelineTimestamp.swift */,
				BA75FF3022BCC57700D3F08C /* TimelineTimeEntry.swift */,
				BA75FF3222BCC58000D3F08C /* TimelineActivity.swift */,
				BA96846622C0CD8800E07C89 /* TimeChunk.swift */,
				BA75FF3822BCC6F800D3F08C /* TimelineData.swift */,
			);
			path = Models;
			sourceTree = "<group>";
		};
		BA7D332B2248940800B953A8 /* AutoComplete */ = {
			isa = PBXGroup;
			children = (
				BA6EB8202248CBD3003BB8EF /* Storage */,
				BA7D335C2248B46A00B953A8 /* Input */,
				BA7D335822489C6E00B953A8 /* DataSource */,
				BA7D334A2248944C00B953A8 /* AutoCompleteView.swift */,
				BA7D334C2248945300B953A8 /* AutoCompleteView.xib */,
				BA9C2E0B224C8F58002AD2A1 /* KeyboardTableView.swift */,
				BAC4D398225470DA00254DAD /* AutoCompleteRowView.swift */,
				BA013FF4225705B6000E5B91 /* HoverTableCellView.swift */,
			);
			path = AutoComplete;
			sourceTree = "<group>";
		};
		BA7D335822489C6E00B953A8 /* DataSource */ = {
			isa = PBXGroup;
			children = (
				BA7D335622489BD000B953A8 /* AutoCompleteViewDataSource.swift */,
				BA7D335922489C8000B953A8 /* ProjectDataSource.swift */,
				BA412C1C224E0D61003CA17A /* ClientDataSource.swift */,
				BAA11AC42251F502007F31D2 /* WorkspaceDataSource.swift */,
				BA01404D22571081000E5B91 /* TagDataSource.swift */,
				BAB818E4228D5A16008C2367 /* DescriptionDataSource.swift */,
			);
			path = DataSource;
			sourceTree = "<group>";
		};
		BA7D335C2248B46A00B953A8 /* Input */ = {
			isa = PBXGroup;
			children = (
				BA7D335D2248B48000B953A8 /* AutoCompleteTextField.swift */,
				BAE8E844224CA9AC006D534E /* ProjectAutoCompleteTextField.swift */,
				BA412C24224E147A003CA17A /* ClientAutoCompleteTextField.swift */,
				BAA11AC22251F4D6007F31D2 /* WorkspaceAutoCompleteTextField.swift */,
				BA01404F225710FD000E5B91 /* TagAutoCompleteTextField.swift */,
				BAB818C2228D5847008C2367 /* DescriptionAutoCompleteTextField.swift */,
			);
			path = Input;
			sourceTree = "<group>";
		};
		BA8B4C522251FA6900592BC7 /* Workspace */ = {
			isa = PBXGroup;
			children = (
				BA8B4C742251FAD500592BC7 /* WorkspaceCellView.swift */,
				BA8B4C762251FADF00592BC7 /* WorkspaceCellView.xib */,
			);
			path = Workspace;
			sourceTree = "<group>";
		};
		BA9C2DD8224C7E2E002AD2A1 /* Project */ = {
			isa = PBXGroup;
			children = (
				BA412C1E224E1158003CA17A /* Cells */,
				BA9C2DF7224C7E44002AD2A1 /* ProjectCreationView.swift */,
				BA9C2DF9224C7E77002AD2A1 /* ProjectCreationView.xib */,
				BA9C2DFB224C8235002AD2A1 /* ColorPickerView.swift */,
				BA9C2DFD224C823C002AD2A1 /* ColorPickerView.xib */,
				BA9C2E03224C84E7002AD2A1 /* ColorViewItem.swift */,
				BA9C2E04224C84E7002AD2A1 /* ColorViewItem.xib */,
				BA9C2E07224C854C002AD2A1 /* ProjectColor.swift */,
			);
			path = Project;
			sourceTree = "<group>";
		};
		BAB508E0237E8FAB00D3D468 /* Permission */ = {
			isa = PBXGroup;
			children = (
				BAB508E1237E8FBC00D3D468 /* SystemPermissionManager.swift */,
				BAB508E3237EA54500D3D468 /* ObjcSystemPermissionManager.swift */,
			);
			path = Permission;
			sourceTree = "<group>";
		};
		BAB818E7228D5A66008C2367 /* Description */ = {
			isa = PBXGroup;
			children = (
				BAB818E8228D5A97008C2367 /* DescriptionContentCellView.swift */,
				BAB818EA228D5AA8008C2367 /* DescriptionContentCellView.xib */,
			);
			path = Description;
			sourceTree = "<group>";
		};
		BAB8CA8C240E3EA2002FF62B /* AppleSignIn */ = {
			isa = PBXGroup;
			children = (
				BAB8CA8D240E3EB6002FF62B /* AppleAuthenticationService.swift */,
			);
			path = AppleSignIn;
			sourceTree = "<group>";
		};
		BAD15FDC223A521900A8CCC9 /* TimeEntryEmptyView */ = {
			isa = PBXGroup;
			children = (
				BAD15FFB223A52D600A8CCC9 /* TimeEntryEmptyView.swift */,
				BAD15FFD223A530600A8CCC9 /* TimeEntryEmptyView.xib */,
			);
			path = TimeEntryEmptyView;
			sourceTree = "<group>";
		};
		BAF3ACCA2341F86300E41B33 /* TouchBar */ = {
			isa = PBXGroup;
			children = (
				BA4A7D502375527B00A42095 /* TouchBar+PrivateAPIs.h */,
				BAF3ACCB2341F8AC00E41B33 /* GlobalTouchbarButton.swift */,
				BAF3ACD22343325A00E41B33 /* TouchBarService.swift */,
				BA00E9EC234C5A6C0011A703 /* TouchBarService+Name.swift */,
				BA00E9EF234C73990011A703 /* TimeEntryScrubberItem.swift */,
				BA00E9F4234C848A0011A703 /* TimeEntryScrubberItem.xib */,
				BA00E9F2234C7BB80011A703 /* TimeEntryScrubberFlowLayout.swift */,
				BA32134B236C1E1400D33367 /* IdleNotificationTouchBar.swift */,
				BA133ABF23740EA6003A6A3A /* LoginSignupTouchBar.swift */,
			);
			path = TouchBar;
			sourceTree = "<group>";
		};
		BAF50DF521A2A16D0090BA95 /* IconFactory */ = {
			isa = PBXGroup;
			children = (
				BAF50DF621A2A18D0090BA95 /* AppIconFactory.h */,
				BAF50DF721A2A18D0090BA95 /* AppIconFactory.m */,
			);
			name = IconFactory;
			sourceTree = "<group>";
		};
		BAF87DDB21A3E1E700624EBE /* Extension */ = {
			isa = PBXGroup;
			children = (
				BAF87DEB21A3E1F600624EBE /* NSTextField+Ext.h */,
				BAF87DEC21A3E1F600624EBE /* NSTextField+Ext.m */,
				BA7B4BC921C0EF8800B75B14 /* NSAlert+Utils.h */,
				BA7B4BCA21C0EF8800B75B14 /* NSAlert+Utils.m */,
				BAA0104B22CB59ED007C1541 /* Date+Extension.swift */,
			);
			name = Extension;
			sourceTree = "<group>";
		};
/* End PBXGroup section */

/* Begin PBXLegacyTarget section */
		74607C1C18EDE6D800571BA6 /* poco */ = {
			isa = PBXLegacyTarget;
			buildArgumentsString = poco;
			buildConfigurationList = 74607C1D18EDE6D800571BA6 /* Build configuration list for PBXLegacyTarget "poco" */;
			buildPhases = (
			);
			buildToolPath = /usr/bin/make;
			buildWorkingDirectory = ./../../../../;
			dependencies = (
			);
			name = poco;
			passBuildSettingsInEnvironment = 1;
			productName = poco;
		};
		74607C2018EDE70C00571BA6 /* openssl */ = {
			isa = PBXLegacyTarget;
			buildArgumentsString = openssl;
			buildConfigurationList = 74607C2118EDE70C00571BA6 /* Build configuration list for PBXLegacyTarget "openssl" */;
			buildPhases = (
			);
			buildToolPath = /usr/bin/make;
			buildWorkingDirectory = ./../../../../;
			dependencies = (
			);
			name = openssl;
			passBuildSettingsInEnvironment = 1;
			productName = openssl;
		};
/* End PBXLegacyTarget section */

/* Begin PBXNativeTarget section */
		69FC17F017E6534400B96425 /* TogglDesktop */ = {
			isa = PBXNativeTarget;
			buildConfigurationList = 69FC182217E6534500B96425 /* Build configuration list for PBXNativeTarget "TogglDesktop" */;
			buildPhases = (
				1276406FB7B983D0C81B35AE /* [CP] Check Pods Manifest.lock */,
				69FC17ED17E6534400B96425 /* Sources */,
				69FC17EE17E6534400B96425 /* Frameworks */,
				69FC17EF17E6534400B96425 /* Resources */,
				74E3CDDA17FC37A500C3ADD3 /* Run Script (install bugsnag) */,
				74A50AA818434D90006F37BB /* CopyFiles */,
				7407F1F41AA80466000380C4 /* Run Script (Fix dynamic library paths in Frameworks) */,
				BA6406F121C8FC690074BC96 /* Run Formatter */,
				CE4DD35122BF90B10398A0A6 /* [CP] Embed Pods Frameworks */,
				B984F0D8FC24E4374FFADFBB /* Upload Bugsnag dSYM */,
			);
			buildRules = (
			);
			dependencies = (
				74456B9C1A77486B002A6338 /* PBXTargetDependency */,
			);
			name = TogglDesktop;
			productName = test2;
			productReference = 69FC17F117E6534400B96425 /* TogglDesktop.app */;
			productType = "com.apple.product-type.application";
		};
		BAE64D512368334000244D2B /* TogglDesktop-AppStore */ = {
			isa = PBXNativeTarget;
			buildConfigurationList = BAE64E482368334000244D2B /* Build configuration list for PBXNativeTarget "TogglDesktop-AppStore" */;
			buildPhases = (
				BAE64D542368334000244D2B /* [CP] Check Pods Manifest.lock */,
				BAE64D552368334000244D2B /* Sources */,
				BAE64DF22368334000244D2B /* Frameworks */,
				BAE64DFD2368334000244D2B /* Resources */,
				BAE64E2A2368334000244D2B /* Run Script (install bugsnag) */,
				BAE64E2B2368334000244D2B /* CopyFiles */,
				BAE64E442368334000244D2B /* Run Script (Fix dynamic library paths in Frameworks) */,
				BAE64E452368334000244D2B /* Run Formatter */,
				BAE64E462368334000244D2B /* [CP] Embed Pods Frameworks */,
				BAE64E472368334000244D2B /* Upload Bugsnag dSYM */,
			);
			buildRules = (
			);
			dependencies = (
				BAE64D522368334000244D2B /* PBXTargetDependency */,
			);
			name = "TogglDesktop-AppStore";
			productName = test2;
			productReference = BAE64E4B2368334000244D2B /* TogglDesktop.app */;
			productType = "com.apple.product-type.application";
		};
/* End PBXNativeTarget section */

/* Begin PBXProject section */
		69FC17E917E6534400B96425 /* Project object */ = {
			isa = PBXProject;
			attributes = {
				LastUpgradeCheck = 1020;
				ORGANIZATIONNAME = Alari;
				TargetAttributes = {
					69FC17F017E6534400B96425 = {
						DevelopmentTeam = B227VTMZ94;
						LastSwiftMigration = 1020;
						ProvisioningStyle = Automatic;
						SystemCapabilities = {
							com.apple.HardenedRuntime = {
								enabled = 1;
							};
							com.apple.Sandbox = {
								enabled = 0;
							};
						};
					};
					BAE64D512368334000244D2B = {
						DevelopmentTeam = B227VTMZ94;
						ProvisioningStyle = Automatic;
						SystemCapabilities = {
							com.apple.Sandbox = {
								enabled = 1;
							};
						};
					};
				};
			};
			buildConfigurationList = 69FC17EC17E6534400B96425 /* Build configuration list for PBXProject "TogglDesktop" */;
			compatibilityVersion = "Xcode 3.2";
			developmentRegion = en;
			hasScannedForEncodings = 0;
			knownRegions = (
				en,
				Base,
				et,
			);
			mainGroup = 69FC17E817E6534400B96425;
			productRefGroup = 69FC17F217E6534400B96425 /* Products */;
			projectDirPath = "";
			projectReferences = (
				{
					ProductGroup = 74456B871A774858002A6338 /* Products */;
					ProjectRef = 74B680A8180759C300B697AA /* TogglDesktopLibrary.xcodeproj */;
				},
			);
			projectRoot = "";
			targets = (
				69FC17F017E6534400B96425 /* TogglDesktop */,
				BAE64D512368334000244D2B /* TogglDesktop-AppStore */,
				74607C1C18EDE6D800571BA6 /* poco */,
				74607C2018EDE70C00571BA6 /* openssl */,
			);
		};
/* End PBXProject section */

/* Begin PBXReferenceProxy section */
		74456B9A1A774858002A6338 /* TogglDesktopLibrary.dylib */ = {
			isa = PBXReferenceProxy;
			fileType = "compiled.mach-o.dylib";
			path = TogglDesktopLibrary.dylib;
			remoteRef = 74456B991A774858002A6338 /* PBXContainerItemProxy */;
			sourceTree = BUILT_PRODUCTS_DIR;
		};
/* End PBXReferenceProxy section */

/* Begin PBXResourcesBuildPhase section */
		69FC17EF17E6534400B96425 /* Resources */ = {
			isa = PBXResourcesBuildPhase;
			buildActionMask = 2147483647;
			files = (
				BA24E794230BE50600B1D4B2 /* TimelineActivityHoverController.xib in Resources */,
				BA7D33532248981200B953A8 /* ProjectHeaderCellView.xib in Resources */,
				BA05369F225E239600C26E1F /* ProjectWorksapceCellView.xib in Resources */,
				BAA0105022CB66D0007C1541 /* TimelineEmptyTimeEntryCell.xib in Resources */,
				BAF50DE521A29FED0090BA95 /* Images.xcassets in Resources */,
				BA00E9F5234C848A0011A703 /* TimeEntryScrubberItem.xib in Resources */,
				BA34F10122439C3000C27A15 /* EditorViewController.xib in Resources */,
				74E857BC194F8854007A88B9 /* cacert.pem in Resources */,
				BAB818EB228D5AA8008C2367 /* DescriptionContentCellView.xib in Resources */,
				3C6B2489203E01D90063FC08 /* AutoCompleteTableCell.xib in Resources */,
				BA3E75D822293576009AD291 /* SystemMessageView.xib in Resources */,
				BA65A22522B7823200F895FD /* MainDashboardViewController.xib in Resources */,
				BAD15FFE223A530600A8CCC9 /* TimeEntryEmptyView.xib in Resources */,
				BA19FC21226DA079006D8741 /* DateCellViewItem.xib in Resources */,
				BA9C2E06224C84E7002AD2A1 /* ColorViewItem.xib in Resources */,
				3CD30F441F58B02C006FAA0D /* OverlayViewController.xib in Resources */,
				BA7D3355224898E400B953A8 /* ProjectContentCellView.xib in Resources */,
				BA65A25222B7A66A00F895FD /* DatePickerView.xib in Resources */,
				BA014054225711A3000E5B91 /* TagTokenView.xib in Resources */,
				BA47DEB423966F9C005216AD /* InAppMessageViewController.xib in Resources */,
				7430750518204EFB009019CB /* AboutWindowController.xib in Resources */,
				BA4059B1221D2186002969B8 /* TimeHeaderView.xib in Resources */,
				749CB8CD18167D6E00814841 /* PreferencesWindowController.xib in Resources */,
				69FC17FF17E6534400B96425 /* InfoPlist.strings in Resources */,
				BAB0029F2273125C005ECC93 /* DayLabel.xib in Resources */,
				BA9C2DFE224C823C002AD2A1 /* ColorPickerView.xib in Resources */,
				747B74881A0AD28200BB3791 /* ConsoleViewController.xib in Resources */,
				BA43B25423F525F30007DD99 /* TimelineLineView.xib in Resources */,
				743E584D1A775BB300F17CB0 /* Localizable.strings in Resources */,
				BAE007DE21FAF00D00404379 /* Media.xcassets in Resources */,
				C5DA1FC517F1B38B001C4565 /* LoginViewController.xib in Resources */,
				69FC180517E6534400B96425 /* Credits.rtf in Resources */,
				BAB5FFD723F15A65003781D3 /* TimelineBackgroundCell.xib in Resources */,
				BAAF56A42223E19C003D0D73 /* TimeDecoratorView.xib in Resources */,
				BA5E988F23BF4A6E0089A2C7 /* TimelineActivityRecorderViewController.xib in Resources */,
				74F1070218993FFE00E93BD5 /* FeedbackWindowController.xib in Resources */,
				7423393D1829B99C00063FA9 /* IdleNotificationWindowController.xib in Resources */,
				BA8B4C772251FADF00592BC7 /* WorkspaceCellView.xib in Resources */,
				BA6F81E522C5FB1E009B6828 /* TimelineTimeEntryHoverViewController.xib in Resources */,
				69FC180B17E6534500B96425 /* MainMenu.xib in Resources */,
				BA7D334D2248945300B953A8 /* AutoCompleteView.xib in Resources */,
				C5DA1FC017F1B08A001C4565 /* MainWindowController.xib in Resources */,
				BA412C23224E11AC003CA17A /* ClientCellView.xib in Resources */,
				BAF38FEF2241FF20009147D7 /* FloatingErrorView.xib in Resources */,
				74D1D25817EB713F00E709B0 /* TimeEntryListViewController.xib in Resources */,
				3C50BCAC1C1F0574004BAE9E /* (null) in Resources */,
				BA0140482257080F000E5B91 /* TagCellView.xib in Resources */,
				BA9C2DFA224C7E77002AD2A1 /* ProjectCreationView.xib in Resources */,
				BA75FF2822BCC1FC00D3F08C /* TimelineTimeEntryCell.xib in Resources */,
				BA412C29224E196D003CA17A /* NoClientCellView.xib in Resources */,
				BA75FF2C22BCC20D00D3F08C /* TimelineActivityCell.xib in Resources */,
				BAF9364F23E8116900EE1076 /* TimelineResizeHoverController.xib in Resources */,
				BA412C29224E196D003CA17A /* NoClientCellView.xib in Resources */,
				BA65A22122B7809300F895FD /* TimelineDashboardViewController.xib in Resources */,
				7498D2481888B226001390B9 /* TimeEntryCell.xib in Resources */,
				3C0158F01C7B414E00FE63AA /* LoadMoreCell.xib in Resources */,
				BA13D21B2269E0B500EB3833 /* CalendarViewController.xib in Resources */,
				74D1D27417EB72D900E709B0 /* TimerEditViewController.xib in Resources */,
				3C1E013F19D2DAE300DBF9A5 /* dsa_pub.pem in Resources */,
				BA75FF2422BCC1EA00D3F08C /* TimelineTimeLabelCell.xib in Resources */,
			);
			runOnlyForDeploymentPostprocessing = 0;
		};
		BAE64DFD2368334000244D2B /* Resources */ = {
			isa = PBXResourcesBuildPhase;
			buildActionMask = 2147483647;
			files = (
				BAE64DFE2368334000244D2B /* ProjectHeaderCellView.xib in Resources */,
				BAE64DFF2368334000244D2B /* ProjectWorksapceCellView.xib in Resources */,
				BAE64E002368334000244D2B /* Images.xcassets in Resources */,
				BA4A7D5223755A3D00A42095 /* TimeEntryScrubberItem.xib in Resources */,
				BAE64E012368334000244D2B /* EditorViewController.xib in Resources */,
				BAE64E022368334000244D2B /* cacert.pem in Resources */,
				BAE64E032368334000244D2B /* DescriptionContentCellView.xib in Resources */,
				BAE64E042368334000244D2B /* AutoCompleteTableCell.xib in Resources */,
				BAE64E052368334000244D2B /* SystemMessageView.xib in Resources */,
				BAE64E062368334000244D2B /* TimeEntryEmptyView.xib in Resources */,
				BA37ACD723D8900C0013EE26 /* TimelineEmptyTimeEntryCell.xib in Resources */,
				BA43B25523F525F30007DD99 /* TimelineLineView.xib in Resources */,
				BAE64E072368334000244D2B /* DateCellViewItem.xib in Resources */,
				BAE64E082368334000244D2B /* ColorViewItem.xib in Resources */,
				BAE64E092368334000244D2B /* OverlayViewController.xib in Resources */,
				BAE64E0A2368334000244D2B /* ProjectContentCellView.xib in Resources */,
				BAE64E0B2368334000244D2B /* TagTokenView.xib in Resources */,
				BA47DEB523966F9C005216AD /* InAppMessageViewController.xib in Resources */,
				BAE64E0C2368334000244D2B /* AboutWindowController.xib in Resources */,
				BAE64E0D2368334000244D2B /* TimeHeaderView.xib in Resources */,
				BAE64E0E2368334000244D2B /* PreferencesWindowController.xib in Resources */,
				BAE64E0F2368334000244D2B /* InfoPlist.strings in Resources */,
				BAE64E102368334000244D2B /* DayLabel.xib in Resources */,
				BA37ACD523D8900C0013EE26 /* TimelineTimeEntryCell.xib in Resources */,
				BAE64E112368334000244D2B /* ColorPickerView.xib in Resources */,
				BAE64E132368334000244D2B /* Localizable.strings in Resources */,
				BAE64E142368334000244D2B /* Media.xcassets in Resources */,
				BAE64E152368334000244D2B /* LoginViewController.xib in Resources */,
				BAE64E162368334000244D2B /* Credits.rtf in Resources */,
				BA37ACE123D8900C0013EE26 /* TimelineActivityHoverController.xib in Resources */,
				BAE64E172368334000244D2B /* TimeDecoratorView.xib in Resources */,
				BAE64E182368334000244D2B /* FeedbackWindowController.xib in Resources */,
				BAE64E192368334000244D2B /* IdleNotificationWindowController.xib in Resources */,
				BAE64E1A2368334000244D2B /* WorkspaceCellView.xib in Resources */,
				BAE64E1B2368334000244D2B /* MainMenu.xib in Resources */,
				BAE64E1C2368334000244D2B /* AutoCompleteView.xib in Resources */,
				BAE64E1D2368334000244D2B /* MainWindowController.xib in Resources */,
				BA37ACD923D8900C0013EE26 /* TimelineActivityCell.xib in Resources */,
				BAE64E1E2368334000244D2B /* ClientCellView.xib in Resources */,
				BAB5FFD823F15A65003781D3 /* TimelineBackgroundCell.xib in Resources */,
				BA37ACBD23D890050013EE26 /* TimelineActivityRecorderViewController.xib in Resources */,
				BAE64E1F2368334000244D2B /* FloatingErrorView.xib in Resources */,
				BAE64E202368334000244D2B /* TimeEntryListViewController.xib in Resources */,
				BAE64E212368334000244D2B /* (null) in Resources */,
				BAE64E222368334000244D2B /* TagCellView.xib in Resources */,
				BAE64E232368334000244D2B /* ProjectCreationView.xib in Resources */,
				BAE64E242368334000244D2B /* NoClientCellView.xib in Resources */,
				BAF9365023E8116900EE1076 /* TimelineResizeHoverController.xib in Resources */,
				BAE64E252368334000244D2B /* TimeEntryCell.xib in Resources */,
				BAE64E262368334000244D2B /* LoadMoreCell.xib in Resources */,
				BA37ACD323D8900C0013EE26 /* TimelineTimeLabelCell.xib in Resources */,
				BAE64E272368334000244D2B /* CalendarViewController.xib in Resources */,
				BA37AD0723D890570013EE26 /* DatePickerView.xib in Resources */,
				BA37ACB723D890050013EE26 /* MainDashboardViewController.xib in Resources */,
				BA37ACDE23D8900C0013EE26 /* TimelineTimeEntryHoverViewController.xib in Resources */,
				BA37ACB523D890050013EE26 /* TimelineDashboardViewController.xib in Resources */,
				BAE64E282368334000244D2B /* TimerEditViewController.xib in Resources */,
				BAE64E292368334000244D2B /* dsa_pub.pem in Resources */,
			);
			runOnlyForDeploymentPostprocessing = 0;
		};
/* End PBXResourcesBuildPhase section */

/* Begin PBXShellScriptBuildPhase section */
		1276406FB7B983D0C81B35AE /* [CP] Check Pods Manifest.lock */ = {
			isa = PBXShellScriptBuildPhase;
			buildActionMask = 2147483647;
			files = (
			);
			inputFileListPaths = (
			);
			inputPaths = (
				"${PODS_PODFILE_DIR_PATH}/Podfile.lock",
				"${PODS_ROOT}/Manifest.lock",
			);
			name = "[CP] Check Pods Manifest.lock";
			outputFileListPaths = (
			);
			outputPaths = (
				"$(DERIVED_FILE_DIR)/Pods-TogglDesktop-checkManifestLockResult.txt",
			);
			runOnlyForDeploymentPostprocessing = 0;
			shellPath = /bin/sh;
			shellScript = "diff \"${PODS_PODFILE_DIR_PATH}/Podfile.lock\" \"${PODS_ROOT}/Manifest.lock\" > /dev/null\nif [ $? != 0 ] ; then\n    # print error to STDERR\n    echo \"error: The sandbox is not in sync with the Podfile.lock. Run 'pod install' or update your CocoaPods installation.\" >&2\n    exit 1\nfi\n# This output is used by Xcode 'outputs' to avoid re-running this script phase.\necho \"SUCCESS\" > \"${SCRIPT_OUTPUT_FILE_0}\"\n";
			showEnvVarsInLog = 0;
		};
		7407F1F41AA80466000380C4 /* Run Script (Fix dynamic library paths in Frameworks) */ = {
			isa = PBXShellScriptBuildPhase;
			buildActionMask = 2147483647;
			files = (
			);
			inputPaths = (
			);
			name = "Run Script (Fix dynamic library paths in Frameworks)";
			outputPaths = (
			);
			runOnlyForDeploymentPostprocessing = 0;
			shellPath = /bin/sh;
			shellScript = "fix() {\n    pocolib=$1\n    lib=$2\n    oldpath=$(otool -L $pocolib|fgrep $lib|awk -F' ' '{print $1}'|grep -v @loader_path|grep -v \":\")\n    if [ -z \"$oldpath\" ]; then\n    return\n    fi\n    install_name_tool -change $oldpath @loader_path/$lib $pocolib\n    \n    # get shared library id name\n    file=$(otool -D $pocolib |grep -v \":\")\n    # get base name of the path we got\n    basename=${file##*/}\n        # change shared library id name\n        install_name_tool -id @loader_path/$basename $pocolib\n    }\n    \n    fix_poco_paths() {\n        f=$1\n        fix $f libPocoUtil.60.dylib\n        fix $f libPocoData.60.dylib\n        fix $f libPocoNetSSL.60.dylib\n        fix $f libPocoXML.60.dylib\n        fix $f libPocoDataSQLite.60.dylib\n        fix $f libPocoNet.60.dylib\n        fix $f libPocoFoundation.60.dylib\n        fix $f libPocoCrypto.60.dylib\n        fix $f libPocoJSON.60.dylib\n        fix $f libcrypto.1.1.dylib\n        fix $f libssl.1.1.dylib\n    }\n    \n    # Change dylib references in all dylibs found in Frameworks\n    for f in $BUILT_PRODUCTS_DIR/TogglDesktop.app/Contents/Frameworks/*.dylib\n                                                                                        do\n                                                                                        fix_poco_paths $f\n                                                                                        done\n";
		};
		74E3CDDA17FC37A500C3ADD3 /* Run Script (install bugsnag) */ = {
			isa = PBXShellScriptBuildPhase;
			buildActionMask = 2147483647;
			files = (
			);
			inputPaths = (
			);
			name = "Run Script (install bugsnag)";
			outputPaths = (
			);
			runOnlyForDeploymentPostprocessing = 0;
			shellPath = /usr/bin/ruby;
			shellScript = "if ENV[\"DEBUG_INFORMATION_FORMAT\"] != \"dwarf-with-dsym\"\nexit\nend\n\nfork do\nProcess.setsid\nSTDIN.reopen(\"/dev/null\")\nSTDOUT.reopen(\"/dev/null\", \"a\")\nSTDERR.reopen(\"/dev/null\", \"a\")\n\nrequire 'shellwords'\n\nDir[\"#{ENV[\"DWARF_DSYM_FOLDER_PATH\"]}/#{ENV[\"DWARF_DSYM_FILE_NAME\"]}/Contents/Resources/DWARF/*\"].each do |dsym|\nsystem(\"curl -F dsym=@#{Shellwords.escape(dsym)} -F projectRoot=#{Shellwords.escape(ENV[\"PROJECT_DIR\"])} https://upload.bugsnag.com/\")\nend\nend\n";
		};
		B984F0D8FC24E4374FFADFBB /* Upload Bugsnag dSYM */ = {
			isa = PBXShellScriptBuildPhase;
			buildActionMask = 2147483647;
			files = (
			);
			inputFileListPaths = (
			);
			inputPaths = (
			);
			name = "Upload Bugsnag dSYM";
			outputFileListPaths = (
			);
			outputPaths = (
			);
			runOnlyForDeploymentPostprocessing = 0;
			shellPath = "/usr/bin/env ruby";
			shellScript = "# Bugsnag key\napi_key = \"aa13053a88d5133b688db0f25ec103b7\"\n\nfork do\n  Process.setsid\n  STDIN.reopen(\"/dev/null\")\n  STDOUT.reopen(\"/dev/null\", \"a\")\n  STDERR.reopen(\"/dev/null\", \"a\")\n\n  require 'shellwords'\n\n  Dir[\"#{ENV[\"DWARF_DSYM_FOLDER_PATH\"]}/*/Contents/Resources/DWARF/*\"].each do |dsym|\n    curl_command = \"curl -F dsym=@#{Shellwords.escape(dsym)} -F projectRoot=#{Shellwords.escape(ENV[\"PROJECT_DIR\"])} \"\n    curl_command += \"-F apiKey=#{Shellwords.escape(api_key)} \" if api_key\n    curl_command += \"https://upload.bugsnag.com/\"\n    system(curl_command)\n  end\nend\n";
			showEnvVarsInLog = 0;
		};
		BA6406F121C8FC690074BC96 /* Run Formatter */ = {
			isa = PBXShellScriptBuildPhase;
			buildActionMask = 2147483647;
			files = (
			);
			inputFileListPaths = (
			);
			inputPaths = (
			);
			name = "Run Formatter";
			outputFileListPaths = (
			);
			outputPaths = (
			);
			runOnlyForDeploymentPostprocessing = 0;
			shellPath = /bin/sh;
			shellScript = "# Type a script or drag a script file from your workspace to insert its path.\nset -e\n\nif ! which uncrustify > /dev/null; then\n    echo \"warning: Uncrustify is not installed.\"\nelse\n    cd $SRCROOT/../../../../\n    make fmt\nfi\n";
		};
		BAE64D542368334000244D2B /* [CP] Check Pods Manifest.lock */ = {
			isa = PBXShellScriptBuildPhase;
			buildActionMask = 2147483647;
			files = (
			);
			inputFileListPaths = (
			);
			inputPaths = (
				"${PODS_PODFILE_DIR_PATH}/Podfile.lock",
				"${PODS_ROOT}/Manifest.lock",
			);
			name = "[CP] Check Pods Manifest.lock";
			outputFileListPaths = (
			);
			outputPaths = (
				"$(DERIVED_FILE_DIR)/Pods-TogglDesktop-AppStore-checkManifestLockResult.txt",
			);
			runOnlyForDeploymentPostprocessing = 0;
			shellPath = /bin/sh;
			shellScript = "diff \"${PODS_PODFILE_DIR_PATH}/Podfile.lock\" \"${PODS_ROOT}/Manifest.lock\" > /dev/null\nif [ $? != 0 ] ; then\n    # print error to STDERR\n    echo \"error: The sandbox is not in sync with the Podfile.lock. Run 'pod install' or update your CocoaPods installation.\" >&2\n    exit 1\nfi\n# This output is used by Xcode 'outputs' to avoid re-running this script phase.\necho \"SUCCESS\" > \"${SCRIPT_OUTPUT_FILE_0}\"\n";
			showEnvVarsInLog = 0;
		};
		BAE64E2A2368334000244D2B /* Run Script (install bugsnag) */ = {
			isa = PBXShellScriptBuildPhase;
			buildActionMask = 2147483647;
			files = (
			);
			inputPaths = (
			);
			name = "Run Script (install bugsnag)";
			outputPaths = (
			);
			runOnlyForDeploymentPostprocessing = 0;
			shellPath = /usr/bin/ruby;
			shellScript = "if ENV[\"DEBUG_INFORMATION_FORMAT\"] != \"dwarf-with-dsym\"\nexit\nend\n\nfork do\nProcess.setsid\nSTDIN.reopen(\"/dev/null\")\nSTDOUT.reopen(\"/dev/null\", \"a\")\nSTDERR.reopen(\"/dev/null\", \"a\")\n\nrequire 'shellwords'\n\nDir[\"#{ENV[\"DWARF_DSYM_FOLDER_PATH\"]}/#{ENV[\"DWARF_DSYM_FILE_NAME\"]}/Contents/Resources/DWARF/*\"].each do |dsym|\nsystem(\"curl -F dsym=@#{Shellwords.escape(dsym)} -F projectRoot=#{Shellwords.escape(ENV[\"PROJECT_DIR\"])} https://upload.bugsnag.com/\")\nend\nend";
		};
		BAE64E442368334000244D2B /* Run Script (Fix dynamic library paths in Frameworks) */ = {
			isa = PBXShellScriptBuildPhase;
			buildActionMask = 2147483647;
			files = (
			);
			inputPaths = (
			);
			name = "Run Script (Fix dynamic library paths in Frameworks)";
			outputPaths = (
			);
			runOnlyForDeploymentPostprocessing = 0;
			shellPath = /bin/sh;
			shellScript = "fix() {\n    pocolib=$1\n    lib=$2\n    oldpath=$(otool -L $pocolib|fgrep $lib|awk -F' ' '{print $1}'|grep -v @loader_path|grep -v \":\")\n    if [ -z \"$oldpath\" ]; then\n    return\n    fi\n    install_name_tool -change $oldpath @loader_path/$lib $pocolib\n    \n    # get shared library id name\n    file=$(otool -D $pocolib |grep -v \":\")\n    # get base name of the path we got\n    basename=${file##*/}\n        # change shared library id name\n        install_name_tool -id @loader_path/$basename $pocolib\n    }\n    \n    fix_poco_paths() {\n        f=$1\n        fix $f libPocoUtil.60.dylib\n        fix $f libPocoData.60.dylib\n        fix $f libPocoNetSSL.60.dylib\n        fix $f libPocoXML.60.dylib\n        fix $f libPocoDataSQLite.60.dylib\n        fix $f libPocoNet.60.dylib\n        fix $f libPocoFoundation.60.dylib\n        fix $f libPocoCrypto.60.dylib\n        fix $f libPocoJSON.60.dylib\n        fix $f libcrypto.1.1.dylib\n        fix $f libssl.1.1.dylib\n    }\n    \n    # Change dylib references in all dylibs found in Frameworks\n    for f in $BUILT_PRODUCTS_DIR/TogglDesktop.app/Contents/Frameworks/*.dylib\n                                                                                        do\n                                                                                        fix_poco_paths $f\n                                                                                        done\n";
		};
		BAE64E452368334000244D2B /* Run Formatter */ = {
			isa = PBXShellScriptBuildPhase;
			buildActionMask = 2147483647;
			files = (
			);
			inputFileListPaths = (
			);
			inputPaths = (
			);
			name = "Run Formatter";
			outputFileListPaths = (
			);
			outputPaths = (
			);
			runOnlyForDeploymentPostprocessing = 0;
			shellPath = /bin/sh;
			shellScript = "# Type a script or drag a script file from your workspace to insert its path.\nset -e\n\nif ! which uncrustify > /dev/null; then\n    echo \"warning: Uncrustify is not installed.\"\nelse\n    cd $SRCROOT/../../../../\n    make fmt\nfi\n";
		};
		BAE64E462368334000244D2B /* [CP] Embed Pods Frameworks */ = {
			isa = PBXShellScriptBuildPhase;
			buildActionMask = 2147483647;
			files = (
			);
			inputPaths = (
				"${PODS_ROOT}/Target Support Files/Pods-TogglDesktop-AppStore/Pods-TogglDesktop-AppStore-frameworks.sh",
				"${BUILT_PRODUCTS_DIR}/AppAuth/AppAuth.framework",
				"${BUILT_PRODUCTS_DIR}/Bugsnag/Bugsnag.framework",
				"${BUILT_PRODUCTS_DIR}/GTMAppAuth/GTMAppAuth.framework",
				"${BUILT_PRODUCTS_DIR}/GTMSessionFetcher/GTMSessionFetcher.framework",
				"${BUILT_PRODUCTS_DIR}/MASShortcut/MASShortcut.framework",
			);
			name = "[CP] Embed Pods Frameworks";
			outputPaths = (
				"${TARGET_BUILD_DIR}/${FRAMEWORKS_FOLDER_PATH}/AppAuth.framework",
				"${TARGET_BUILD_DIR}/${FRAMEWORKS_FOLDER_PATH}/Bugsnag.framework",
				"${TARGET_BUILD_DIR}/${FRAMEWORKS_FOLDER_PATH}/GTMAppAuth.framework",
				"${TARGET_BUILD_DIR}/${FRAMEWORKS_FOLDER_PATH}/GTMSessionFetcher.framework",
				"${TARGET_BUILD_DIR}/${FRAMEWORKS_FOLDER_PATH}/MASShortcut.framework",
			);
			runOnlyForDeploymentPostprocessing = 0;
			shellPath = /bin/sh;
			shellScript = "\"${PODS_ROOT}/Target Support Files/Pods-TogglDesktop-AppStore/Pods-TogglDesktop-AppStore-frameworks.sh\"\n";
			showEnvVarsInLog = 0;
		};
		BAE64E472368334000244D2B /* Upload Bugsnag dSYM */ = {
			isa = PBXShellScriptBuildPhase;
			buildActionMask = 2147483647;
			files = (
			);
			inputFileListPaths = (
			);
			inputPaths = (
			);
			name = "Upload Bugsnag dSYM";
			outputFileListPaths = (
			);
			outputPaths = (
			);
			runOnlyForDeploymentPostprocessing = 0;
			shellPath = "/usr/bin/env ruby";
			shellScript = "# Bugsnag key\napi_key = \"aa13053a88d5133b688db0f25ec103b7\"\n\nfork do\n  Process.setsid\n  STDIN.reopen(\"/dev/null\")\n  STDOUT.reopen(\"/dev/null\", \"a\")\n  STDERR.reopen(\"/dev/null\", \"a\")\n\n  require 'shellwords'\n\n  Dir[\"#{ENV[\"DWARF_DSYM_FOLDER_PATH\"]}/*/Contents/Resources/DWARF/*\"].each do |dsym|\n    curl_command = \"curl -F dsym=@#{Shellwords.escape(dsym)} -F projectRoot=#{Shellwords.escape(ENV[\"PROJECT_DIR\"])} \"\n    curl_command += \"-F apiKey=#{Shellwords.escape(api_key)} \" if api_key\n    curl_command += \"https://upload.bugsnag.com/\"\n    system(curl_command)\n  end\nend\n";
			showEnvVarsInLog = 0;
		};
		CE4DD35122BF90B10398A0A6 /* [CP] Embed Pods Frameworks */ = {
			isa = PBXShellScriptBuildPhase;
			buildActionMask = 2147483647;
			files = (
			);
			inputPaths = (
				"${PODS_ROOT}/Target Support Files/Pods-TogglDesktop/Pods-TogglDesktop-frameworks.sh",
				"${BUILT_PRODUCTS_DIR}/AppAuth/AppAuth.framework",
				"${BUILT_PRODUCTS_DIR}/Bugsnag/Bugsnag.framework",
				"${BUILT_PRODUCTS_DIR}/GTMAppAuth/GTMAppAuth.framework",
				"${BUILT_PRODUCTS_DIR}/GTMSessionFetcher/GTMSessionFetcher.framework",
				"${BUILT_PRODUCTS_DIR}/MASShortcut/MASShortcut.framework",
				"${PODS_ROOT}/Sparkle/Sparkle.framework",
				"${PODS_ROOT}/Sparkle/Sparkle.framework.dSYM",
			);
			name = "[CP] Embed Pods Frameworks";
			outputPaths = (
				"${TARGET_BUILD_DIR}/${FRAMEWORKS_FOLDER_PATH}/AppAuth.framework",
				"${TARGET_BUILD_DIR}/${FRAMEWORKS_FOLDER_PATH}/Bugsnag.framework",
				"${TARGET_BUILD_DIR}/${FRAMEWORKS_FOLDER_PATH}/GTMAppAuth.framework",
				"${TARGET_BUILD_DIR}/${FRAMEWORKS_FOLDER_PATH}/GTMSessionFetcher.framework",
				"${TARGET_BUILD_DIR}/${FRAMEWORKS_FOLDER_PATH}/MASShortcut.framework",
				"${TARGET_BUILD_DIR}/${FRAMEWORKS_FOLDER_PATH}/Sparkle.framework",
				"${DWARF_DSYM_FOLDER_PATH}/Sparkle.framework.dSYM",
			);
			runOnlyForDeploymentPostprocessing = 0;
			shellPath = /bin/sh;
			shellScript = "\"${PODS_ROOT}/Target Support Files/Pods-TogglDesktop/Pods-TogglDesktop-frameworks.sh\"\n";
			showEnvVarsInLog = 0;
		};
/* End PBXShellScriptBuildPhase section */

/* Begin PBXSourcesBuildPhase section */
		69FC17ED17E6534400B96425 /* Sources */ = {
			isa = PBXSourcesBuildPhase;
			buildActionMask = 2147483647;
			files = (
				74C15796183A8CE600550613 /* AutocompleteItem.m in Sources */,
				BA787D6D231E58C9003AD3AA /* Array+View.swift in Sources */,
				7484F622191D92C30038885C /* Settings.m in Sources */,
				95C0707A18CDB91500A34D0D /* NSCustomComboBox.m in Sources */,
				3CC450E91A31ED540012440B /* NSTextFieldDuration.m in Sources */,
				BA75FF3722BCC5FB00D3F08C /* TimelineFlowLayout.swift in Sources */,
				7424949E17F1E3D20030121C /* UIEvents.m in Sources */,
				BA65A21F22B7808700F895FD /* TimelineDashboardViewController.swift in Sources */,
				BA75FF2F22BCC56C00D3F08C /* TimelineTimestamp.swift in Sources */,
				BA13D2152269C01500EB3833 /* Date+Utils.swift in Sources */,
				BA5B0E502330EA92008D1DED /* GoogleAuthenticationServer+Objc.swift in Sources */,
				BAAF56A02223DF9A003D0D73 /* VertificalTimeEntryFlowLayout.swift in Sources */,
				BA01E8A1232F77B3006B93EC /* ClickableImageView.m in Sources */,
				C5CB7F0417F43EE100A2AEB1 /* TimeEntryCell.m in Sources */,
				C5DA1FBF17F1B08A001C4565 /* MainWindowController.m in Sources */,
				BAA3107223CC476D008F2893 /* LayerBackedViewController.swift in Sources */,
				BAE6379A22B225C70024DD08 /* AddTagButton.swift in Sources */,
				BA2DA0C621A542E30027B7A5 /* NSTextField+Ext.m in Sources */,
				BA712EC621BF913800A2D8DD /* TimeEntrySnapshot.swift in Sources */,
				BAA0105222CB72E4007C1541 /* TimelineDashedCornerView.swift in Sources */,
				BAD0E0BD22C49BAC009F5A83 /* TimelineDividerView.swift in Sources */,
				BAB818C3228D5847008C2367 /* DescriptionAutoCompleteTextField.swift in Sources */,
				BA13D2112269BE2F00EB3833 /* DateInfo.swift in Sources */,
				BA5AC61623264651007E6C91 /* TimelineCollectionView.swift in Sources */,
				BA13D20E2269BAA600EB3833 /* DateCellViewItem.swift in Sources */,
				BA47920122F0479200E24F79 /* TimerContainerBox.swift in Sources */,
				BA712EC821BF9F1200A2D8DD /* UndoStack.swift in Sources */,
				BA75FF2722BCC1FC00D3F08C /* TimelineTimeEntryCell.swift in Sources */,
				BA00E9ED234C5A6C0011A703 /* TouchBarService+Name.swift in Sources */,
				BA13D2172269DE3400EB3833 /* NoVibrantPopoverView.swift in Sources */,
				3C6B2488203E01D90063FC08 /* AutoCompleteTable.m in Sources */,
				BA47920022F0479200E24F79 /* NoInteractionView.swift in Sources */,
				BA412C1D224E0D61003CA17A /* ClientDataSource.swift in Sources */,
				BA6EB8402248CBE3003BB8EF /* ProjectStorage.swift in Sources */,
				BAAF567E2223CAC5003D0D73 /* NSButton+TextColor.swift in Sources */,
				BA4791F722F0478A00E24F79 /* NotificationCenter+MainThread.swift in Sources */,
				BA75FF3922BCC6F800D3F08C /* TimelineData.swift in Sources */,
				BA01405222571199000E5B91 /* TagTokenView.swift in Sources */,
				BAF9364C23E8114800EE1076 /* TimelineResizeHoverController.swift in Sources */,
				BA05367F225E238D00C26E1F /* ProjectWorksapceCellView.swift in Sources */,
				BA47DEB223966F9C005216AD /* InAppMessageViewController.swift in Sources */,
				745126B619A28AA600390F47 /* Reachability.m in Sources */,
				BA412C21224E1189003CA17A /* ClientCellView.swift in Sources */,
				74C1579B183BA5DA00550613 /* AutocompleteDataSource.m in Sources */,
				BA0E38102225257D00D0121B /* BezierPath+Corner.swift in Sources */,
				BA7D33512248980B00B953A8 /* ProjectContentCellView.swift in Sources */,
				74BA5FCF18B6E770009DAA2D /* NSHoverButton.m in Sources */,
				BAB5FFD423F13F75003781D3 /* TimelineDraggingSession.swift in Sources */,
				BA133AC023740EA6003A6A3A /* LoginSignupTouchBar.swift in Sources */,
				BA3E75D422291CEB009AD291 /* SystemMessage.swift in Sources */,
				BAA11AC32251F4D6007F31D2 /* WorkspaceAutoCompleteTextField.swift in Sources */,
				BA32134C236C1E1400D33367 /* IdleNotificationTouchBar.swift in Sources */,
				3C8979CA19235EA2007061E0 /* NSTextFieldClickablePointer.m in Sources */,
				748B3A3419222DB100F31468 /* DisplayCommand.m in Sources */,
				BA9C2E05224C84E7002AD2A1 /* ColorViewItem.swift in Sources */,
				BA96846722C0CD8800E07C89 /* TimeChunk.swift in Sources */,
				7438B3D318253CD2002AE43C /* MenuItemTags.m in Sources */,
				BA75FF2322BCC1EA00D3F08C /* TimelineTimeLabelCell.swift in Sources */,
				7438B3D318253CD2002AE43C /* MenuItemTags.m in Sources */,
				3CE1CAC11C774F2B00D0ADD5 /* LoadMoreCell.m in Sources */,
				749CB8CC18167D6E00814841 /* PreferencesWindowController.m in Sources */,
				BAF3ACCC2341F8AC00E41B33 /* GlobalTouchbarButton.swift in Sources */,
				3C7B4E8D190FA6D200627DC3 /* NSTextFieldVerticallyAligned.m in Sources */,
				BAB0027F22731248005ECC93 /* DayLabel.swift in Sources */,
				3C7B4EB3190FB57A00627DC3 /* NSSecureTextFieldVerticallyAligned.m in Sources */,
				BA75FF3122BCC57700D3F08C /* TimelineTimeEntry.swift in Sources */,
				BA0E38122225260B00D0121B /* TimeEntryCell+Ext.swift in Sources */,
				746947FA1AF3FE3E0024BED7 /* AutotrackerRuleItem.m in Sources */,
				3C6B2487203E01D90063FC08 /* AutoCompleteInput.m in Sources */,
				BA13E05C21C7BA6000835EC1 /* UserNotificationCenter.m in Sources */,
				74098C331919899600CBDFB9 /* Utils.m in Sources */,
				BA0F67B7224A32F700ED0F91 /* CursorButton.swift in Sources */,
				BA9C2E0C224C8F58002AD2A1 /* KeyboardTableView.swift in Sources */,
				BA81896A23016148000710EA /* NSColor+VisibleColor.swift in Sources */,
				69FC180117E6534400B96425 /* main.m in Sources */,
				74F1070118993FFE00E93BD5 /* FeedbackWindowController.m in Sources */,
				BAB818E3228D594D008C2367 /* DescriptionTimeEntryStorage.swift in Sources */,
				BA03725521FE9FD400FC277B /* FlatButton.swift in Sources */,
				BA6572AA224DFA6F00BA4C60 /* HSV.swift in Sources */,
				69FC180817E6534400B96425 /* AppDelegate.m in Sources */,
				BA4791F422F0478A00E24F79 /* NSColor+Utils.swift in Sources */,
				BA34F10022439C3000C27A15 /* EditorViewController.swift in Sources */,
				BA0C3A6722321FBC0081C6DE /* AutoCompleteTableCell+Ext.swift in Sources */,
				3C6B24A4203FC8200063FC08 /* LiteAutoCompleteDataSource.m in Sources */,
				BAB818E5228D5A17008C2367 /* DescriptionDataSource.swift in Sources */,
				BA01404E22571081000E5B91 /* TagDataSource.swift in Sources */,
				BAA0104C22CB59ED007C1541 /* Date+Extension.swift in Sources */,
				BA6572A9224DFA6F00BA4C60 /* ColorGraphicsView.swift in Sources */,
				BAA11AC52251F502007F31D2 /* WorkspaceDataSource.swift in Sources */,
				3CD30F431F58B02C006FAA0D /* OverlayViewController.m in Sources */,
				BA412C25224E147A003CA17A /* ClientAutoCompleteTextField.swift in Sources */,
				BA4791F322F0478A00E24F79 /* String+Search.swift in Sources */,
				74D1D25617EB713F00E709B0 /* TimeEntryListViewController.m in Sources */,
				BAAF56A22223E18B003D0D73 /* TimeDecoratorView.swift in Sources */,
				BAD15FFC223A52D600A8CCC9 /* TimeEntryEmptyView.swift in Sources */,
				BA4059B7221D46F4002969B8 /* TimeEntryCollectionView.m in Sources */,
				BA4791F222F0478A00E24F79 /* NSView+Animation.swift in Sources */,
				BA24E772230BDBB800B1D4B2 /* TimelineBaseCell.swift in Sources */,
				BA4059AF221D215A002969B8 /* TimeHeaderView.swift in Sources */,
				BA9C2E08224C854C002AD2A1 /* ProjectColor.swift in Sources */,
				BA01404622570805000E5B91 /* TagCellView.swift in Sources */,
				BA5E988D23BF4A6E0089A2C7 /* TimelineActivityRecorderViewController.swift in Sources */,
				BA7D334B2248944C00B953A8 /* AutoCompleteView.swift in Sources */,
				BAA0102B22CB4D5C007C1541 /* TimelineTimeEntryMenu.swift in Sources */,
				BA84363B22533A6600EF5830 /* DesktopLibraryBridge.m in Sources */,
				BA4059B9221D53E7002969B8 /* TimeEntryDatasource.swift in Sources */,
				BA3E75D62229356D009AD291 /* SystemMessageView.swift in Sources */,
				BA1FFE71231FB0F300EAD9DC /* PanelSwitcherButton.swift in Sources */,
				BA013FF5225705B6000E5B91 /* HoverTableCellView.swift in Sources */,
				BA4791F622F0478A00E24F79 /* NSView+LayoutConstraint.swift in Sources */,
				749BD0BD1833E28400980494 /* NSBoxClickable.m in Sources */,
				BA00E9F3234C7BB80011A703 /* TimeEntryScrubberFlowLayout.swift in Sources */,
				BA08E087222E709C0075F68E /* ProjectTextField.m in Sources */,
				BA2E5FB1223787C300EB866E /* EditorPopover.swift in Sources */,
				BA7D334F224897FC00B953A8 /* ProjectHeaderCellView.swift in Sources */,
				BA13D20A2269BA6500EB3833 /* CalendarDataSource.swift in Sources */,
				BA49912E22C0BA14008149D9 /* TimelineDateFormatter.swift in Sources */,
				BA65A25022B7A65D00F895FD /* DatePickerView.swift in Sources */,
				BAB508E2237E8FBC00D3D468 /* SystemPermissionManager.swift in Sources */,
				BA053659225DDDBB00C26E1F /* CustomFocusRingButton.swift in Sources */,
				BA75FF2B22BCC20D00D3F08C /* TimelineActivityCell.swift in Sources */,
				BA7D335E2248B48000B953A8 /* AutoCompleteTextField.swift in Sources */,
				BA24E793230BE50600B1D4B2 /* TimelineActivityHoverController.swift in Sources */,
				3C07B75A193C88AE00ED6E6F /* NSCustomTimerComboBox.m in Sources */,
				BA65A22422B7823200F895FD /* MainDashboardViewController.swift in Sources */,
				BAD307D3229C1BD000C727DB /* KeyboardDatePicker.swift in Sources */,
				BA7D335722489BD000B953A8 /* AutoCompleteViewDataSource.swift in Sources */,
				BA01404C22570967000E5B91 /* TagStorage.swift in Sources */,
				74BAD31E18BD7D83002FD4CF /* ViewItem.m in Sources */,
				BAA0104F22CB66D0007C1541 /* TimelineEmptyTimeEntryCell.swift in Sources */,
				BA35B21F22E6E95200FA560E /* CalendarCollectionView.swift in Sources */,
				3CD7AD6F19ED579700372797 /* NSResize.m in Sources */,
				BA7D335A22489C8000B953A8 /* ProjectDataSource.swift in Sources */,
				BAC4D399225470DA00254DAD /* AutoCompleteRowView.swift in Sources */,
				BA4AEB9C22C217A4001A898D /* ResizablePopover.swift in Sources */,
				BA4791F122F0478A00E24F79 /* NSView+Xib.swift in Sources */,
				BA712EC221BF907200A2D8DD /* UndoManager.swift in Sources */,
				BAA11AC12251F49E007F31D2 /* WorkspaceStorage.swift in Sources */,
				3C3AF64E20ACC6280088A3A6 /* CountryViewItem.m in Sources */,
				BA45AAF623FBEED4000C94C0 /* CornerBoxView.swift in Sources */,
				BA13D2062269B7C400EB3833 /* CalendarViewController.swift in Sources */,
				BAFBFCC821CD1D3C004B443F /* SystemService.m in Sources */,
				BAF50DF821A2A18D0090BA95 /* AppIconFactory.m in Sources */,
				74A7346A18297DD100525BBC /* ConvertHexColor.m in Sources */,
				BA65A24D22B79FEC00F895FD /* OGSwitch.swift in Sources */,
				BA4791F822F0478A00E24F79 /* NSView+Shadow+Border.swift in Sources */,
				BA47DEB823969EAC005216AD /* InAppMessage.swift in Sources */,
				74BAAA0B17F37B140079386F /* TimeEntryViewItem.m in Sources */,
				BA412C27224E195C003CA17A /* NoClientCellView.swift in Sources */,
				7423393C1829B99C00063FA9 /* IdleNotificationWindowController.m in Sources */,
				BA4791F522F0478A00E24F79 /* NSView+Ext.swift in Sources */,
				BA01404A22570893000E5B91 /* Tag.swift in Sources */,
				BA75FF3322BCC58000D3F08C /* TimelineActivity.swift in Sources */,
				BAB818E9228D5A97008C2367 /* DescriptionContentCellView.swift in Sources */,
				BA6F1B3821EEE998009265E4 /* Theme+Notification.swift in Sources */,
				7430750418204EFB009019CB /* AboutWindowController.m in Sources */,
				BA4791FE22F0479200E24F79 /* PopoverRootView.swift in Sources */,
				74D1D27217EB72D900E709B0 /* TimerEditViewController.m in Sources */,
				3C2F239D21A7B43400CBE6BC /* UnsupportedNotice.m in Sources */,
				BAF3ACD32343325A00E41B33 /* TouchBarService.swift in Sources */,
				BAA0F5A323A38CB300F04654 /* TimelineBackgroundCell.swift in Sources */,
				741104BF18C7682700BC7A49 /* NSTextFieldWithBackground.m in Sources */,
				BA80BEB2221EAE6F00BDFD35 /* Array+ByGroup.swift in Sources */,
				BA067642233A492F00485C3C /* TogglApplication.m in Sources */,
				74F8FBA318313FA6000F09EE /* NSTextFieldClickable.m in Sources */,
				BA35B22122E6E9E200FA560E /* Key.swift in Sources */,
				BA7B4BCB21C0EF8800B75B14 /* NSAlert+Utils.m in Sources */,
				BA403BAE2230CFBC008B202C /* BetterFocusAutoCompleteInput.m in Sources */,
				BA50ED8522705F9E008323FA /* CalendarFlowLayout.swift in Sources */,
				BA6F81E422C5FB1E009B6828 /* TimelineTimeEntryHoverViewController.swift in Sources */,
				BA75FF3C22BCE94100D3F08C /* TimelineDisplayCommand.m in Sources */,
				95C0707718CDB67300A34D0D /* NSCustomComboBoxCell.m in Sources */,
				BA2807E02306A2FA001A9E48 /* NSWindowController+Focusable.swift in Sources */,
				BAAF569E2223D4C7003D0D73 /* DotImageView.swift in Sources */,
				BA014050225710FD000E5B91 /* TagAutoCompleteTextField.swift in Sources */,
				BA5E988923BF496E0089A2C7 /* HoverImageView.swift in Sources */,
				BAE8E845224CA9AC006D534E /* ProjectAutoCompleteTextField.swift in Sources */,
				BA43B24E23F438AA0007DD99 /* TimelineLineView.swift in Sources */,
				BA6572A7224DFA6F00BA4C60 /* HSBGen.swift in Sources */,
				BA5B0E4E2330E1C6008D1DED /* GoogleAuthenticationServer.swift in Sources */,
				BA8B4C752251FAD500592BC7 /* WorkspaceCellView.swift in Sources */,
				BA2E3F2C22375E640035D034 /* NSView+Appearance.swift in Sources */,
				743D782A182791FA00978BCC /* idler.c in Sources */,
				BA9C2DF8224C7E44002AD2A1 /* ProjectCreationView.swift in Sources */,
				BA412BFC224E0CBE003CA17A /* ClientStorage.swift in Sources */,
				BA7B4C7C21C293E700B75B14 /* String+Optional.swift in Sources */,
				BA6572A8224DFA6F00BA4C60 /* CurrentColorView.swift in Sources */,
				BA4791F922F0478A00E24F79 /* Collection+Safe.swift in Sources */,
				BA2DA12021A691FF0027B7A5 /* TrackingService.m in Sources */,
				3C6B2486203E01D90063FC08 /* AutoCompleteTableCell.m in Sources */,
				BA4791FF22F0479200E24F79 /* VerticallyCenteredTextFieldCell.swift in Sources */,
				BA6572A6224DFA6F00BA4C60 /* RGB.swift in Sources */,
				3CE30E022052BD8B00AF2E2A /* AutoCompleteTableContainer.m in Sources */,
				BAB508E4237EA54500D3D468 /* ObjcSystemPermissionManager.swift in Sources */,
				BA063BFA23B06CA5003A96FE /* EditableTextField.m in Sources */,
				BA0C3A65223219470081C6DE /* AutoCompleteCellType.swift in Sources */,
				BA75FF3522BCC5C400D3F08C /* TimelineDatasource.swift in Sources */,
				BA7B4C3721C24B9D00B75B14 /* UndoTextField.m in Sources */,
				BA9C2DFC224C8235002AD2A1 /* ColorPickerView.swift in Sources */,
				BA276A142240F5B500810C51 /* FloatingErrorView.swift in Sources */,
				C5DA1FC417F1B38B001C4565 /* LoginViewController.m in Sources */,
				BAB8CA8E240E3EB6002FF62B /* AppleAuthenticationService.swift in Sources */,
				BA00E9F0234C73990011A703 /* TimeEntryScrubberItem.swift in Sources */,
				743D942F1827C633000E6F70 /* IdleEvent.m in Sources */,
			);
			runOnlyForDeploymentPostprocessing = 0;
		};
		BAE64D552368334000244D2B /* Sources */ = {
			isa = PBXSourcesBuildPhase;
			buildActionMask = 2147483647;
			files = (
				BA37ACB923D890050013EE26 /* TimelineDatasource.swift in Sources */,
				BAE64D562368334000244D2B /* AutocompleteItem.m in Sources */,
				BA37AD0323D8902A0013EE26 /* PopoverRootView.swift in Sources */,
				BAE64D572368334000244D2B /* Settings.m in Sources */,
				BA37ACD123D8900C0013EE26 /* TimelineBaseCell.swift in Sources */,
				BAE64D582368334000244D2B /* NSCustomComboBox.m in Sources */,
				BAE64D592368334000244D2B /* NSTextFieldDuration.m in Sources */,
				BAE64D5A2368334000244D2B /* UIEvents.m in Sources */,
				BA37ACB823D890050013EE26 /* OGSwitch.swift in Sources */,
				BAE64D5B2368334000244D2B /* Date+Utils.swift in Sources */,
				BAE64D5C2368334000244D2B /* GoogleAuthenticationServer+Objc.swift in Sources */,
				BAE64D5D2368334000244D2B /* VertificalTimeEntryFlowLayout.swift in Sources */,
				BAE64D5E2368334000244D2B /* ClickableImageView.m in Sources */,
				BAE64D5F2368334000244D2B /* TimeEntryCell.m in Sources */,
				BAE64D602368334000244D2B /* MainWindowController.m in Sources */,
				BAE64D612368334000244D2B /* AddTagButton.swift in Sources */,
				BAE64D622368334000244D2B /* NSTextField+Ext.m in Sources */,
				BAE64D642368334000244D2B /* (null) in Sources */,
				BAE64D652368334000244D2B /* TimeEntrySnapshot.swift in Sources */,
				BAE64D662368334000244D2B /* DescriptionAutoCompleteTextField.swift in Sources */,
				BAE64D672368334000244D2B /* DateInfo.swift in Sources */,
				BAB8CA8F240E3EB6002FF62B /* AppleAuthenticationService.swift in Sources */,
				BAE64D682368334000244D2B /* DateCellViewItem.swift in Sources */,
				BAE64D692368334000244D2B /* UndoStack.swift in Sources */,
				BAE64D6A2368334000244D2B /* NoVibrantPopoverView.swift in Sources */,
				BA37ACFE23D890250013EE26 /* NSView+Appearance.swift in Sources */,
				BA37ACDD23D8900C0013EE26 /* TimelineTimeEntryHoverViewController.swift in Sources */,
				BAE64D6B2368334000244D2B /* AutoCompleteTable.m in Sources */,
				BAE64D6C2368334000244D2B /* ClientDataSource.swift in Sources */,
				BAE64D6D2368334000244D2B /* ProjectStorage.swift in Sources */,
				BAE64D6E2368334000244D2B /* NSButton+TextColor.swift in Sources */,
				BA37ACE623D890100013EE26 /* TimelineTimeEntry.swift in Sources */,
				BA37ACDF23D8900C0013EE26 /* TimelineTimeEntryMenu.swift in Sources */,
				BAE64D6F2368334000244D2B /* (null) in Sources */,
				BAE64D702368334000244D2B /* TagTokenView.swift in Sources */,
				BA37ACE923D890100013EE26 /* TimelineData.swift in Sources */,
				BAE64D722368334000244D2B /* ProjectWorksapceCellView.swift in Sources */,
				BAE64D732368334000244D2B /* Reachability.m in Sources */,
				BA37ACF823D890250013EE26 /* NSView+Ext.swift in Sources */,
				BA37AD0423D8902A0013EE26 /* TimerContainerBox.swift in Sources */,
				BAE64D742368334000244D2B /* ClientCellView.swift in Sources */,
				BAE64D752368334000244D2B /* AutocompleteDataSource.m in Sources */,
				BAE64D762368334000244D2B /* BezierPath+Corner.swift in Sources */,
				BA43B24F23F438AA0007DD99 /* TimelineLineView.swift in Sources */,
				BA47DEB923969EAC005216AD /* InAppMessage.swift in Sources */,
				BAE64D772368334000244D2B /* ProjectContentCellView.swift in Sources */,
				BAE64D782368334000244D2B /* NSHoverButton.m in Sources */,
				BAE64D792368334000244D2B /* SystemMessage.swift in Sources */,
				BAE64D7A2368334000244D2B /* WorkspaceAutoCompleteTextField.swift in Sources */,
				BAE64D7B2368334000244D2B /* NSTextFieldClickablePointer.m in Sources */,
				BA47DEB323966F9C005216AD /* InAppMessageViewController.swift in Sources */,
				BA63ABEE238284D9004C70CF /* IdleNotificationTouchBar.swift in Sources */,
				BA063BFB23B06CA5003A96FE /* EditableTextField.m in Sources */,
				BAE64D7C2368334000244D2B /* DisplayCommand.m in Sources */,
				BA37ACF423D890250013EE26 /* Collection+Safe.swift in Sources */,
				BAE64D7D2368334000244D2B /* ColorViewItem.swift in Sources */,
				BAE64D7E2368334000244D2B /* MenuItemTags.m in Sources */,
				BAE64D7F2368334000244D2B /* LoadMoreCell.m in Sources */,
				BAE64D802368334000244D2B /* PreferencesWindowController.m in Sources */,
				BAE64D812368334000244D2B /* NSTextFieldVerticallyAligned.m in Sources */,
				BA37ACF623D890250013EE26 /* NSColor+Utils.swift in Sources */,
				BA37ACE723D890100013EE26 /* TimelineActivity.swift in Sources */,
				BA4A7D5623755A4200A42095 /* TimeEntryScrubberItem.swift in Sources */,
				BAE64D822368334000244D2B /* DayLabel.swift in Sources */,
				BAE64D832368334000244D2B /* NSSecureTextFieldVerticallyAligned.m in Sources */,
				BA37ACDB23D8900C0013EE26 /* TimelineBackgroundCell.swift in Sources */,
				BAE64D842368334000244D2B /* TimeEntryCell+Ext.swift in Sources */,
				BA37AD0523D8902A0013EE26 /* VerticallyCenteredTextFieldCell.swift in Sources */,
				BAE64D852368334000244D2B /* (null) in Sources */,
				BAE64D862368334000244D2B /* AutotrackerRuleItem.m in Sources */,
				BAE64D872368334000244D2B /* AutoCompleteInput.m in Sources */,
				BA37ACBA23D890050013EE26 /* TimelineFlowLayout.swift in Sources */,
				BAE64D882368334000244D2B /* UserNotificationCenter.m in Sources */,
				BAE64D892368334000244D2B /* Utils.m in Sources */,
				BAE64D8A2368334000244D2B /* CursorButton.swift in Sources */,
				BA37ACFC23D890250013EE26 /* String+Search.swift in Sources */,
				BAE64D8B2368334000244D2B /* KeyboardTableView.swift in Sources */,
				BAE64D8D2368334000244D2B /* main.m in Sources */,
				BA37ACE823D890100013EE26 /* TimeChunk.swift in Sources */,
				BAE64D8E2368334000244D2B /* FeedbackWindowController.m in Sources */,
				BAE64D8F2368334000244D2B /* DescriptionTimeEntryStorage.swift in Sources */,
				BAE64D902368334000244D2B /* FlatButton.swift in Sources */,
				BAE64D912368334000244D2B /* HSV.swift in Sources */,
				BAE64D922368334000244D2B /* AppDelegate.m in Sources */,
				BAE64D932368334000244D2B /* EditorViewController.swift in Sources */,
				BA37ACFD23D890250013EE26 /* Theme+Notification.swift in Sources */,
				BAE64D942368334000244D2B /* AutoCompleteTableCell+Ext.swift in Sources */,
				BAE64D952368334000244D2B /* LiteAutoCompleteDataSource.m in Sources */,
				BA4A7D5323755A4200A42095 /* GlobalTouchbarButton.swift in Sources */,
				BAE64D962368334000244D2B /* DescriptionDataSource.swift in Sources */,
				BA45AAF723FBEED4000C94C0 /* CornerBoxView.swift in Sources */,
				BAE64D972368334000244D2B /* TagDataSource.swift in Sources */,
				BAE64D982368334000244D2B /* ColorGraphicsView.swift in Sources */,
				BAE64D992368334000244D2B /* WorkspaceDataSource.swift in Sources */,
				BAE64D9A2368334000244D2B /* OverlayViewController.m in Sources */,
				BAE64D9B2368334000244D2B /* ClientAutoCompleteTextField.swift in Sources */,
				BA37AD0623D890570013EE26 /* DatePickerView.swift in Sources */,
				BAE64D9C2368334000244D2B /* TimeEntryListViewController.m in Sources */,
				BA37ACE223D8900C0013EE26 /* PanelSwitcherButton.swift in Sources */,
				BAE64D9D2368334000244D2B /* TimeDecoratorView.swift in Sources */,
				BAB5FFD523F13F75003781D3 /* TimelineDraggingSession.swift in Sources */,
				BAE64D9E2368334000244D2B /* TimeEntryEmptyView.swift in Sources */,
				BA37AD0923D890940013EE26 /* TimelineDisplayCommand.m in Sources */,
				BAE64D9F2368334000244D2B /* (null) in Sources */,
				BAE64DA02368334000244D2B /* TimeEntryCollectionView.m in Sources */,
				BAE64DA12368334000244D2B /* TimeHeaderView.swift in Sources */,
				BAE64DA22368334000244D2B /* (null) in Sources */,
				BAE64DA32368334000244D2B /* ProjectColor.swift in Sources */,
				BAE64DA42368334000244D2B /* TagCellView.swift in Sources */,
				BAE64DA52368334000244D2B /* AutoCompleteView.swift in Sources */,
				BABB85AA23882D7C0084DEAC /* SystemPermissionManager.swift in Sources */,
				BAE64DA62368334000244D2B /* (null) in Sources */,
				BAE64DA72368334000244D2B /* (null) in Sources */,
				BAE64DA82368334000244D2B /* DesktopLibraryBridge.m in Sources */,
				BAE64DA92368334000244D2B /* TimeEntryDatasource.swift in Sources */,
				BAE64DAA2368334000244D2B /* SystemMessageView.swift in Sources */,
				BA37ACBC23D890050013EE26 /* TimelineActivityRecorderViewController.swift in Sources */,
				BAE64DAB2368334000244D2B /* HoverTableCellView.swift in Sources */,
				BAE64DAC2368334000244D2B /* NSBoxClickable.m in Sources */,
				BAE64DAD2368334000244D2B /* ProjectTextField.m in Sources */,
				BA37ACD623D8900C0013EE26 /* TimelineEmptyTimeEntryCell.swift in Sources */,
				BAE64DAE2368334000244D2B /* EditorPopover.swift in Sources */,
				BAE64DAF2368334000244D2B /* ProjectHeaderCellView.swift in Sources */,
				BAE64DB02368334000244D2B /* (null) in Sources */,
				BAE64DB12368334000244D2B /* CalendarDataSource.swift in Sources */,
				BAE64DB22368334000244D2B /* CustomFocusRingButton.swift in Sources */,
				BAE64DB32368334000244D2B /* AutoCompleteTextField.swift in Sources */,
				BA37ACFF23D890250013EE26 /* NSColor+VisibleColor.swift in Sources */,
				BA37ACDA23D8900C0013EE26 /* TimelineDividerView.swift in Sources */,
				BAE64DB42368334000244D2B /* (null) in Sources */,
				BAE64DB52368334000244D2B /* NSCustomTimerComboBox.m in Sources */,
				BAE64DB62368334000244D2B /* KeyboardDatePicker.swift in Sources */,
				BAE64DB72368334000244D2B /* AutoCompleteViewDataSource.swift in Sources */,
				BA37ACF723D890250013EE26 /* NSView+Animation.swift in Sources */,
				BAE64DB82368334000244D2B /* TagStorage.swift in Sources */,
				BAE64DB92368334000244D2B /* ViewItem.m in Sources */,
				BAE64DBA2368334000244D2B /* CalendarCollectionView.swift in Sources */,
				BAE64DBB2368334000244D2B /* NSResize.m in Sources */,
				BAE64DBD2368334000244D2B /* ProjectDataSource.swift in Sources */,
				BAE64DBE2368334000244D2B /* AutoCompleteRowView.swift in Sources */,
				BA4A7D5523755A4200A42095 /* TouchBarService+Name.swift in Sources */,
				BA37ACF923D890250013EE26 /* NSView+LayoutConstraint.swift in Sources */,
				BAE64DBF2368334000244D2B /* (null) in Sources */,
				BAE64DC02368334000244D2B /* ResizablePopover.swift in Sources */,
				BA37ACFB23D890250013EE26 /* NSView+Xib.swift in Sources */,
				BAE64DC12368334000244D2B /* UndoManager.swift in Sources */,
				BAE64DC22368334000244D2B /* WorkspaceStorage.swift in Sources */,
				BAE64DC32368334000244D2B /* CountryViewItem.m in Sources */,
				BAE64DC42368334000244D2B /* CalendarViewController.swift in Sources */,
				BAE64DC52368334000244D2B /* (null) in Sources */,
				BA37ACBE23D890050013EE26 /* LayerBackedViewController.swift in Sources */,
				BAF9364D23E8114800EE1076 /* TimelineResizeHoverController.swift in Sources */,
				BAE64DC62368334000244D2B /* SystemService.m in Sources */,
				BAE64DC72368334000244D2B /* AppIconFactory.m in Sources */,
				BA37ACDC23D8900C0013EE26 /* TimelineDashedCornerView.swift in Sources */,
				BAE64DC82368334000244D2B /* ConvertHexColor.m in Sources */,
				BAE64DC92368334000244D2B /* TimeEntryViewItem.m in Sources */,
				BAE64DCA2368334000244D2B /* NoClientCellView.swift in Sources */,
				BAE64DCB2368334000244D2B /* IdleNotificationWindowController.m in Sources */,
				BAE64DCC2368334000244D2B /* Tag.swift in Sources */,
				BAE64DCD2368334000244D2B /* DescriptionContentCellView.swift in Sources */,
				BAE64DCF2368334000244D2B /* AboutWindowController.m in Sources */,
				BAE64DD02368334000244D2B /* TimerEditViewController.m in Sources */,
				BA37ACD223D8900C0013EE26 /* TimelineTimeLabelCell.swift in Sources */,
				BA63ABEF238284DB004C70CF /* LoginSignupTouchBar.swift in Sources */,
				BAE64DD12368334000244D2B /* UnsupportedNotice.m in Sources */,
				BAE64DD22368334000244D2B /* NSTextFieldWithBackground.m in Sources */,
				BAE64DD32368334000244D2B /* Array+ByGroup.swift in Sources */,
				BAE64DD42368334000244D2B /* TogglApplication.m in Sources */,
				BAE64DD52368334000244D2B /* NSTextFieldClickable.m in Sources */,
				BAE64DD62368334000244D2B /* Key.swift in Sources */,
				BAE64DD72368334000244D2B /* NSAlert+Utils.m in Sources */,
				BAE64DD82368334000244D2B /* BetterFocusAutoCompleteInput.m in Sources */,
				BAE64DD92368334000244D2B /* CalendarFlowLayout.swift in Sources */,
				BAE64DDA2368334000244D2B /* NSCustomComboBoxCell.m in Sources */,
				BAE64DDC2368334000244D2B /* DotImageView.swift in Sources */,
				BAE64DDD2368334000244D2B /* TagAutoCompleteTextField.swift in Sources */,
				BAE64DDE2368334000244D2B /* ProjectAutoCompleteTextField.swift in Sources */,
				BA4A7D5423755A4200A42095 /* TouchBarService.swift in Sources */,
				BAE64DDF2368334000244D2B /* HSBGen.swift in Sources */,
				BAE64DE02368334000244D2B /* GoogleAuthenticationServer.swift in Sources */,
				BAE64DE12368334000244D2B /* WorkspaceCellView.swift in Sources */,
				BA37ACD823D8900C0013EE26 /* TimelineActivityCell.swift in Sources */,
				BAE64DE32368334000244D2B /* idler.c in Sources */,
				BAE64DE42368334000244D2B /* ProjectCreationView.swift in Sources */,
				BAE64DE52368334000244D2B /* ClientStorage.swift in Sources */,
				BA37ACD423D8900C0013EE26 /* TimelineTimeEntryCell.swift in Sources */,
				BA37ACE023D8900C0013EE26 /* TimelineActivityHoverController.swift in Sources */,
				BAE64DE62368334000244D2B /* String+Optional.swift in Sources */,
				BA37ACB623D890050013EE26 /* MainDashboardViewController.swift in Sources */,
				BAE64DE72368334000244D2B /* CurrentColorView.swift in Sources */,
				BA37ACE323D8900C0013EE26 /* TimelineCollectionView.swift in Sources */,
				BA37ACBB23D890050013EE26 /* TimelineDateFormatter.swift in Sources */,
				BAE64DE82368334000244D2B /* TrackingService.m in Sources */,
				BA37ACB423D890050013EE26 /* TimelineDashboardViewController.swift in Sources */,
				BAE64DE92368334000244D2B /* AutoCompleteTableCell.m in Sources */,
				BAE64DEA2368334000244D2B /* RGB.swift in Sources */,
				BA37ACFA23D890250013EE26 /* NSView+Shadow+Border.swift in Sources */,
				BAE64DEB2368334000244D2B /* AutoCompleteTableContainer.m in Sources */,
				BAE64DEC2368334000244D2B /* AutoCompleteCellType.swift in Sources */,
				BA37AD0223D8902A0013EE26 /* NoInteractionView.swift in Sources */,
				BA37ACE523D890100013EE26 /* TimelineTimestamp.swift in Sources */,
				BAE64DED2368334000244D2B /* UndoTextField.m in Sources */,
				BA37AD0823D8906A0013EE26 /* Date+Extension.swift in Sources */,
				BA37ACE423D8900C0013EE26 /* HoverImageView.swift in Sources */,
				BAE64DEE2368334000244D2B /* ColorPickerView.swift in Sources */,
				BAE64DEF2368334000244D2B /* FloatingErrorView.swift in Sources */,
				BAE64DF02368334000244D2B /* LoginViewController.m in Sources */,
				BA37AD0023D890250013EE26 /* NSWindowController+Focusable.swift in Sources */,
				BABB85A923882CEE0084DEAC /* ObjcSystemPermissionManager.swift in Sources */,
				BA37AD0123D890250013EE26 /* Array+View.swift in Sources */,
				BAE64DF12368334000244D2B /* IdleEvent.m in Sources */,
				BA37ACF523D890250013EE26 /* NotificationCenter+MainThread.swift in Sources */,
				BA4A7D5123755A3700A42095 /* TimeEntryScrubberFlowLayout.swift in Sources */,
			);
			runOnlyForDeploymentPostprocessing = 0;
		};
/* End PBXSourcesBuildPhase section */

/* Begin PBXTargetDependency section */
		74456B9C1A77486B002A6338 /* PBXTargetDependency */ = {
			isa = PBXTargetDependency;
			name = TogglDesktopLibrary;
			targetProxy = 74456B9B1A77486B002A6338 /* PBXContainerItemProxy */;
		};
		BAE64D522368334000244D2B /* PBXTargetDependency */ = {
			isa = PBXTargetDependency;
			name = TogglDesktopLibrary;
			targetProxy = BAE64D532368334000244D2B /* PBXContainerItemProxy */;
		};
/* End PBXTargetDependency section */

/* Begin PBXVariantGroup section */
		69FC17FD17E6534400B96425 /* InfoPlist.strings */ = {
			isa = PBXVariantGroup;
			children = (
				69FC17FE17E6534400B96425 /* en */,
				743E58481A775B7700F17CB0 /* et */,
			);
			name = InfoPlist.strings;
			sourceTree = "<group>";
		};
		69FC180317E6534400B96425 /* Credits.rtf */ = {
			isa = PBXVariantGroup;
			children = (
				69FC180417E6534400B96425 /* en */,
				743E58491A775B7700F17CB0 /* et */,
			);
			name = Credits.rtf;
			sourceTree = "<group>";
		};
		69FC180917E6534500B96425 /* MainMenu.xib */ = {
			isa = PBXVariantGroup;
			children = (
				74456B9F1A774E12002A6338 /* Base */,
				743E58461A775B7700F17CB0 /* et */,
			);
			name = MainMenu.xib;
			sourceTree = "<group>";
		};
		743E584F1A775BB300F17CB0 /* Localizable.strings */ = {
			isa = PBXVariantGroup;
			children = (
				743E584E1A775BB300F17CB0 /* et */,
			);
			name = Localizable.strings;
			sourceTree = "<group>";
		};
/* End PBXVariantGroup section */

/* Begin XCBuildConfiguration section */
		69FC182017E6534500B96425 /* Debug */ = {
			isa = XCBuildConfiguration;
			buildSettings = {
				ALWAYS_SEARCH_USER_PATHS = NO;
				CLANG_ANALYZER_LOCALIZABILITY_NONLOCALIZED = YES;
				CLANG_CXX_LANGUAGE_STANDARD = "gnu++0x";
				CLANG_CXX_LIBRARY = "libc++";
				CLANG_ENABLE_OBJC_ARC = YES;
				CLANG_WARN_BLOCK_CAPTURE_AUTORELEASING = YES;
				CLANG_WARN_BOOL_CONVERSION = YES;
				CLANG_WARN_COMMA = YES;
				CLANG_WARN_CONSTANT_CONVERSION = YES;
				CLANG_WARN_DEPRECATED_OBJC_IMPLEMENTATIONS = YES;
				CLANG_WARN_EMPTY_BODY = YES;
				CLANG_WARN_ENUM_CONVERSION = YES;
				CLANG_WARN_INFINITE_RECURSION = YES;
				CLANG_WARN_INT_CONVERSION = YES;
				CLANG_WARN_NON_LITERAL_NULL_CONVERSION = YES;
				CLANG_WARN_OBJC_IMPLICIT_RETAIN_SELF = YES;
				CLANG_WARN_OBJC_LITERAL_CONVERSION = YES;
				CLANG_WARN_RANGE_LOOP_ANALYSIS = YES;
				CLANG_WARN_STRICT_PROTOTYPES = YES;
				CLANG_WARN_SUSPICIOUS_MOVE = YES;
				CLANG_WARN_UNREACHABLE_CODE = YES;
				CLANG_WARN__DUPLICATE_METHOD_MATCH = YES;
				COPY_PHASE_STRIP = NO;
				ENABLE_STRICT_OBJC_MSGSEND = YES;
				ENABLE_TESTABILITY = YES;
				GCC_C_LANGUAGE_STANDARD = gnu99;
				GCC_DYNAMIC_NO_PIC = NO;
				GCC_ENABLE_OBJC_EXCEPTIONS = YES;
				GCC_NO_COMMON_BLOCKS = YES;
				GCC_OPTIMIZATION_LEVEL = 0;
				GCC_PREPROCESSOR_DEFINITIONS = (
					"DEBUG=1",
					"$(inherited)",
				);
				GCC_SYMBOLS_PRIVATE_EXTERN = NO;
				GCC_WARN_64_TO_32_BIT_CONVERSION = YES;
				GCC_WARN_ABOUT_RETURN_TYPE = YES;
				GCC_WARN_UNDECLARED_SELECTOR = YES;
				GCC_WARN_UNINITIALIZED_AUTOS = YES;
				GCC_WARN_UNUSED_FUNCTION = YES;
				GCC_WARN_UNUSED_VARIABLE = YES;
				MACOSX_DEPLOYMENT_TARGET = 10.11;
				ONLY_ACTIVE_ARCH = YES;
				SDKROOT = macosx;
			};
			name = Debug;
		};
		69FC182117E6534500B96425 /* Release */ = {
			isa = XCBuildConfiguration;
			buildSettings = {
				ALWAYS_SEARCH_USER_PATHS = NO;
				CLANG_ANALYZER_LOCALIZABILITY_NONLOCALIZED = YES;
				CLANG_CXX_LANGUAGE_STANDARD = "gnu++0x";
				CLANG_CXX_LIBRARY = "libc++";
				CLANG_ENABLE_OBJC_ARC = YES;
				CLANG_WARN_BLOCK_CAPTURE_AUTORELEASING = YES;
				CLANG_WARN_BOOL_CONVERSION = YES;
				CLANG_WARN_COMMA = YES;
				CLANG_WARN_CONSTANT_CONVERSION = YES;
				CLANG_WARN_DEPRECATED_OBJC_IMPLEMENTATIONS = YES;
				CLANG_WARN_EMPTY_BODY = YES;
				CLANG_WARN_ENUM_CONVERSION = YES;
				CLANG_WARN_INFINITE_RECURSION = YES;
				CLANG_WARN_INT_CONVERSION = YES;
				CLANG_WARN_NON_LITERAL_NULL_CONVERSION = YES;
				CLANG_WARN_OBJC_IMPLICIT_RETAIN_SELF = YES;
				CLANG_WARN_OBJC_LITERAL_CONVERSION = YES;
				CLANG_WARN_RANGE_LOOP_ANALYSIS = YES;
				CLANG_WARN_STRICT_PROTOTYPES = YES;
				CLANG_WARN_SUSPICIOUS_MOVE = YES;
				CLANG_WARN_UNREACHABLE_CODE = YES;
				CLANG_WARN__DUPLICATE_METHOD_MATCH = YES;
				COPY_PHASE_STRIP = YES;
				DEBUG_INFORMATION_FORMAT = "dwarf-with-dsym";
				ENABLE_STRICT_OBJC_MSGSEND = YES;
				GCC_C_LANGUAGE_STANDARD = gnu99;
				GCC_ENABLE_OBJC_EXCEPTIONS = YES;
				GCC_NO_COMMON_BLOCKS = YES;
				GCC_WARN_64_TO_32_BIT_CONVERSION = YES;
				GCC_WARN_ABOUT_RETURN_TYPE = YES;
				GCC_WARN_UNDECLARED_SELECTOR = YES;
				GCC_WARN_UNINITIALIZED_AUTOS = YES;
				GCC_WARN_UNUSED_FUNCTION = YES;
				GCC_WARN_UNUSED_VARIABLE = YES;
				MACOSX_DEPLOYMENT_TARGET = 10.11;
				SDKROOT = macosx;
				SWIFT_COMPILATION_MODE = wholemodule;
			};
			name = Release;
		};
		69FC182317E6534500B96425 /* Debug */ = {
			isa = XCBuildConfiguration;
			baseConfigurationReference = 3A54C9591227E723FEC0DB85 /* Pods-TogglDesktop.debug.xcconfig */;
			buildSettings = {
				ASSETCATALOG_COMPILER_APPICON_NAME = AppIcon;
				CLANG_ALLOW_NON_MODULAR_INCLUDES_IN_FRAMEWORK_MODULES = NO;
				CLANG_CXX_LIBRARY = "compiler-default";
				CLANG_ENABLE_MODULES = YES;
				CODE_SIGN_ENTITLEMENTS = TogglDesktop/TogglDesktop.entitlements;
				CODE_SIGN_IDENTITY = "Mac Developer";
				CODE_SIGN_STYLE = Automatic;
				COMBINE_HIDPI_IMAGES = YES;
				DEVELOPMENT_TEAM = B227VTMZ94;
				ENABLE_HARDENED_RUNTIME = YES;
				FRAMEWORK_SEARCH_PATHS = (
					"$(inherited)",
					"$(SRCROOT)",
					"$(SRCROOT)/../../../../third_party/plcrashreporter/**",
					"$(PROJECT_DIR)",
					"$(SRCROOT)/../../../../third_party",
					"$(SRCROOT)/../../../../third_party/Sparkle",
				);
				GCC_NO_COMMON_BLOCKS = NO;
				GCC_PRECOMPILE_PREFIX_HEADER = YES;
				GCC_PREFIX_HEADER = "test2/TogglDesktop-Prefix.pch";
				GCC_PREPROCESSOR_DEFINITIONS = (
					"$(inherited)",
					"COCOAPODS=1",
					"SPARKLE=1",
				);
				HEADER_SEARCH_PATHS = (
					"$(inherited)",
					"$(SRCROOT)/Library/openssl/include",
				);
				INFOPLIST_FILE = "test2/TogglDesktop-Info.plist";
				LD_RUNPATH_SEARCH_PATHS = "$(inherited) @executable_path/../Frameworks";
				LIBRARY_SEARCH_PATHS = (
					"$(inherited)",
					"$(SRCROOT)",
					"$(SRCROOT)/Library/poco/",
					"$(SRCROOT)/Library/openssl/",
					"$(PROJECT_DIR)$(LOCAL_LIBRARY_DIR)/poco",
					"$(PROJECT_DIR)$(LOCAL_LIBRARY_DIR)/openssl",
				);
				MACOSX_DEPLOYMENT_TARGET = 10.11;
				ONLY_ACTIVE_ARCH = YES;
				OTHER_LDFLAGS = (
					"$(inherited)",
					"-l\"c++\"",
					"-l\"z\"",
					"-framework",
					"\"AppAuth\"",
					"-framework",
					"\"AppKit\"",
					"-framework",
					"\"Bugsnag\"",
					"-framework",
					"\"Carbon\"",
					"-framework",
					"\"Foundation\"",
					"-framework",
					"\"GTMAppAuth\"",
					"-framework",
					"\"GTMSessionFetcher\"",
					"-framework",
					"\"MASShortcut\"",
					"-framework",
					"\"Security\"",
					"-framework",
					"\"Sparkle\"",
					"-framework",
					"\"SystemConfiguration\"",
					"-weak_framework",
					"\"DFRFoundation\"",
				);
				OTHER_SWIFT_FLAGS = "-DSPARKLE";
				PRODUCT_BUNDLE_IDENTIFIER = com.toggl.toggldesktop.TogglDesktop;
				PRODUCT_NAME = TogglDesktop;
				PROVISIONING_PROFILE_SPECIFIER = "";
				SCAN_ALL_SOURCE_FILES_FOR_INCLUDES = NO;
				STRIP_INSTALLED_PRODUCT = NO;
				SWIFT_ACTIVE_COMPILATION_CONDITIONS = "";
				SWIFT_OBJC_BRIDGING_HEADER = "Other/TogglDesktop-Bridging-Header.h";
				SWIFT_OPTIMIZATION_LEVEL = "-Onone";
				SWIFT_VERSION = 5.0;
				SYSTEM_FRAMEWORK_SEARCH_PATHS = "$(SYSTEM_LIBRARY_DIR) $(SYSTEM_LIBRARY_DIR)/PrivateFrameworks";
				SYSTEM_HEADER_SEARCH_PATHS = "";
				WARNING_CFLAGS = "-Wpartial-availability";
				WRAPPER_EXTENSION = app;
			};
			name = Debug;
		};
		69FC182417E6534500B96425 /* Release */ = {
			isa = XCBuildConfiguration;
			baseConfigurationReference = B671ACF75B3267B013176BD7 /* Pods-TogglDesktop.release.xcconfig */;
			buildSettings = {
				ASSETCATALOG_COMPILER_APPICON_NAME = AppIcon;
				CLANG_ALLOW_NON_MODULAR_INCLUDES_IN_FRAMEWORK_MODULES = NO;
				CLANG_CXX_LIBRARY = "compiler-default";
				CLANG_ENABLE_MODULES = YES;
				CODE_SIGN_ENTITLEMENTS = TogglDesktop/TogglDesktop.entitlements;
				CODE_SIGN_IDENTITY = "Mac Developer";
				CODE_SIGN_STYLE = Automatic;
				COMBINE_HIDPI_IMAGES = YES;
				COPY_PHASE_STRIP = NO;
				DEVELOPMENT_TEAM = B227VTMZ94;
				ENABLE_HARDENED_RUNTIME = YES;
				FRAMEWORK_SEARCH_PATHS = (
					"$(inherited)",
					"$(SRCROOT)",
					"$(SRCROOT)/../../../../third_party/plcrashreporter/**",
					"$(PROJECT_DIR)",
					"$(SRCROOT)/../../../../third_party",
					"$(SRCROOT)/../../../../third_party/Sparkle",
				);
				GCC_NO_COMMON_BLOCKS = NO;
				GCC_PRECOMPILE_PREFIX_HEADER = YES;
				GCC_PREFIX_HEADER = "test2/TogglDesktop-Prefix.pch";
				GCC_PREPROCESSOR_DEFINITIONS = (
					"$(inherited)",
					"COCOAPODS=1",
					"SPARKLE=1",
				);
				HEADER_SEARCH_PATHS = (
					"$(inherited)",
					"$(SRCROOT)/Library/openssl/include",
				);
				INFOPLIST_FILE = "test2/TogglDesktop-Info.plist";
				LD_RUNPATH_SEARCH_PATHS = "$(inherited) @executable_path/../Frameworks";
				LIBRARY_SEARCH_PATHS = (
					"$(inherited)",
					"$(SRCROOT)",
					"$(SRCROOT)/Library/poco/",
					"$(SRCROOT)/Library/openssl/",
					"$(PROJECT_DIR)$(LOCAL_LIBRARY_DIR)/poco",
					"$(PROJECT_DIR)$(LOCAL_LIBRARY_DIR)/openssl",
				);
				MACOSX_DEPLOYMENT_TARGET = 10.11;
				ONLY_ACTIVE_ARCH = NO;
				OTHER_LDFLAGS = (
					"$(inherited)",
					"-l\"c++\"",
					"-l\"z\"",
					"-framework",
					"\"AppAuth\"",
					"-framework",
					"\"AppKit\"",
					"-framework",
					"\"Bugsnag\"",
					"-framework",
					"\"Carbon\"",
					"-framework",
					"\"Foundation\"",
					"-framework",
					"\"GTMAppAuth\"",
					"-framework",
					"\"GTMSessionFetcher\"",
					"-framework",
					"\"MASShortcut\"",
					"-framework",
					"\"Security\"",
					"-framework",
					"\"Sparkle\"",
					"-framework",
					"\"SystemConfiguration\"",
					"-weak_framework",
					"\"DFRFoundation\"",
				);
				OTHER_SWIFT_FLAGS = "-DSPARKLE";
				PRODUCT_BUNDLE_IDENTIFIER = com.toggl.toggldesktop.TogglDesktop;
				PRODUCT_NAME = TogglDesktop;
				PROVISIONING_PROFILE_SPECIFIER = "";
				SCAN_ALL_SOURCE_FILES_FOR_INCLUDES = NO;
				STRIP_INSTALLED_PRODUCT = NO;
				SWIFT_ACTIVE_COMPILATION_CONDITIONS = "";
				SWIFT_OBJC_BRIDGING_HEADER = "Other/TogglDesktop-Bridging-Header.h";
				SWIFT_VERSION = 5.0;
				SYSTEM_FRAMEWORK_SEARCH_PATHS = "$(SYSTEM_LIBRARY_DIR) $(SYSTEM_LIBRARY_DIR)/PrivateFrameworks/**";
				SYSTEM_HEADER_SEARCH_PATHS = "";
				WRAPPER_EXTENSION = app;
			};
			name = Release;
		};
		74607C1E18EDE6D800571BA6 /* Debug */ = {
			isa = XCBuildConfiguration;
			buildSettings = {
				CLANG_ENABLE_MODULES = YES;
				CLANG_WARN_BOOL_CONVERSION = YES;
				CLANG_WARN_DIRECT_OBJC_ISA_USAGE = YES_ERROR;
				CLANG_WARN_OBJC_ROOT_CLASS = YES_ERROR;
				DEBUGGING_SYMBOLS = YES;
				GCC_GENERATE_DEBUGGING_SYMBOLS = YES;
				GCC_OPTIMIZATION_LEVEL = 0;
				GCC_PREPROCESSOR_DEFINITIONS = (
					"DEBUG=1",
					"$(inherited)",
				);
				GCC_WARN_ABOUT_RETURN_TYPE = YES_ERROR;
				GCC_WARN_UNDECLARED_SELECTOR = YES;
				GCC_WARN_UNINITIALIZED_AUTOS = YES_AGGRESSIVE;
				GCC_WARN_UNUSED_FUNCTION = YES;
				MACOSX_DEPLOYMENT_TARGET = 10.11;
				OTHER_CFLAGS = "";
				OTHER_LDFLAGS = "";
				PRODUCT_NAME = "$(TARGET_NAME)";
			};
			name = Debug;
		};
		74607C1F18EDE6D800571BA6 /* Release */ = {
			isa = XCBuildConfiguration;
			buildSettings = {
				CLANG_ENABLE_MODULES = YES;
				CLANG_WARN_BOOL_CONVERSION = YES;
				CLANG_WARN_DIRECT_OBJC_ISA_USAGE = YES_ERROR;
				CLANG_WARN_OBJC_ROOT_CLASS = YES_ERROR;
				ENABLE_NS_ASSERTIONS = NO;
				GCC_WARN_ABOUT_RETURN_TYPE = YES_ERROR;
				GCC_WARN_UNDECLARED_SELECTOR = YES;
				GCC_WARN_UNINITIALIZED_AUTOS = YES_AGGRESSIVE;
				GCC_WARN_UNUSED_FUNCTION = YES;
				MACOSX_DEPLOYMENT_TARGET = 10.11;
				OTHER_CFLAGS = "";
				OTHER_LDFLAGS = "";
				PRODUCT_NAME = "$(TARGET_NAME)";
			};
			name = Release;
		};
		74607C2218EDE70C00571BA6 /* Debug */ = {
			isa = XCBuildConfiguration;
			buildSettings = {
				CLANG_ENABLE_MODULES = YES;
				CLANG_WARN_BOOL_CONVERSION = YES;
				CLANG_WARN_DIRECT_OBJC_ISA_USAGE = YES_ERROR;
				CLANG_WARN_OBJC_ROOT_CLASS = YES_ERROR;
				DEBUGGING_SYMBOLS = YES;
				GCC_GENERATE_DEBUGGING_SYMBOLS = YES;
				GCC_OPTIMIZATION_LEVEL = 0;
				GCC_PREPROCESSOR_DEFINITIONS = (
					"DEBUG=1",
					"$(inherited)",
				);
				GCC_WARN_ABOUT_RETURN_TYPE = YES_ERROR;
				GCC_WARN_UNDECLARED_SELECTOR = YES;
				GCC_WARN_UNINITIALIZED_AUTOS = YES_AGGRESSIVE;
				GCC_WARN_UNUSED_FUNCTION = YES;
				MACOSX_DEPLOYMENT_TARGET = 10.11;
				OTHER_CFLAGS = "";
				OTHER_LDFLAGS = "";
				PRODUCT_NAME = "$(TARGET_NAME)";
			};
			name = Debug;
		};
		74607C2318EDE70C00571BA6 /* Release */ = {
			isa = XCBuildConfiguration;
			buildSettings = {
				CLANG_ENABLE_MODULES = YES;
				CLANG_WARN_BOOL_CONVERSION = YES;
				CLANG_WARN_DIRECT_OBJC_ISA_USAGE = YES_ERROR;
				CLANG_WARN_OBJC_ROOT_CLASS = YES_ERROR;
				ENABLE_NS_ASSERTIONS = NO;
				GCC_WARN_ABOUT_RETURN_TYPE = YES_ERROR;
				GCC_WARN_UNDECLARED_SELECTOR = YES;
				GCC_WARN_UNINITIALIZED_AUTOS = YES_AGGRESSIVE;
				GCC_WARN_UNUSED_FUNCTION = YES;
				MACOSX_DEPLOYMENT_TARGET = 10.11;
				OTHER_CFLAGS = "";
				OTHER_LDFLAGS = "";
				PRODUCT_NAME = "$(TARGET_NAME)";
			};
			name = Release;
		};
		BAE64E492368334000244D2B /* Debug */ = {
			isa = XCBuildConfiguration;
			baseConfigurationReference = 523FD02C959288FBFA20F5B1 /* Pods-TogglDesktop-AppStore.debug.xcconfig */;
			buildSettings = {
				ASSETCATALOG_COMPILER_APPICON_NAME = AppIcon;
				CLANG_CXX_LIBRARY = "compiler-default";
				CLANG_ENABLE_MODULES = YES;
				CODE_SIGN_ENTITLEMENTS = "TogglDesktop/TogglDesktop-AppStore.entitlements";
				CODE_SIGN_IDENTITY = "Mac Developer";
				CODE_SIGN_STYLE = Automatic;
				COMBINE_HIDPI_IMAGES = YES;
				DEVELOPMENT_TEAM = B227VTMZ94;
				ENABLE_HARDENED_RUNTIME = YES;
				FRAMEWORK_SEARCH_PATHS = (
					"$(inherited)",
					"$(SRCROOT)",
					"$(PROJECT_DIR)",
					"$(SRCROOT)/../../../../third_party",
					"$(SRCROOT)/../../../../third_party/Sparkle",
				);
				GCC_NO_COMMON_BLOCKS = NO;
				GCC_PRECOMPILE_PREFIX_HEADER = YES;
				GCC_PREFIX_HEADER = "test2/TogglDesktop-Prefix.pch";
				GCC_PREPROCESSOR_DEFINITIONS = (
					"$(inherited)",
					"COCOAPODS=1",
					"APP_STORE=1",
				);
				HEADER_SEARCH_PATHS = (
					"$(inherited)",
					"$(SRCROOT)/Library/openssl/include",
				);
				INFOPLIST_FILE = "TogglDesktop-AppStore-Info.plist";
				LD_RUNPATH_SEARCH_PATHS = "$(inherited) @executable_path/../Frameworks";
				LIBRARY_SEARCH_PATHS = (
					"$(inherited)",
					"$(SRCROOT)",
					"$(SRCROOT)/Library/poco/",
					"$(SRCROOT)/Library/openssl/",
					"$(PROJECT_DIR)$(LOCAL_LIBRARY_DIR)/poco",
					"$(PROJECT_DIR)$(LOCAL_LIBRARY_DIR)/openssl",
				);
				MACOSX_DEPLOYMENT_TARGET = 10.11;
				ONLY_ACTIVE_ARCH = YES;
				OTHER_SWIFT_FLAGS = "$(inherited) -DAPP_STORE";
				PRODUCT_BUNDLE_IDENTIFIER = com.toggl.toggldesktop.TogglDesktop;
				PRODUCT_MODULE_NAME = TogglDesktop;
				PRODUCT_NAME = TogglDesktop;
				PROVISIONING_PROFILE_SPECIFIER = "";
				SCAN_ALL_SOURCE_FILES_FOR_INCLUDES = NO;
				STRIP_INSTALLED_PRODUCT = NO;
				SWIFT_OBJC_BRIDGING_HEADER = "Other/TogglDesktop-Bridging-Header.h";
				SWIFT_OPTIMIZATION_LEVEL = "-Onone";
				SWIFT_VERSION = 5.0;
				WRAPPER_EXTENSION = app;
			};
			name = Debug;
		};
		BAE64E4A2368334000244D2B /* Release */ = {
			isa = XCBuildConfiguration;
			baseConfigurationReference = 4BCB2D1F3BD02A806D947C18 /* Pods-TogglDesktop-AppStore.release.xcconfig */;
			buildSettings = {
				ASSETCATALOG_COMPILER_APPICON_NAME = AppIcon;
				CLANG_CXX_LIBRARY = "compiler-default";
				CLANG_ENABLE_MODULES = YES;
				CODE_SIGN_ENTITLEMENTS = "TogglDesktop/TogglDesktop-AppStore.entitlements";
				CODE_SIGN_IDENTITY = "Mac Developer";
				CODE_SIGN_STYLE = Automatic;
				COMBINE_HIDPI_IMAGES = YES;
				COPY_PHASE_STRIP = NO;
				DEVELOPMENT_TEAM = B227VTMZ94;
				ENABLE_HARDENED_RUNTIME = YES;
				FRAMEWORK_SEARCH_PATHS = (
					"$(inherited)",
					"$(SRCROOT)",
					"$(PROJECT_DIR)",
					"$(SRCROOT)/../../../../third_party",
					"$(SRCROOT)/../../../../third_party/Sparkle",
				);
				GCC_NO_COMMON_BLOCKS = NO;
				GCC_PRECOMPILE_PREFIX_HEADER = YES;
				GCC_PREFIX_HEADER = "test2/TogglDesktop-Prefix.pch";
				GCC_PREPROCESSOR_DEFINITIONS = (
					"$(inherited)",
					"COCOAPODS=1",
					"APP_STORE=1",
				);
				HEADER_SEARCH_PATHS = (
					"$(inherited)",
					"$(SRCROOT)/Library/openssl/include",
				);
				INFOPLIST_FILE = "TogglDesktop-AppStore-Info.plist";
				LD_RUNPATH_SEARCH_PATHS = "$(inherited) @executable_path/../Frameworks";
				LIBRARY_SEARCH_PATHS = (
					"$(inherited)",
					"$(SRCROOT)",
					"$(SRCROOT)/Library/poco/",
					"$(SRCROOT)/Library/openssl/",
					"$(PROJECT_DIR)$(LOCAL_LIBRARY_DIR)/poco",
					"$(PROJECT_DIR)$(LOCAL_LIBRARY_DIR)/openssl",
				);
				MACOSX_DEPLOYMENT_TARGET = 10.11;
				ONLY_ACTIVE_ARCH = NO;
				OTHER_SWIFT_FLAGS = "$(inherited) -DAPP_STORE";
				PRODUCT_BUNDLE_IDENTIFIER = com.toggl.toggldesktop.TogglDesktop;
				PRODUCT_MODULE_NAME = TogglDesktop;
				PRODUCT_NAME = TogglDesktop;
				PROVISIONING_PROFILE_SPECIFIER = "";
				SCAN_ALL_SOURCE_FILES_FOR_INCLUDES = NO;
				STRIP_INSTALLED_PRODUCT = NO;
				SWIFT_OBJC_BRIDGING_HEADER = "Other/TogglDesktop-Bridging-Header.h";
				SWIFT_VERSION = 5.0;
				WRAPPER_EXTENSION = app;
			};
			name = Release;
		};
/* End XCBuildConfiguration section */

/* Begin XCConfigurationList section */
		69FC17EC17E6534400B96425 /* Build configuration list for PBXProject "TogglDesktop" */ = {
			isa = XCConfigurationList;
			buildConfigurations = (
				69FC182017E6534500B96425 /* Debug */,
				69FC182117E6534500B96425 /* Release */,
			);
			defaultConfigurationIsVisible = 0;
			defaultConfigurationName = Release;
		};
		69FC182217E6534500B96425 /* Build configuration list for PBXNativeTarget "TogglDesktop" */ = {
			isa = XCConfigurationList;
			buildConfigurations = (
				69FC182317E6534500B96425 /* Debug */,
				69FC182417E6534500B96425 /* Release */,
			);
			defaultConfigurationIsVisible = 0;
			defaultConfigurationName = Release;
		};
		74607C1D18EDE6D800571BA6 /* Build configuration list for PBXLegacyTarget "poco" */ = {
			isa = XCConfigurationList;
			buildConfigurations = (
				74607C1E18EDE6D800571BA6 /* Debug */,
				74607C1F18EDE6D800571BA6 /* Release */,
			);
			defaultConfigurationIsVisible = 0;
			defaultConfigurationName = Release;
		};
		74607C2118EDE70C00571BA6 /* Build configuration list for PBXLegacyTarget "openssl" */ = {
			isa = XCConfigurationList;
			buildConfigurations = (
				74607C2218EDE70C00571BA6 /* Debug */,
				74607C2318EDE70C00571BA6 /* Release */,
			);
			defaultConfigurationIsVisible = 0;
			defaultConfigurationName = Release;
		};
		BAE64E482368334000244D2B /* Build configuration list for PBXNativeTarget "TogglDesktop-AppStore" */ = {
			isa = XCConfigurationList;
			buildConfigurations = (
				BAE64E492368334000244D2B /* Debug */,
				BAE64E4A2368334000244D2B /* Release */,
			);
			defaultConfigurationIsVisible = 0;
			defaultConfigurationName = Release;
		};
/* End XCConfigurationList section */
	};
	rootObject = 69FC17E917E6534400B96425 /* Project object */;
}<|MERGE_RESOLUTION|>--- conflicted
+++ resolved
@@ -28,11 +28,6 @@
 		3CD7AD6F19ED579700372797 /* NSResize.m in Sources */ = {isa = PBXBuildFile; fileRef = 3CD7AD6E19ED579700372797 /* NSResize.m */; };
 		3CE1CAC11C774F2B00D0ADD5 /* LoadMoreCell.m in Sources */ = {isa = PBXBuildFile; fileRef = 3CE1CAC01C774F2B00D0ADD5 /* LoadMoreCell.m */; };
 		3CE30E022052BD8B00AF2E2A /* AutoCompleteTableContainer.m in Sources */ = {isa = PBXBuildFile; fileRef = 3CE30E012052BD8B00AF2E2A /* AutoCompleteTableContainer.m */; };
-<<<<<<< HEAD
-		3CFE547E201781A7006B673A /* libcrypto.1.1.dylib in CopyFiles */ = {isa = PBXBuildFile; fileRef = 3CFE546D201781A5006B673A /* libcrypto.1.1.dylib */; settings = {ATTRIBUTES = (CodeSignOnCopy, ); }; };
-		3CFE547F201781A7006B673A /* libssl.1.1.dylib in CopyFiles */ = {isa = PBXBuildFile; fileRef = 3CFE547D201781A5006B673A /* libssl.1.1.dylib */; settings = {ATTRIBUTES = (CodeSignOnCopy, ); }; };
-=======
->>>>>>> ad082952
 		622BBF654A6A958692A4633B /* Pods_TogglDesktop.framework in Frameworks */ = {isa = PBXBuildFile; fileRef = 776525112125F6AD81DF4DEF /* Pods_TogglDesktop.framework */; };
 		69FC17F517E6534400B96425 /* Cocoa.framework in Frameworks */ = {isa = PBXBuildFile; fileRef = 69FC17F417E6534400B96425 /* Cocoa.framework */; };
 		69FC17FF17E6534400B96425 /* InfoPlist.strings in Resources */ = {isa = PBXBuildFile; fileRef = 69FC17FD17E6534400B96425 /* InfoPlist.strings */; };
