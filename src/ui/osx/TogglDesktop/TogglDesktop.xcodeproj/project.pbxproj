// !$*UTF8*$!
{
	archiveVersion = 1;
	classes = {
	};
	objectVersion = 46;
	objects = {

/* Begin PBXBuildFile section */
		3C0158F01C7B414E00FE63AA /* LoadMoreCell.xib in Resources */ = {isa = PBXBuildFile; fileRef = 3C0158EF1C7B414E00FE63AA /* LoadMoreCell.xib */; };
		3C07B75A193C88AE00ED6E6F /* NSCustomTimerComboBox.m in Sources */ = {isa = PBXBuildFile; fileRef = 3C07B759193C88AE00ED6E6F /* NSCustomTimerComboBox.m */; };
		3C1E013F19D2DAE300DBF9A5 /* dsa_pub.pem in Resources */ = {isa = PBXBuildFile; fileRef = 3C1E013E19D2DAE300DBF9A5 /* dsa_pub.pem */; };
		3C2F239D21A7B43400CBE6BC /* UnsupportedNotice.m in Sources */ = {isa = PBXBuildFile; fileRef = 3C2F239C21A7B43300CBE6BC /* UnsupportedNotice.m */; };
		3C3AF64E20ACC6280088A3A6 /* CountryViewItem.m in Sources */ = {isa = PBXBuildFile; fileRef = 3C3AF64D20ACC6280088A3A6 /* CountryViewItem.m */; };
		3C50BCAC1C1F0574004BAE9E /* (null) in Resources */ = {isa = PBXBuildFile; };
		3C6B2486203E01D90063FC08 /* AutoCompleteTableCell.m in Sources */ = {isa = PBXBuildFile; fileRef = 3C6B2480203E01D60063FC08 /* AutoCompleteTableCell.m */; };
		3C6B2487203E01D90063FC08 /* AutoCompleteInput.m in Sources */ = {isa = PBXBuildFile; fileRef = 3C6B2483203E01D90063FC08 /* AutoCompleteInput.m */; };
		3C6B2488203E01D90063FC08 /* AutoCompleteTable.m in Sources */ = {isa = PBXBuildFile; fileRef = 3C6B2484203E01D90063FC08 /* AutoCompleteTable.m */; };
		3C6B2489203E01D90063FC08 /* AutoCompleteTableCell.xib in Resources */ = {isa = PBXBuildFile; fileRef = 3C6B2485203E01D90063FC08 /* AutoCompleteTableCell.xib */; };
		3C6B24A4203FC8200063FC08 /* LiteAutoCompleteDataSource.m in Sources */ = {isa = PBXBuildFile; fileRef = 3C6B24A3203FC8200063FC08 /* LiteAutoCompleteDataSource.m */; };
		3C7B4E8D190FA6D200627DC3 /* NSTextFieldVerticallyAligned.m in Sources */ = {isa = PBXBuildFile; fileRef = 3C7B4E8C190FA6D200627DC3 /* NSTextFieldVerticallyAligned.m */; };
		3C7B4EB3190FB57A00627DC3 /* NSSecureTextFieldVerticallyAligned.m in Sources */ = {isa = PBXBuildFile; fileRef = 3C7B4EB2190FB57A00627DC3 /* NSSecureTextFieldVerticallyAligned.m */; };
		3C8979CA19235EA2007061E0 /* NSTextFieldClickablePointer.m in Sources */ = {isa = PBXBuildFile; fileRef = 3C8979C919235EA2007061E0 /* NSTextFieldClickablePointer.m */; };
		3CB7CFF82222033B00A9C806 /* DFRFoundation.framework in Frameworks */ = {isa = PBXBuildFile; fileRef = 3CB7CFD92222033B00A9C806 /* DFRFoundation.framework */; settings = {ATTRIBUTES = (Weak, ); }; };
		3CC450E91A31ED540012440B /* NSTextFieldDuration.m in Sources */ = {isa = PBXBuildFile; fileRef = 3CC450E81A31ED540012440B /* NSTextFieldDuration.m */; };
		3CD30F431F58B02C006FAA0D /* OverlayViewController.m in Sources */ = {isa = PBXBuildFile; fileRef = 3CD30F411F58B02C006FAA0D /* OverlayViewController.m */; };
		3CD30F441F58B02C006FAA0D /* OverlayViewController.xib in Resources */ = {isa = PBXBuildFile; fileRef = 3CD30F421F58B02C006FAA0D /* OverlayViewController.xib */; };
		3CD7AD6F19ED579700372797 /* NSResize.m in Sources */ = {isa = PBXBuildFile; fileRef = 3CD7AD6E19ED579700372797 /* NSResize.m */; };
		3CE1CAC11C774F2B00D0ADD5 /* LoadMoreCell.m in Sources */ = {isa = PBXBuildFile; fileRef = 3CE1CAC01C774F2B00D0ADD5 /* LoadMoreCell.m */; };
		3CE30E022052BD8B00AF2E2A /* AutoCompleteTableContainer.m in Sources */ = {isa = PBXBuildFile; fileRef = 3CE30E012052BD8B00AF2E2A /* AutoCompleteTableContainer.m */; };
		3CFE547E201781A7006B673A /* libcrypto.1.1.dylib in CopyFiles */ = {isa = PBXBuildFile; fileRef = 3CFE546D201781A5006B673A /* libcrypto.1.1.dylib */; settings = {ATTRIBUTES = (CodeSignOnCopy, ); }; };
		3CFE547F201781A7006B673A /* libssl.1.1.dylib in CopyFiles */ = {isa = PBXBuildFile; fileRef = 3CFE547D201781A5006B673A /* libssl.1.1.dylib */; settings = {ATTRIBUTES = (CodeSignOnCopy, ); }; };
		5B29B9409F01EC0E842DE86D /* (null) in Frameworks */ = {isa = PBXBuildFile; };
		622BBF654A6A958692A4633B /* Pods_TogglDesktop.framework in Frameworks */ = {isa = PBXBuildFile; fileRef = 776525112125F6AD81DF4DEF /* Pods_TogglDesktop.framework */; };
		69FC17F517E6534400B96425 /* Cocoa.framework in Frameworks */ = {isa = PBXBuildFile; fileRef = 69FC17F417E6534400B96425 /* Cocoa.framework */; };
		69FC17FF17E6534400B96425 /* InfoPlist.strings in Resources */ = {isa = PBXBuildFile; fileRef = 69FC17FD17E6534400B96425 /* InfoPlist.strings */; };
		69FC180117E6534400B96425 /* main.m in Sources */ = {isa = PBXBuildFile; fileRef = 69FC180017E6534400B96425 /* main.m */; };
		69FC180517E6534400B96425 /* Credits.rtf in Resources */ = {isa = PBXBuildFile; fileRef = 69FC180317E6534400B96425 /* Credits.rtf */; };
		69FC180817E6534400B96425 /* AppDelegate.m in Sources */ = {isa = PBXBuildFile; fileRef = 69FC180717E6534400B96425 /* AppDelegate.m */; };
		69FC180B17E6534500B96425 /* MainMenu.xib in Resources */ = {isa = PBXBuildFile; fileRef = 69FC180917E6534500B96425 /* MainMenu.xib */; };
		74033C9717EC1DE100CA53D3 /* libc++.dylib in Frameworks */ = {isa = PBXBuildFile; fileRef = 74033C9617EC1DE100CA53D3 /* libc++.dylib */; };
		74098C331919899600CBDFB9 /* Utils.m in Sources */ = {isa = PBXBuildFile; fileRef = 74098C321919899600CBDFB9 /* Utils.m */; };
		741104BF18C7682700BC7A49 /* NSTextFieldWithBackground.m in Sources */ = {isa = PBXBuildFile; fileRef = 741104BE18C7682700BC7A49 /* NSTextFieldWithBackground.m */; };
		7423393C1829B99C00063FA9 /* IdleNotificationWindowController.m in Sources */ = {isa = PBXBuildFile; fileRef = 7423393A1829B99C00063FA9 /* IdleNotificationWindowController.m */; };
		7423393D1829B99C00063FA9 /* IdleNotificationWindowController.xib in Resources */ = {isa = PBXBuildFile; fileRef = 7423393B1829B99C00063FA9 /* IdleNotificationWindowController.xib */; };
		7424949E17F1E3D20030121C /* UIEvents.m in Sources */ = {isa = PBXBuildFile; fileRef = 7424949D17F1E3D20030121C /* UIEvents.m */; };
		7430750418204EFB009019CB /* AboutWindowController.m in Sources */ = {isa = PBXBuildFile; fileRef = 7430750218204EFB009019CB /* AboutWindowController.m */; };
		7430750518204EFB009019CB /* AboutWindowController.xib in Resources */ = {isa = PBXBuildFile; fileRef = 7430750318204EFB009019CB /* AboutWindowController.xib */; };
		7438B3D318253CD2002AE43C /* MenuItemTags.m in Sources */ = {isa = PBXBuildFile; fileRef = 7438B3D218253CD2002AE43C /* MenuItemTags.m */; };
		743D782A182791FA00978BCC /* idler.c in Sources */ = {isa = PBXBuildFile; fileRef = 743D7829182791FA00978BCC /* idler.c */; };
		743D942618279290000E6F70 /* IOKit.framework in Frameworks */ = {isa = PBXBuildFile; fileRef = 743D942518279290000E6F70 /* IOKit.framework */; };
		743D94281827929C000E6F70 /* Carbon.framework in Frameworks */ = {isa = PBXBuildFile; fileRef = 743D94271827929C000E6F70 /* Carbon.framework */; };
		743D942F1827C633000E6F70 /* IdleEvent.m in Sources */ = {isa = PBXBuildFile; fileRef = 743D942E1827C633000E6F70 /* IdleEvent.m */; };
		743E584D1A775BB300F17CB0 /* Localizable.strings in Resources */ = {isa = PBXBuildFile; fileRef = 743E584F1A775BB300F17CB0 /* Localizable.strings */; };
		74456B9D1A774BAE002A6338 /* TogglDesktopLibrary.dylib in Frameworks */ = {isa = PBXBuildFile; fileRef = 74456B9A1A774858002A6338 /* TogglDesktopLibrary.dylib */; };
		74456B9E1A774CB0002A6338 /* TogglDesktopLibrary.dylib in CopyFiles */ = {isa = PBXBuildFile; fileRef = 74456B9A1A774858002A6338 /* TogglDesktopLibrary.dylib */; settings = {ATTRIBUTES = (CodeSignOnCopy, ); }; };
		745126B619A28AA600390F47 /* Reachability.m in Sources */ = {isa = PBXBuildFile; fileRef = 745126B519A28AA600390F47 /* Reachability.m */; };
		746947FA1AF3FE3E0024BED7 /* AutotrackerRuleItem.m in Sources */ = {isa = PBXBuildFile; fileRef = 746947F91AF3FE3E0024BED7 /* AutotrackerRuleItem.m */; };
		747B74871A0AD28200BB3791 /* ConsoleViewController.m in Sources */ = {isa = PBXBuildFile; fileRef = 747B74851A0AD28200BB3791 /* ConsoleViewController.m */; };
		747B74881A0AD28200BB3791 /* ConsoleViewController.xib in Resources */ = {isa = PBXBuildFile; fileRef = 747B74861A0AD28200BB3791 /* ConsoleViewController.xib */; };
		7484F622191D92C30038885C /* Settings.m in Sources */ = {isa = PBXBuildFile; fileRef = 7484F621191D92C30038885C /* Settings.m */; };
		748B3A3419222DB100F31468 /* DisplayCommand.m in Sources */ = {isa = PBXBuildFile; fileRef = 748B3A3319222DB100F31468 /* DisplayCommand.m */; };
		7498D2481888B226001390B9 /* TimeEntryCell.xib in Resources */ = {isa = PBXBuildFile; fileRef = 7498D2471888B226001390B9 /* TimeEntryCell.xib */; };
		749BD0BD1833E28400980494 /* NSBoxClickable.m in Sources */ = {isa = PBXBuildFile; fileRef = 749BD0BC1833E28400980494 /* NSBoxClickable.m */; };
		749CB8CC18167D6E00814841 /* PreferencesWindowController.m in Sources */ = {isa = PBXBuildFile; fileRef = 749CB8CA18167D6E00814841 /* PreferencesWindowController.m */; };
		749CB8CD18167D6E00814841 /* PreferencesWindowController.xib in Resources */ = {isa = PBXBuildFile; fileRef = 749CB8CB18167D6E00814841 /* PreferencesWindowController.xib */; };
		74A7346A18297DD100525BBC /* ConvertHexColor.m in Sources */ = {isa = PBXBuildFile; fileRef = 74A7346918297DD100525BBC /* ConvertHexColor.m */; };
		74AA947818090A8E0000539F /* Security.framework in Frameworks */ = {isa = PBXBuildFile; fileRef = 74AA947718090A8E0000539F /* Security.framework */; };
		74BA5FCF18B6E770009DAA2D /* NSHoverButton.m in Sources */ = {isa = PBXBuildFile; fileRef = 74BA5FCE18B6E770009DAA2D /* NSHoverButton.m */; };
		74BAAA0B17F37B140079386F /* TimeEntryViewItem.m in Sources */ = {isa = PBXBuildFile; fileRef = 74BAAA0A17F37B140079386F /* TimeEntryViewItem.m */; };
		74BAD31E18BD7D83002FD4CF /* ViewItem.m in Sources */ = {isa = PBXBuildFile; fileRef = 74BAD31D18BD7D83002FD4CF /* ViewItem.m */; };
		74C15796183A8CE600550613 /* AutocompleteItem.m in Sources */ = {isa = PBXBuildFile; fileRef = 74C15795183A8CE600550613 /* AutocompleteItem.m */; };
		74C1579B183BA5DA00550613 /* AutocompleteDataSource.m in Sources */ = {isa = PBXBuildFile; fileRef = 74C1579A183BA5DA00550613 /* AutocompleteDataSource.m */; };
		74D1D25617EB713F00E709B0 /* TimeEntryListViewController.m in Sources */ = {isa = PBXBuildFile; fileRef = 74D1D25417EB713F00E709B0 /* TimeEntryListViewController.m */; };
		74D1D25817EB713F00E709B0 /* TimeEntryListViewController.xib in Resources */ = {isa = PBXBuildFile; fileRef = 74D1D25517EB713F00E709B0 /* TimeEntryListViewController.xib */; };
		74D1D27217EB72D900E709B0 /* TimerEditViewController.m in Sources */ = {isa = PBXBuildFile; fileRef = 74D1D27017EB72D900E709B0 /* TimerEditViewController.m */; };
		74D1D27417EB72D900E709B0 /* TimerEditViewController.xib in Resources */ = {isa = PBXBuildFile; fileRef = 74D1D27117EB72D900E709B0 /* TimerEditViewController.xib */; };
		74E3CDD717FBAE0800C3ADD3 /* SystemConfiguration.framework in Frameworks */ = {isa = PBXBuildFile; fileRef = 74E3CDD617FBAE0800C3ADD3 /* SystemConfiguration.framework */; };
		74E3CDD917FC369700C3ADD3 /* ExceptionHandling.framework in Frameworks */ = {isa = PBXBuildFile; fileRef = 74E3CDD817FC369700C3ADD3 /* ExceptionHandling.framework */; };
		74E857BC194F8854007A88B9 /* cacert.pem in Resources */ = {isa = PBXBuildFile; fileRef = 74E857AB194F8807007A88B9 /* cacert.pem */; };
		74F1070118993FFE00E93BD5 /* FeedbackWindowController.m in Sources */ = {isa = PBXBuildFile; fileRef = 74F106FF18993FFE00E93BD5 /* FeedbackWindowController.m */; };
		74F1070218993FFE00E93BD5 /* FeedbackWindowController.xib in Resources */ = {isa = PBXBuildFile; fileRef = 74F1070018993FFE00E93BD5 /* FeedbackWindowController.xib */; };
		74F8FBA318313FA6000F09EE /* NSTextFieldClickable.m in Sources */ = {isa = PBXBuildFile; fileRef = 74F8FBA218313FA6000F09EE /* NSTextFieldClickable.m */; };
		95C0707718CDB67300A34D0D /* NSCustomComboBoxCell.m in Sources */ = {isa = PBXBuildFile; fileRef = 95C0707618CDB67300A34D0D /* NSCustomComboBoxCell.m */; };
		95C0707A18CDB91500A34D0D /* NSCustomComboBox.m in Sources */ = {isa = PBXBuildFile; fileRef = 95C0707918CDB91500A34D0D /* NSCustomComboBox.m */; };
		BA00E9ED234C5A6C0011A703 /* TouchBarService+Name.swift in Sources */ = {isa = PBXBuildFile; fileRef = BA00E9EC234C5A6C0011A703 /* TouchBarService+Name.swift */; };
		BA00E9F0234C73990011A703 /* TimeEntryScrubberItem.swift in Sources */ = {isa = PBXBuildFile; fileRef = BA00E9EF234C73990011A703 /* TimeEntryScrubberItem.swift */; };
		BA00E9F3234C7BB80011A703 /* TimeEntryScrubberFlowLayout.swift in Sources */ = {isa = PBXBuildFile; fileRef = BA00E9F2234C7BB80011A703 /* TimeEntryScrubberFlowLayout.swift */; };
		BA00E9F5234C848A0011A703 /* TimeEntryScrubberItem.xib in Resources */ = {isa = PBXBuildFile; fileRef = BA00E9F4234C848A0011A703 /* TimeEntryScrubberItem.xib */; };
		BA013FF5225705B6000E5B91 /* HoverTableCellView.swift in Sources */ = {isa = PBXBuildFile; fileRef = BA013FF4225705B6000E5B91 /* HoverTableCellView.swift */; };
		BA01404622570805000E5B91 /* TagCellView.swift in Sources */ = {isa = PBXBuildFile; fileRef = BA01404522570805000E5B91 /* TagCellView.swift */; };
		BA0140482257080F000E5B91 /* TagCellView.xib in Resources */ = {isa = PBXBuildFile; fileRef = BA0140472257080F000E5B91 /* TagCellView.xib */; };
		BA01404A22570893000E5B91 /* Tag.swift in Sources */ = {isa = PBXBuildFile; fileRef = BA01404922570893000E5B91 /* Tag.swift */; };
		BA01404C22570967000E5B91 /* TagStorage.swift in Sources */ = {isa = PBXBuildFile; fileRef = BA01404B22570967000E5B91 /* TagStorage.swift */; };
		BA01404E22571081000E5B91 /* TagDataSource.swift in Sources */ = {isa = PBXBuildFile; fileRef = BA01404D22571081000E5B91 /* TagDataSource.swift */; };
		BA014050225710FD000E5B91 /* TagAutoCompleteTextField.swift in Sources */ = {isa = PBXBuildFile; fileRef = BA01404F225710FD000E5B91 /* TagAutoCompleteTextField.swift */; };
		BA01405222571199000E5B91 /* TagTokenView.swift in Sources */ = {isa = PBXBuildFile; fileRef = BA01405122571199000E5B91 /* TagTokenView.swift */; };
		BA014054225711A3000E5B91 /* TagTokenView.xib in Resources */ = {isa = PBXBuildFile; fileRef = BA014053225711A3000E5B91 /* TagTokenView.xib */; };
		BA01E8A1232F77B3006B93EC /* ClickableImageView.m in Sources */ = {isa = PBXBuildFile; fileRef = BA01E8A0232F77B3006B93EC /* ClickableImageView.m */; };
		BA03725521FE9FD400FC277B /* FlatButton.swift in Sources */ = {isa = PBXBuildFile; fileRef = BA03725421FE9FD400FC277B /* FlatButton.swift */; };
		BA053659225DDDBB00C26E1F /* CustomFocusRingButton.swift in Sources */ = {isa = PBXBuildFile; fileRef = BA053658225DDDBB00C26E1F /* CustomFocusRingButton.swift */; };
		BA05367F225E238D00C26E1F /* ProjectWorksapceCellView.swift in Sources */ = {isa = PBXBuildFile; fileRef = BA05367E225E238D00C26E1F /* ProjectWorksapceCellView.swift */; };
		BA05369F225E239600C26E1F /* ProjectWorksapceCellView.xib in Resources */ = {isa = PBXBuildFile; fileRef = BA05369E225E239600C26E1F /* ProjectWorksapceCellView.xib */; };
		BA067642233A492F00485C3C /* TogglApplication.m in Sources */ = {isa = PBXBuildFile; fileRef = BA067641233A492F00485C3C /* TogglApplication.m */; };
		BA08E087222E709C0075F68E /* ProjectTextField.m in Sources */ = {isa = PBXBuildFile; fileRef = BA08E086222E709C0075F68E /* ProjectTextField.m */; };
		BA0C3A65223219470081C6DE /* AutoCompleteCellType.swift in Sources */ = {isa = PBXBuildFile; fileRef = BA0C3A64223219470081C6DE /* AutoCompleteCellType.swift */; };
		BA0C3A6722321FBC0081C6DE /* AutoCompleteTableCell+Ext.swift in Sources */ = {isa = PBXBuildFile; fileRef = BA0C3A6622321FBC0081C6DE /* AutoCompleteTableCell+Ext.swift */; };
		BA0E38102225257D00D0121B /* BezierPath+Corner.swift in Sources */ = {isa = PBXBuildFile; fileRef = BA0E380F2225257D00D0121B /* BezierPath+Corner.swift */; };
		BA0E38122225260B00D0121B /* TimeEntryCell+Ext.swift in Sources */ = {isa = PBXBuildFile; fileRef = BA0E38112225260B00D0121B /* TimeEntryCell+Ext.swift */; };
		BA0F67B7224A32F700ED0F91 /* CursorButton.swift in Sources */ = {isa = PBXBuildFile; fileRef = BA0F67B6224A32F700ED0F91 /* CursorButton.swift */; };
		BA133AC023740EA6003A6A3A /* LoginSignupTouchBar.swift in Sources */ = {isa = PBXBuildFile; fileRef = BA133ABF23740EA6003A6A3A /* LoginSignupTouchBar.swift */; };
		BA13D2062269B7C400EB3833 /* CalendarViewController.swift in Sources */ = {isa = PBXBuildFile; fileRef = BA13D2052269B7C400EB3833 /* CalendarViewController.swift */; };
		BA13D20A2269BA6500EB3833 /* CalendarDataSource.swift in Sources */ = {isa = PBXBuildFile; fileRef = BA13D2092269BA6500EB3833 /* CalendarDataSource.swift */; };
		BA13D20E2269BAA600EB3833 /* DateCellViewItem.swift in Sources */ = {isa = PBXBuildFile; fileRef = BA13D20C2269BAA600EB3833 /* DateCellViewItem.swift */; };
		BA13D2112269BE2F00EB3833 /* DateInfo.swift in Sources */ = {isa = PBXBuildFile; fileRef = BA13D2102269BE2F00EB3833 /* DateInfo.swift */; };
		BA13D2152269C01500EB3833 /* Date+Utils.swift in Sources */ = {isa = PBXBuildFile; fileRef = BA13D2142269C01500EB3833 /* Date+Utils.swift */; };
		BA13D2172269DE3400EB3833 /* NoVibrantPopoverView.swift in Sources */ = {isa = PBXBuildFile; fileRef = BA13D2162269DE3400EB3833 /* NoVibrantPopoverView.swift */; };
		BA13D21B2269E0B500EB3833 /* CalendarViewController.xib in Resources */ = {isa = PBXBuildFile; fileRef = BA13D2192269E0B500EB3833 /* CalendarViewController.xib */; };
		BA13E05C21C7BA6000835EC1 /* UserNotificationCenter.m in Sources */ = {isa = PBXBuildFile; fileRef = BA13E05921C7B9D900835EC1 /* UserNotificationCenter.m */; };
		BA19FC21226DA079006D8741 /* DateCellViewItem.xib in Resources */ = {isa = PBXBuildFile; fileRef = BA13D20D2269BAA600EB3833 /* DateCellViewItem.xib */; };
		BA1FFE71231FB0F300EAD9DC /* PanelSwitcherButton.swift in Sources */ = {isa = PBXBuildFile; fileRef = BA1FFE70231FB0F300EAD9DC /* PanelSwitcherButton.swift */; };
		BA22EA00239E24EE003551B1 /* TimelineEventsListItem.m in Sources */ = {isa = PBXBuildFile; fileRef = BA22E9ED239E24EE003551B1 /* TimelineEventsListItem.m */; };
		BA22EA01239E24EE003551B1 /* TimelineEventsListItem.m in Sources */ = {isa = PBXBuildFile; fileRef = BA22E9ED239E24EE003551B1 /* TimelineEventsListItem.m */; };
		BA22EA02239E24EE003551B1 /* TimelineChunkViewController.xib in Resources */ = {isa = PBXBuildFile; fileRef = BA22E9F1239E24EE003551B1 /* TimelineChunkViewController.xib */; };
		BA22EA03239E24EE003551B1 /* TimelineChunkViewController.xib in Resources */ = {isa = PBXBuildFile; fileRef = BA22E9F1239E24EE003551B1 /* TimelineChunkViewController.xib */; };
		BA22EA04239E24EE003551B1 /* TimelineLines.m in Sources */ = {isa = PBXBuildFile; fileRef = BA22E9F2239E24EE003551B1 /* TimelineLines.m */; };
		BA22EA05239E24EE003551B1 /* TimelineLines.m in Sources */ = {isa = PBXBuildFile; fileRef = BA22E9F2239E24EE003551B1 /* TimelineLines.m */; };
		BA22EA06239E24EE003551B1 /* TimelineChunkViewController.m in Sources */ = {isa = PBXBuildFile; fileRef = BA22E9F4239E24EE003551B1 /* TimelineChunkViewController.m */; };
		BA22EA07239E24EE003551B1 /* TimelineChunkViewController.m in Sources */ = {isa = PBXBuildFile; fileRef = BA22E9F4239E24EE003551B1 /* TimelineChunkViewController.m */; };
		BA22EA08239E24EE003551B1 /* TimelineChunkView.m in Sources */ = {isa = PBXBuildFile; fileRef = BA22E9F5239E24EE003551B1 /* TimelineChunkView.m */; };
		BA22EA09239E24EE003551B1 /* TimelineChunkView.m in Sources */ = {isa = PBXBuildFile; fileRef = BA22E9F5239E24EE003551B1 /* TimelineChunkView.m */; };
		BA22EA0A239E24EE003551B1 /* TimelineChunkCircle.m in Sources */ = {isa = PBXBuildFile; fileRef = BA22E9F6239E24EE003551B1 /* TimelineChunkCircle.m */; };
		BA22EA0B239E24EE003551B1 /* TimelineChunkCircle.m in Sources */ = {isa = PBXBuildFile; fileRef = BA22E9F6239E24EE003551B1 /* TimelineChunkCircle.m */; };
		BA22EA0C239E24EE003551B1 /* TimelineEventView.m in Sources */ = {isa = PBXBuildFile; fileRef = BA22E9F9239E24EE003551B1 /* TimelineEventView.m */; };
		BA22EA0D239E24EE003551B1 /* TimelineEventView.m in Sources */ = {isa = PBXBuildFile; fileRef = BA22E9F9239E24EE003551B1 /* TimelineEventView.m */; };
		BA22EA0E239E24EE003551B1 /* TDBarChart.m in Sources */ = {isa = PBXBuildFile; fileRef = BA22E9FA239E24EE003551B1 /* TDBarChart.m */; };
		BA22EA0F239E24EE003551B1 /* TDBarChart.m in Sources */ = {isa = PBXBuildFile; fileRef = BA22E9FA239E24EE003551B1 /* TDBarChart.m */; };
		BA22EA10239E24EE003551B1 /* TimelineViewController.m in Sources */ = {isa = PBXBuildFile; fileRef = BA22E9FB239E24EE003551B1 /* TimelineViewController.m */; };
		BA22EA11239E24EE003551B1 /* TimelineViewController.m in Sources */ = {isa = PBXBuildFile; fileRef = BA22E9FB239E24EE003551B1 /* TimelineViewController.m */; };
		BA22EA12239E24EE003551B1 /* TimelineEventsListItem.xib in Resources */ = {isa = PBXBuildFile; fileRef = BA22E9FD239E24EE003551B1 /* TimelineEventsListItem.xib */; };
		BA22EA13239E24EE003551B1 /* TimelineEventsListItem.xib in Resources */ = {isa = PBXBuildFile; fileRef = BA22E9FD239E24EE003551B1 /* TimelineEventsListItem.xib */; };
		BA22EA14239E24EE003551B1 /* TimelineViewController.xib in Resources */ = {isa = PBXBuildFile; fileRef = BA22E9FF239E24EE003551B1 /* TimelineViewController.xib */; };
		BA22EA15239E24EE003551B1 /* TimelineViewController.xib in Resources */ = {isa = PBXBuildFile; fileRef = BA22E9FF239E24EE003551B1 /* TimelineViewController.xib */; };
		BA24E772230BDBB800B1D4B2 /* TimelineBaseCell.swift in Sources */ = {isa = PBXBuildFile; fileRef = BA24E771230BDBB800B1D4B2 /* TimelineBaseCell.swift */; };
		BA24E793230BE50600B1D4B2 /* TimelineActivityHoverController.swift in Sources */ = {isa = PBXBuildFile; fileRef = BA24E791230BE50600B1D4B2 /* TimelineActivityHoverController.swift */; };
		BA24E794230BE50600B1D4B2 /* TimelineActivityHoverController.xib in Resources */ = {isa = PBXBuildFile; fileRef = BA24E792230BE50600B1D4B2 /* TimelineActivityHoverController.xib */; };
		BA276A142240F5B500810C51 /* FloatingErrorView.swift in Sources */ = {isa = PBXBuildFile; fileRef = BA276A122240F5B500810C51 /* FloatingErrorView.swift */; };
		BA2807E02306A2FA001A9E48 /* NSWindowController+Focusable.swift in Sources */ = {isa = PBXBuildFile; fileRef = BA2807DF2306A2FA001A9E48 /* NSWindowController+Focusable.swift */; };
		BA2DA0C621A542E30027B7A5 /* NSTextField+Ext.m in Sources */ = {isa = PBXBuildFile; fileRef = BA2DA0C521A542E30027B7A5 /* NSTextField+Ext.m */; };
		BA2DA12021A691FF0027B7A5 /* TrackingService.m in Sources */ = {isa = PBXBuildFile; fileRef = BA2DA11F21A691FF0027B7A5 /* TrackingService.m */; };
		BA2E3F2C22375E640035D034 /* NSView+Appearance.swift in Sources */ = {isa = PBXBuildFile; fileRef = BA2E3F2B22375E640035D034 /* NSView+Appearance.swift */; };
		BA2E5FB1223787C300EB866E /* EditorPopover.swift in Sources */ = {isa = PBXBuildFile; fileRef = BA2E5FB0223787C300EB866E /* EditorPopover.swift */; };
		BA32134C236C1E1400D33367 /* IdleNotificationTouchBar.swift in Sources */ = {isa = PBXBuildFile; fileRef = BA32134B236C1E1400D33367 /* IdleNotificationTouchBar.swift */; };
		BA34F10022439C3000C27A15 /* EditorViewController.swift in Sources */ = {isa = PBXBuildFile; fileRef = BA34F0FE22439C3000C27A15 /* EditorViewController.swift */; };
		BA34F10122439C3000C27A15 /* EditorViewController.xib in Resources */ = {isa = PBXBuildFile; fileRef = BA34F0FF22439C3000C27A15 /* EditorViewController.xib */; };
		BA35B21F22E6E95200FA560E /* CalendarCollectionView.swift in Sources */ = {isa = PBXBuildFile; fileRef = BA35B21E22E6E95200FA560E /* CalendarCollectionView.swift */; };
		BA35B22122E6E9E200FA560E /* Key.swift in Sources */ = {isa = PBXBuildFile; fileRef = BA35B22022E6E9E200FA560E /* Key.swift */; };
		BA3BF86F2315457000721020 /* libPocoCrypto.60.dylib in Copy Files for Library in Debug mode */ = {isa = PBXBuildFile; fileRef = BAD2341921D612DE0039C742 /* libPocoCrypto.60.dylib */; settings = {ATTRIBUTES = (CodeSignOnCopy, ); }; };
		BA3BF8702315457000721020 /* libPocoData.60.dylib in Copy Files for Library in Debug mode */ = {isa = PBXBuildFile; fileRef = BAD2341A21D612DE0039C742 /* libPocoData.60.dylib */; settings = {ATTRIBUTES = (CodeSignOnCopy, ); }; };
		BA3BF8712315457000721020 /* libPocoDataSQLite.60.dylib in Copy Files for Library in Debug mode */ = {isa = PBXBuildFile; fileRef = BAD2341621D612DE0039C742 /* libPocoDataSQLite.60.dylib */; settings = {ATTRIBUTES = (CodeSignOnCopy, ); }; };
		BA3BF8722315457000721020 /* libPocoFoundation.60.dylib in Copy Files for Library in Debug mode */ = {isa = PBXBuildFile; fileRef = BAD2341E21D612DF0039C742 /* libPocoFoundation.60.dylib */; settings = {ATTRIBUTES = (CodeSignOnCopy, ); }; };
		BA3BF8732315457000721020 /* libPocoJSON.60.dylib in Copy Files for Library in Debug mode */ = {isa = PBXBuildFile; fileRef = BAD2341C21D612DF0039C742 /* libPocoJSON.60.dylib */; settings = {ATTRIBUTES = (CodeSignOnCopy, ); }; };
		BA3BF8742315457000721020 /* libPocoNet.60.dylib in Copy Files for Library in Debug mode */ = {isa = PBXBuildFile; fileRef = BAD2341821D612DE0039C742 /* libPocoNet.60.dylib */; settings = {ATTRIBUTES = (CodeSignOnCopy, ); }; };
		BA3BF8752315457000721020 /* libPocoNetSSL.60.dylib in Copy Files for Library in Debug mode */ = {isa = PBXBuildFile; fileRef = BAD2341721D612DE0039C742 /* libPocoNetSSL.60.dylib */; settings = {ATTRIBUTES = (CodeSignOnCopy, ); }; };
		BA3BF8762315457000721020 /* libPocoUtil.60.dylib in Copy Files for Library in Debug mode */ = {isa = PBXBuildFile; fileRef = BAD2341D21D612DF0039C742 /* libPocoUtil.60.dylib */; settings = {ATTRIBUTES = (CodeSignOnCopy, ); }; };
		BA3BF8772315457000721020 /* libPocoXML.60.dylib in Copy Files for Library in Debug mode */ = {isa = PBXBuildFile; fileRef = BAD2341B21D612DE0039C742 /* libPocoXML.60.dylib */; settings = {ATTRIBUTES = (CodeSignOnCopy, ); }; };
		BA3BF8782315457000721020 /* libcrypto.1.1.dylib in Copy Files for Library in Debug mode */ = {isa = PBXBuildFile; fileRef = 3CFE546D201781A5006B673A /* libcrypto.1.1.dylib */; settings = {ATTRIBUTES = (CodeSignOnCopy, ); }; };
		BA3BF8792315457000721020 /* libssl.1.1.dylib in Copy Files for Library in Debug mode */ = {isa = PBXBuildFile; fileRef = 3CFE547D201781A5006B673A /* libssl.1.1.dylib */; settings = {ATTRIBUTES = (CodeSignOnCopy, ); }; };
		BA3E75D422291CEB009AD291 /* SystemMessage.swift in Sources */ = {isa = PBXBuildFile; fileRef = BA3E75D322291CEB009AD291 /* SystemMessage.swift */; };
		BA3E75D62229356D009AD291 /* SystemMessageView.swift in Sources */ = {isa = PBXBuildFile; fileRef = BA3E75D52229356D009AD291 /* SystemMessageView.swift */; };
		BA3E75D822293576009AD291 /* SystemMessageView.xib in Resources */ = {isa = PBXBuildFile; fileRef = BA3E75D722293576009AD291 /* SystemMessageView.xib */; };
		BA403BAE2230CFBC008B202C /* BetterFocusAutoCompleteInput.m in Sources */ = {isa = PBXBuildFile; fileRef = BA403BAD2230CFBC008B202C /* BetterFocusAutoCompleteInput.m */; };
		BA4059AF221D215A002969B8 /* TimeHeaderView.swift in Sources */ = {isa = PBXBuildFile; fileRef = BA4059AE221D215A002969B8 /* TimeHeaderView.swift */; };
		BA4059B1221D2186002969B8 /* TimeHeaderView.xib in Resources */ = {isa = PBXBuildFile; fileRef = BA4059B0221D2186002969B8 /* TimeHeaderView.xib */; };
		BA4059B7221D46F4002969B8 /* TimeEntryCollectionView.m in Sources */ = {isa = PBXBuildFile; fileRef = BA4059B6221D46F4002969B8 /* TimeEntryCollectionView.m */; };
		BA4059B9221D53E7002969B8 /* TimeEntryDatasource.swift in Sources */ = {isa = PBXBuildFile; fileRef = BA4059B8221D53E7002969B8 /* TimeEntryDatasource.swift */; };
		BA412BFC224E0CBE003CA17A /* ClientStorage.swift in Sources */ = {isa = PBXBuildFile; fileRef = BA412BFB224E0CBE003CA17A /* ClientStorage.swift */; };
		BA412C1D224E0D61003CA17A /* ClientDataSource.swift in Sources */ = {isa = PBXBuildFile; fileRef = BA412C1C224E0D61003CA17A /* ClientDataSource.swift */; };
		BA412C21224E1189003CA17A /* ClientCellView.swift in Sources */ = {isa = PBXBuildFile; fileRef = BA412C20224E1189003CA17A /* ClientCellView.swift */; };
		BA412C23224E11AC003CA17A /* ClientCellView.xib in Resources */ = {isa = PBXBuildFile; fileRef = BA412C22224E11AC003CA17A /* ClientCellView.xib */; };
		BA412C25224E147A003CA17A /* ClientAutoCompleteTextField.swift in Sources */ = {isa = PBXBuildFile; fileRef = BA412C24224E147A003CA17A /* ClientAutoCompleteTextField.swift */; };
		BA412C27224E195C003CA17A /* NoClientCellView.swift in Sources */ = {isa = PBXBuildFile; fileRef = BA412C26224E195C003CA17A /* NoClientCellView.swift */; };
		BA412C29224E196D003CA17A /* NoClientCellView.xib in Resources */ = {isa = PBXBuildFile; fileRef = BA412C28224E196D003CA17A /* NoClientCellView.xib */; };
		BA4791F122F0478A00E24F79 /* NSView+Xib.swift in Sources */ = {isa = PBXBuildFile; fileRef = BA4791E822F0478900E24F79 /* NSView+Xib.swift */; };
		BA4791F222F0478A00E24F79 /* NSView+Animation.swift in Sources */ = {isa = PBXBuildFile; fileRef = BA4791E922F0478900E24F79 /* NSView+Animation.swift */; };
		BA4791F322F0478A00E24F79 /* String+Search.swift in Sources */ = {isa = PBXBuildFile; fileRef = BA4791EA22F0478900E24F79 /* String+Search.swift */; };
		BA4791F422F0478A00E24F79 /* NSColor+Utils.swift in Sources */ = {isa = PBXBuildFile; fileRef = BA4791EB22F0478900E24F79 /* NSColor+Utils.swift */; };
		BA4791F522F0478A00E24F79 /* NSView+Ext.swift in Sources */ = {isa = PBXBuildFile; fileRef = BA4791EC22F0478900E24F79 /* NSView+Ext.swift */; };
		BA4791F622F0478A00E24F79 /* NSView+LayoutConstraint.swift in Sources */ = {isa = PBXBuildFile; fileRef = BA4791ED22F0478900E24F79 /* NSView+LayoutConstraint.swift */; };
		BA4791F722F0478A00E24F79 /* NotificationCenter+MainThread.swift in Sources */ = {isa = PBXBuildFile; fileRef = BA4791EE22F0478900E24F79 /* NotificationCenter+MainThread.swift */; };
		BA4791F822F0478A00E24F79 /* NSView+Shadow+Border.swift in Sources */ = {isa = PBXBuildFile; fileRef = BA4791EF22F0478A00E24F79 /* NSView+Shadow+Border.swift */; };
		BA4791F922F0478A00E24F79 /* Collection+Safe.swift in Sources */ = {isa = PBXBuildFile; fileRef = BA4791F022F0478A00E24F79 /* Collection+Safe.swift */; };
		BA4791FE22F0479200E24F79 /* PopoverRootView.swift in Sources */ = {isa = PBXBuildFile; fileRef = BA4791FA22F0479100E24F79 /* PopoverRootView.swift */; };
		BA4791FF22F0479200E24F79 /* VerticallyCenteredTextFieldCell.swift in Sources */ = {isa = PBXBuildFile; fileRef = BA4791FB22F0479200E24F79 /* VerticallyCenteredTextFieldCell.swift */; };
		BA47920022F0479200E24F79 /* NoInteractionView.swift in Sources */ = {isa = PBXBuildFile; fileRef = BA4791FC22F0479200E24F79 /* NoInteractionView.swift */; };
		BA47920122F0479200E24F79 /* TimerContainerBox.swift in Sources */ = {isa = PBXBuildFile; fileRef = BA4791FD22F0479200E24F79 /* TimerContainerBox.swift */; };
		BA47DEB223966F9C005216AD /* InAppMessageViewController.swift in Sources */ = {isa = PBXBuildFile; fileRef = BA47DEB023966F9C005216AD /* InAppMessageViewController.swift */; };
		BA47DEB323966F9C005216AD /* InAppMessageViewController.swift in Sources */ = {isa = PBXBuildFile; fileRef = BA47DEB023966F9C005216AD /* InAppMessageViewController.swift */; };
		BA47DEB423966F9C005216AD /* InAppMessageViewController.xib in Resources */ = {isa = PBXBuildFile; fileRef = BA47DEB123966F9C005216AD /* InAppMessageViewController.xib */; };
		BA47DEB523966F9C005216AD /* InAppMessageViewController.xib in Resources */ = {isa = PBXBuildFile; fileRef = BA47DEB123966F9C005216AD /* InAppMessageViewController.xib */; };
		BA47DEB823969EAC005216AD /* InAppMessage.swift in Sources */ = {isa = PBXBuildFile; fileRef = BA47DEB723969EAC005216AD /* InAppMessage.swift */; };
		BA47DEB923969EAC005216AD /* InAppMessage.swift in Sources */ = {isa = PBXBuildFile; fileRef = BA47DEB723969EAC005216AD /* InAppMessage.swift */; };
		BA49912E22C0BA14008149D9 /* TimelineDateFormatter.swift in Sources */ = {isa = PBXBuildFile; fileRef = BA49912D22C0BA14008149D9 /* TimelineDateFormatter.swift */; };
		BA4A7D5123755A3700A42095 /* TimeEntryScrubberFlowLayout.swift in Sources */ = {isa = PBXBuildFile; fileRef = BA00E9F2234C7BB80011A703 /* TimeEntryScrubberFlowLayout.swift */; };
		BA4A7D5223755A3D00A42095 /* TimeEntryScrubberItem.xib in Resources */ = {isa = PBXBuildFile; fileRef = BA00E9F4234C848A0011A703 /* TimeEntryScrubberItem.xib */; };
		BA4A7D5323755A4200A42095 /* GlobalTouchbarButton.swift in Sources */ = {isa = PBXBuildFile; fileRef = BAF3ACCB2341F8AC00E41B33 /* GlobalTouchbarButton.swift */; };
		BA4A7D5423755A4200A42095 /* TouchBarService.swift in Sources */ = {isa = PBXBuildFile; fileRef = BAF3ACD22343325A00E41B33 /* TouchBarService.swift */; };
		BA4A7D5523755A4200A42095 /* TouchBarService+Name.swift in Sources */ = {isa = PBXBuildFile; fileRef = BA00E9EC234C5A6C0011A703 /* TouchBarService+Name.swift */; };
		BA4A7D5623755A4200A42095 /* TimeEntryScrubberItem.swift in Sources */ = {isa = PBXBuildFile; fileRef = BA00E9EF234C73990011A703 /* TimeEntryScrubberItem.swift */; };
		BA4AEB9C22C217A4001A898D /* ResizablePopover.swift in Sources */ = {isa = PBXBuildFile; fileRef = BA4AEB9B22C217A4001A898D /* ResizablePopover.swift */; };
		BA50ED8522705F9E008323FA /* CalendarFlowLayout.swift in Sources */ = {isa = PBXBuildFile; fileRef = BA50ED8422705F9E008323FA /* CalendarFlowLayout.swift */; };
		BA5AC61623264651007E6C91 /* TimelineCollectionView.swift in Sources */ = {isa = PBXBuildFile; fileRef = BA5AC61523264651007E6C91 /* TimelineCollectionView.swift */; };
		BA5B0E4E2330E1C6008D1DED /* GoogleAuthenticationServer.swift in Sources */ = {isa = PBXBuildFile; fileRef = BA5B0E4D2330E1C6008D1DED /* GoogleAuthenticationServer.swift */; };
		BA5B0E502330EA92008D1DED /* GoogleAuthenticationServer+Objc.swift in Sources */ = {isa = PBXBuildFile; fileRef = BA5B0E4F2330EA92008D1DED /* GoogleAuthenticationServer+Objc.swift */; };
		BA63ABEE238284D9004C70CF /* IdleNotificationTouchBar.swift in Sources */ = {isa = PBXBuildFile; fileRef = BA32134B236C1E1400D33367 /* IdleNotificationTouchBar.swift */; };
		BA63ABEF238284DB004C70CF /* LoginSignupTouchBar.swift in Sources */ = {isa = PBXBuildFile; fileRef = BA133ABF23740EA6003A6A3A /* LoginSignupTouchBar.swift */; };
		BA6572A6224DFA6F00BA4C60 /* RGB.swift in Sources */ = {isa = PBXBuildFile; fileRef = BA6572A0224DFA6E00BA4C60 /* RGB.swift */; };
		BA6572A7224DFA6F00BA4C60 /* HSBGen.swift in Sources */ = {isa = PBXBuildFile; fileRef = BA6572A1224DFA6E00BA4C60 /* HSBGen.swift */; };
		BA6572A8224DFA6F00BA4C60 /* CurrentColorView.swift in Sources */ = {isa = PBXBuildFile; fileRef = BA6572A2224DFA6F00BA4C60 /* CurrentColorView.swift */; };
		BA6572A9224DFA6F00BA4C60 /* ColorGraphicsView.swift in Sources */ = {isa = PBXBuildFile; fileRef = BA6572A3224DFA6F00BA4C60 /* ColorGraphicsView.swift */; };
		BA6572AA224DFA6F00BA4C60 /* HSV.swift in Sources */ = {isa = PBXBuildFile; fileRef = BA6572A4224DFA6F00BA4C60 /* HSV.swift */; };
<<<<<<< HEAD
		BA65A21F22B7808700F895FD /* TimelineDashboardViewController.swift in Sources */ = {isa = PBXBuildFile; fileRef = BA65A21E22B7808700F895FD /* TimelineDashboardViewController.swift */; };
		BA65A22122B7809300F895FD /* TimelineDashboardViewController.xib in Resources */ = {isa = PBXBuildFile; fileRef = BA65A22022B7809300F895FD /* TimelineDashboardViewController.xib */; };
		BA65A22422B7823200F895FD /* MainDashboardViewController.swift in Sources */ = {isa = PBXBuildFile; fileRef = BA65A22222B7823200F895FD /* MainDashboardViewController.swift */; };
		BA65A22522B7823200F895FD /* MainDashboardViewController.xib in Resources */ = {isa = PBXBuildFile; fileRef = BA65A22322B7823200F895FD /* MainDashboardViewController.xib */; };
		BA65A24D22B79FEC00F895FD /* OGSwitch.swift in Sources */ = {isa = PBXBuildFile; fileRef = BA65A22D22B79FEC00F895FD /* OGSwitch.swift */; };
		BA65A25022B7A65D00F895FD /* DatePickerView.swift in Sources */ = {isa = PBXBuildFile; fileRef = BA65A24F22B7A65D00F895FD /* DatePickerView.swift */; };
		BA65A25222B7A66A00F895FD /* DatePickerView.xib in Resources */ = {isa = PBXBuildFile; fileRef = BA65A25122B7A66A00F895FD /* DatePickerView.xib */; };
=======
		BA6D554A2387912C004D068B /* TouchBar+PrivateAPIs.m in Sources */ = {isa = PBXBuildFile; fileRef = BA6D55492387912C004D068B /* TouchBar+PrivateAPIs.m */; };
>>>>>>> 21373c73
		BA6EB8402248CBE3003BB8EF /* ProjectStorage.swift in Sources */ = {isa = PBXBuildFile; fileRef = BA6EB83F2248CBE3003BB8EF /* ProjectStorage.swift */; };
		BA6F1B3821EEE998009265E4 /* Theme+Notification.swift in Sources */ = {isa = PBXBuildFile; fileRef = BA6F1B3721EEE998009265E4 /* Theme+Notification.swift */; };
		BA6F81E422C5FB1E009B6828 /* TimelineTimeEntryHoverViewController.swift in Sources */ = {isa = PBXBuildFile; fileRef = BA6F81E222C5FB1E009B6828 /* TimelineTimeEntryHoverViewController.swift */; };
		BA6F81E522C5FB1E009B6828 /* TimelineTimeEntryHoverViewController.xib in Resources */ = {isa = PBXBuildFile; fileRef = BA6F81E322C5FB1E009B6828 /* TimelineTimeEntryHoverViewController.xib */; };
		BA712EC221BF907200A2D8DD /* UndoManager.swift in Sources */ = {isa = PBXBuildFile; fileRef = BA712EC121BF907200A2D8DD /* UndoManager.swift */; };
		BA712EC621BF913800A2D8DD /* TimeEntrySnapshot.swift in Sources */ = {isa = PBXBuildFile; fileRef = BA712EC521BF913800A2D8DD /* TimeEntrySnapshot.swift */; };
		BA712EC821BF9F1200A2D8DD /* UndoStack.swift in Sources */ = {isa = PBXBuildFile; fileRef = BA712EC721BF9F1200A2D8DD /* UndoStack.swift */; };
		BA75FF2322BCC1EA00D3F08C /* TimelineTimeLabelCell.swift in Sources */ = {isa = PBXBuildFile; fileRef = BA75FF2122BCC1EA00D3F08C /* TimelineTimeLabelCell.swift */; };
		BA75FF2422BCC1EA00D3F08C /* TimelineTimeLabelCell.xib in Resources */ = {isa = PBXBuildFile; fileRef = BA75FF2222BCC1EA00D3F08C /* TimelineTimeLabelCell.xib */; };
		BA75FF2722BCC1FC00D3F08C /* TimelineTimeEntryCell.swift in Sources */ = {isa = PBXBuildFile; fileRef = BA75FF2522BCC1FC00D3F08C /* TimelineTimeEntryCell.swift */; };
		BA75FF2822BCC1FC00D3F08C /* TimelineTimeEntryCell.xib in Resources */ = {isa = PBXBuildFile; fileRef = BA75FF2622BCC1FC00D3F08C /* TimelineTimeEntryCell.xib */; };
		BA75FF2B22BCC20D00D3F08C /* TimelineActivityCell.swift in Sources */ = {isa = PBXBuildFile; fileRef = BA75FF2922BCC20D00D3F08C /* TimelineActivityCell.swift */; };
		BA75FF2C22BCC20D00D3F08C /* TimelineActivityCell.xib in Resources */ = {isa = PBXBuildFile; fileRef = BA75FF2A22BCC20D00D3F08C /* TimelineActivityCell.xib */; };
		BA75FF2F22BCC56C00D3F08C /* TimelineTimestamp.swift in Sources */ = {isa = PBXBuildFile; fileRef = BA75FF2E22BCC56C00D3F08C /* TimelineTimestamp.swift */; };
		BA75FF3122BCC57700D3F08C /* TimelineTimeEntry.swift in Sources */ = {isa = PBXBuildFile; fileRef = BA75FF3022BCC57700D3F08C /* TimelineTimeEntry.swift */; };
		BA75FF3322BCC58000D3F08C /* TimelineActivity.swift in Sources */ = {isa = PBXBuildFile; fileRef = BA75FF3222BCC58000D3F08C /* TimelineActivity.swift */; };
		BA75FF3522BCC5C400D3F08C /* TimelineDatasource.swift in Sources */ = {isa = PBXBuildFile; fileRef = BA75FF3422BCC5C400D3F08C /* TimelineDatasource.swift */; };
		BA75FF3722BCC5FB00D3F08C /* TimelineFlowLayout.swift in Sources */ = {isa = PBXBuildFile; fileRef = BA75FF3622BCC5FB00D3F08C /* TimelineFlowLayout.swift */; };
		BA75FF3922BCC6F800D3F08C /* TimelineData.swift in Sources */ = {isa = PBXBuildFile; fileRef = BA75FF3822BCC6F800D3F08C /* TimelineData.swift */; };
		BA75FF3C22BCE94100D3F08C /* TimelineDisplayCommand.m in Sources */ = {isa = PBXBuildFile; fileRef = BA75FF3B22BCE94100D3F08C /* TimelineDisplayCommand.m */; };
		BA787D6D231E58C9003AD3AA /* Array+View.swift in Sources */ = {isa = PBXBuildFile; fileRef = BA787D4E231E58C9003AD3AA /* Array+View.swift */; };
		BA7B4BCB21C0EF8800B75B14 /* NSAlert+Utils.m in Sources */ = {isa = PBXBuildFile; fileRef = BA7B4BCA21C0EF8800B75B14 /* NSAlert+Utils.m */; };
		BA7B4C3721C24B9D00B75B14 /* UndoTextField.m in Sources */ = {isa = PBXBuildFile; fileRef = BA7B4C3621C24B9D00B75B14 /* UndoTextField.m */; };
		BA7B4C7C21C293E700B75B14 /* String+Optional.swift in Sources */ = {isa = PBXBuildFile; fileRef = BA7B4C7B21C293E700B75B14 /* String+Optional.swift */; };
		BA7D334B2248944C00B953A8 /* AutoCompleteView.swift in Sources */ = {isa = PBXBuildFile; fileRef = BA7D334A2248944C00B953A8 /* AutoCompleteView.swift */; };
		BA7D334D2248945300B953A8 /* AutoCompleteView.xib in Resources */ = {isa = PBXBuildFile; fileRef = BA7D334C2248945300B953A8 /* AutoCompleteView.xib */; };
		BA7D334F224897FC00B953A8 /* ProjectHeaderCellView.swift in Sources */ = {isa = PBXBuildFile; fileRef = BA7D334E224897FC00B953A8 /* ProjectHeaderCellView.swift */; };
		BA7D33512248980B00B953A8 /* ProjectContentCellView.swift in Sources */ = {isa = PBXBuildFile; fileRef = BA7D33502248980B00B953A8 /* ProjectContentCellView.swift */; };
		BA7D33532248981200B953A8 /* ProjectHeaderCellView.xib in Resources */ = {isa = PBXBuildFile; fileRef = BA7D33522248981200B953A8 /* ProjectHeaderCellView.xib */; };
		BA7D3355224898E400B953A8 /* ProjectContentCellView.xib in Resources */ = {isa = PBXBuildFile; fileRef = BA7D3354224898E400B953A8 /* ProjectContentCellView.xib */; };
		BA7D335722489BD000B953A8 /* AutoCompleteViewDataSource.swift in Sources */ = {isa = PBXBuildFile; fileRef = BA7D335622489BD000B953A8 /* AutoCompleteViewDataSource.swift */; };
		BA7D335A22489C8000B953A8 /* ProjectDataSource.swift in Sources */ = {isa = PBXBuildFile; fileRef = BA7D335922489C8000B953A8 /* ProjectDataSource.swift */; };
		BA7D335E2248B48000B953A8 /* AutoCompleteTextField.swift in Sources */ = {isa = PBXBuildFile; fileRef = BA7D335D2248B48000B953A8 /* AutoCompleteTextField.swift */; };
		BA80BEB2221EAE6F00BDFD35 /* Array+ByGroup.swift in Sources */ = {isa = PBXBuildFile; fileRef = BA80BEB1221EAE6F00BDFD35 /* Array+ByGroup.swift */; };
		BA81896A23016148000710EA /* NSColor+VisibleColor.swift in Sources */ = {isa = PBXBuildFile; fileRef = BA81896923016148000710EA /* NSColor+VisibleColor.swift */; };
		BA84363B22533A6600EF5830 /* DesktopLibraryBridge.m in Sources */ = {isa = PBXBuildFile; fileRef = BA84363A22533A6600EF5830 /* DesktopLibraryBridge.m */; };
		BA8B4C752251FAD500592BC7 /* WorkspaceCellView.swift in Sources */ = {isa = PBXBuildFile; fileRef = BA8B4C742251FAD500592BC7 /* WorkspaceCellView.swift */; };
		BA8B4C772251FADF00592BC7 /* WorkspaceCellView.xib in Resources */ = {isa = PBXBuildFile; fileRef = BA8B4C762251FADF00592BC7 /* WorkspaceCellView.xib */; };
		BA96846722C0CD8800E07C89 /* TimeChunk.swift in Sources */ = {isa = PBXBuildFile; fileRef = BA96846622C0CD8800E07C89 /* TimeChunk.swift */; };
		BA9C2DF8224C7E44002AD2A1 /* ProjectCreationView.swift in Sources */ = {isa = PBXBuildFile; fileRef = BA9C2DF7224C7E44002AD2A1 /* ProjectCreationView.swift */; };
		BA9C2DFA224C7E77002AD2A1 /* ProjectCreationView.xib in Resources */ = {isa = PBXBuildFile; fileRef = BA9C2DF9224C7E77002AD2A1 /* ProjectCreationView.xib */; };
		BA9C2DFC224C8235002AD2A1 /* ColorPickerView.swift in Sources */ = {isa = PBXBuildFile; fileRef = BA9C2DFB224C8235002AD2A1 /* ColorPickerView.swift */; };
		BA9C2DFE224C823C002AD2A1 /* ColorPickerView.xib in Resources */ = {isa = PBXBuildFile; fileRef = BA9C2DFD224C823C002AD2A1 /* ColorPickerView.xib */; };
		BA9C2E05224C84E7002AD2A1 /* ColorViewItem.swift in Sources */ = {isa = PBXBuildFile; fileRef = BA9C2E03224C84E7002AD2A1 /* ColorViewItem.swift */; };
		BA9C2E06224C84E7002AD2A1 /* ColorViewItem.xib in Resources */ = {isa = PBXBuildFile; fileRef = BA9C2E04224C84E7002AD2A1 /* ColorViewItem.xib */; };
		BA9C2E08224C854C002AD2A1 /* ProjectColor.swift in Sources */ = {isa = PBXBuildFile; fileRef = BA9C2E07224C854C002AD2A1 /* ProjectColor.swift */; };
		BA9C2E0C224C8F58002AD2A1 /* KeyboardTableView.swift in Sources */ = {isa = PBXBuildFile; fileRef = BA9C2E0B224C8F58002AD2A1 /* KeyboardTableView.swift */; };
		BAA0102B22CB4D5C007C1541 /* TimelineTimeEntryMenu.swift in Sources */ = {isa = PBXBuildFile; fileRef = BAA0102A22CB4D5C007C1541 /* TimelineTimeEntryMenu.swift */; };
		BAA0104C22CB59ED007C1541 /* Date+Extension.swift in Sources */ = {isa = PBXBuildFile; fileRef = BAA0104B22CB59ED007C1541 /* Date+Extension.swift */; };
		BAA0104F22CB66D0007C1541 /* TimelineEmptyTimeEntryCell.swift in Sources */ = {isa = PBXBuildFile; fileRef = BAA0104D22CB66D0007C1541 /* TimelineEmptyTimeEntryCell.swift */; };
		BAA0105022CB66D0007C1541 /* TimelineEmptyTimeEntryCell.xib in Resources */ = {isa = PBXBuildFile; fileRef = BAA0104E22CB66D0007C1541 /* TimelineEmptyTimeEntryCell.xib */; };
		BAA0105222CB72E4007C1541 /* TimelineDashedCornerView.swift in Sources */ = {isa = PBXBuildFile; fileRef = BAA0105122CB72E4007C1541 /* TimelineDashedCornerView.swift */; };
		BAA11AC12251F49E007F31D2 /* WorkspaceStorage.swift in Sources */ = {isa = PBXBuildFile; fileRef = BAA11AC02251F49E007F31D2 /* WorkspaceStorage.swift */; };
		BAA11AC32251F4D6007F31D2 /* WorkspaceAutoCompleteTextField.swift in Sources */ = {isa = PBXBuildFile; fileRef = BAA11AC22251F4D6007F31D2 /* WorkspaceAutoCompleteTextField.swift */; };
		BAA11AC52251F502007F31D2 /* WorkspaceDataSource.swift in Sources */ = {isa = PBXBuildFile; fileRef = BAA11AC42251F502007F31D2 /* WorkspaceDataSource.swift */; };
		BAAF567E2223CAC5003D0D73 /* NSButton+TextColor.swift in Sources */ = {isa = PBXBuildFile; fileRef = BAAF567D2223CAC5003D0D73 /* NSButton+TextColor.swift */; };
		BAAF569E2223D4C7003D0D73 /* DotImageView.swift in Sources */ = {isa = PBXBuildFile; fileRef = BAAF569D2223D4C7003D0D73 /* DotImageView.swift */; };
		BAAF56A02223DF9A003D0D73 /* VertificalTimeEntryFlowLayout.swift in Sources */ = {isa = PBXBuildFile; fileRef = BAAF569F2223DF9A003D0D73 /* VertificalTimeEntryFlowLayout.swift */; };
		BAAF56A22223E18B003D0D73 /* TimeDecoratorView.swift in Sources */ = {isa = PBXBuildFile; fileRef = BAAF56A12223E18B003D0D73 /* TimeDecoratorView.swift */; };
		BAAF56A42223E19C003D0D73 /* TimeDecoratorView.xib in Resources */ = {isa = PBXBuildFile; fileRef = BAAF56A32223E19C003D0D73 /* TimeDecoratorView.xib */; };
		BAB0027F22731248005ECC93 /* DayLabel.swift in Sources */ = {isa = PBXBuildFile; fileRef = BAB0027E22731248005ECC93 /* DayLabel.swift */; };
		BAB0029F2273125C005ECC93 /* DayLabel.xib in Resources */ = {isa = PBXBuildFile; fileRef = BAB0029E2273125C005ECC93 /* DayLabel.xib */; };
		BAB508E2237E8FBC00D3D468 /* SystemPermissionManager.swift in Sources */ = {isa = PBXBuildFile; fileRef = BAB508E1237E8FBC00D3D468 /* SystemPermissionManager.swift */; };
		BAB508E4237EA54500D3D468 /* ObjcSystemPermissionManager.swift in Sources */ = {isa = PBXBuildFile; fileRef = BAB508E3237EA54500D3D468 /* ObjcSystemPermissionManager.swift */; };
		BAB818C3228D5847008C2367 /* DescriptionAutoCompleteTextField.swift in Sources */ = {isa = PBXBuildFile; fileRef = BAB818C2228D5847008C2367 /* DescriptionAutoCompleteTextField.swift */; };
		BAB818E3228D594D008C2367 /* DescriptionTimeEntryStorage.swift in Sources */ = {isa = PBXBuildFile; fileRef = BAB818E2228D594D008C2367 /* DescriptionTimeEntryStorage.swift */; };
		BAB818E5228D5A17008C2367 /* DescriptionDataSource.swift in Sources */ = {isa = PBXBuildFile; fileRef = BAB818E4228D5A16008C2367 /* DescriptionDataSource.swift */; };
		BAB818E9228D5A97008C2367 /* DescriptionContentCellView.swift in Sources */ = {isa = PBXBuildFile; fileRef = BAB818E8228D5A97008C2367 /* DescriptionContentCellView.swift */; };
		BAB818EB228D5AA8008C2367 /* DescriptionContentCellView.xib in Resources */ = {isa = PBXBuildFile; fileRef = BAB818EA228D5AA8008C2367 /* DescriptionContentCellView.xib */; };
		BABB85A923882CEE0084DEAC /* ObjcSystemPermissionManager.swift in Sources */ = {isa = PBXBuildFile; fileRef = BAB508E3237EA54500D3D468 /* ObjcSystemPermissionManager.swift */; };
		BABB85AA23882D7C0084DEAC /* SystemPermissionManager.swift in Sources */ = {isa = PBXBuildFile; fileRef = BAB508E1237E8FBC00D3D468 /* SystemPermissionManager.swift */; };
		BAC4D399225470DA00254DAD /* AutoCompleteRowView.swift in Sources */ = {isa = PBXBuildFile; fileRef = BAC4D398225470DA00254DAD /* AutoCompleteRowView.swift */; };
		BAD0E0BD22C49BAC009F5A83 /* TimelineDividerView.swift in Sources */ = {isa = PBXBuildFile; fileRef = BAD0E0BC22C49BAC009F5A83 /* TimelineDividerView.swift */; };
		BAD15FFC223A52D600A8CCC9 /* TimeEntryEmptyView.swift in Sources */ = {isa = PBXBuildFile; fileRef = BAD15FFB223A52D600A8CCC9 /* TimeEntryEmptyView.swift */; };
		BAD15FFE223A530600A8CCC9 /* TimeEntryEmptyView.xib in Resources */ = {isa = PBXBuildFile; fileRef = BAD15FFD223A530600A8CCC9 /* TimeEntryEmptyView.xib */; };
		BAD2341F21D612DF0039C742 /* libPocoDataSQLite.60.dylib in CopyFiles */ = {isa = PBXBuildFile; fileRef = BAD2341621D612DE0039C742 /* libPocoDataSQLite.60.dylib */; settings = {ATTRIBUTES = (CodeSignOnCopy, ); }; };
		BAD2342021D612DF0039C742 /* libPocoNetSSL.60.dylib in CopyFiles */ = {isa = PBXBuildFile; fileRef = BAD2341721D612DE0039C742 /* libPocoNetSSL.60.dylib */; settings = {ATTRIBUTES = (CodeSignOnCopy, ); }; };
		BAD2342121D612DF0039C742 /* libPocoNet.60.dylib in CopyFiles */ = {isa = PBXBuildFile; fileRef = BAD2341821D612DE0039C742 /* libPocoNet.60.dylib */; settings = {ATTRIBUTES = (CodeSignOnCopy, ); }; };
		BAD2342221D612DF0039C742 /* libPocoCrypto.60.dylib in CopyFiles */ = {isa = PBXBuildFile; fileRef = BAD2341921D612DE0039C742 /* libPocoCrypto.60.dylib */; settings = {ATTRIBUTES = (CodeSignOnCopy, ); }; };
		BAD2342321D612DF0039C742 /* libPocoData.60.dylib in CopyFiles */ = {isa = PBXBuildFile; fileRef = BAD2341A21D612DE0039C742 /* libPocoData.60.dylib */; settings = {ATTRIBUTES = (CodeSignOnCopy, ); }; };
		BAD2342421D612DF0039C742 /* libPocoXML.60.dylib in CopyFiles */ = {isa = PBXBuildFile; fileRef = BAD2341B21D612DE0039C742 /* libPocoXML.60.dylib */; settings = {ATTRIBUTES = (CodeSignOnCopy, ); }; };
		BAD2342521D612DF0039C742 /* libPocoJSON.60.dylib in CopyFiles */ = {isa = PBXBuildFile; fileRef = BAD2341C21D612DF0039C742 /* libPocoJSON.60.dylib */; settings = {ATTRIBUTES = (CodeSignOnCopy, ); }; };
		BAD2342621D612DF0039C742 /* libPocoUtil.60.dylib in CopyFiles */ = {isa = PBXBuildFile; fileRef = BAD2341D21D612DF0039C742 /* libPocoUtil.60.dylib */; settings = {ATTRIBUTES = (CodeSignOnCopy, ); }; };
		BAD2342721D612DF0039C742 /* libPocoFoundation.60.dylib in CopyFiles */ = {isa = PBXBuildFile; fileRef = BAD2341E21D612DF0039C742 /* libPocoFoundation.60.dylib */; settings = {ATTRIBUTES = (CodeSignOnCopy, ); }; };
		BAD307D3229C1BD000C727DB /* KeyboardDatePicker.swift in Sources */ = {isa = PBXBuildFile; fileRef = BAD307D2229C1BD000C727DB /* KeyboardDatePicker.swift */; };
		BAD858CC228EAE7C00226C71 /* libz.tbd in Frameworks */ = {isa = PBXBuildFile; fileRef = BAD858CB228EAE7C00226C71 /* libz.tbd */; };
		BAE007DE21FAF00D00404379 /* Media.xcassets in Resources */ = {isa = PBXBuildFile; fileRef = BAE007DD21FAF00D00404379 /* Media.xcassets */; };
		BAE6379A22B225C70024DD08 /* AddTagButton.swift in Sources */ = {isa = PBXBuildFile; fileRef = BAE6379922B225C70024DD08 /* AddTagButton.swift */; };
		BAE64D562368334000244D2B /* AutocompleteItem.m in Sources */ = {isa = PBXBuildFile; fileRef = 74C15795183A8CE600550613 /* AutocompleteItem.m */; };
		BAE64D572368334000244D2B /* Settings.m in Sources */ = {isa = PBXBuildFile; fileRef = 7484F621191D92C30038885C /* Settings.m */; };
		BAE64D582368334000244D2B /* NSCustomComboBox.m in Sources */ = {isa = PBXBuildFile; fileRef = 95C0707918CDB91500A34D0D /* NSCustomComboBox.m */; };
		BAE64D592368334000244D2B /* NSTextFieldDuration.m in Sources */ = {isa = PBXBuildFile; fileRef = 3CC450E81A31ED540012440B /* NSTextFieldDuration.m */; };
		BAE64D5A2368334000244D2B /* UIEvents.m in Sources */ = {isa = PBXBuildFile; fileRef = 7424949D17F1E3D20030121C /* UIEvents.m */; };
		BAE64D5B2368334000244D2B /* Date+Utils.swift in Sources */ = {isa = PBXBuildFile; fileRef = BA13D2142269C01500EB3833 /* Date+Utils.swift */; };
		BAE64D5C2368334000244D2B /* GoogleAuthenticationServer+Objc.swift in Sources */ = {isa = PBXBuildFile; fileRef = BA5B0E4F2330EA92008D1DED /* GoogleAuthenticationServer+Objc.swift */; };
		BAE64D5D2368334000244D2B /* VertificalTimeEntryFlowLayout.swift in Sources */ = {isa = PBXBuildFile; fileRef = BAAF569F2223DF9A003D0D73 /* VertificalTimeEntryFlowLayout.swift */; };
		BAE64D5E2368334000244D2B /* ClickableImageView.m in Sources */ = {isa = PBXBuildFile; fileRef = BA01E8A0232F77B3006B93EC /* ClickableImageView.m */; };
		BAE64D5F2368334000244D2B /* TimeEntryCell.m in Sources */ = {isa = PBXBuildFile; fileRef = C5CB7F0317F43EE100A2AEB1 /* TimeEntryCell.m */; };
		BAE64D602368334000244D2B /* MainWindowController.m in Sources */ = {isa = PBXBuildFile; fileRef = C5DA1FBD17F1B08A001C4565 /* MainWindowController.m */; };
		BAE64D612368334000244D2B /* AddTagButton.swift in Sources */ = {isa = PBXBuildFile; fileRef = BAE6379922B225C70024DD08 /* AddTagButton.swift */; };
		BAE64D622368334000244D2B /* NSTextField+Ext.m in Sources */ = {isa = PBXBuildFile; fileRef = BA2DA0C521A542E30027B7A5 /* NSTextField+Ext.m */; };
		BAE64D632368334000244D2B /* ConsoleViewController.m in Sources */ = {isa = PBXBuildFile; fileRef = 747B74851A0AD28200BB3791 /* ConsoleViewController.m */; };
		BAE64D642368334000244D2B /* (null) in Sources */ = {isa = PBXBuildFile; };
		BAE64D652368334000244D2B /* TimeEntrySnapshot.swift in Sources */ = {isa = PBXBuildFile; fileRef = BA712EC521BF913800A2D8DD /* TimeEntrySnapshot.swift */; };
		BAE64D662368334000244D2B /* DescriptionAutoCompleteTextField.swift in Sources */ = {isa = PBXBuildFile; fileRef = BAB818C2228D5847008C2367 /* DescriptionAutoCompleteTextField.swift */; };
		BAE64D672368334000244D2B /* DateInfo.swift in Sources */ = {isa = PBXBuildFile; fileRef = BA13D2102269BE2F00EB3833 /* DateInfo.swift */; };
		BAE64D682368334000244D2B /* DateCellViewItem.swift in Sources */ = {isa = PBXBuildFile; fileRef = BA13D20C2269BAA600EB3833 /* DateCellViewItem.swift */; };
		BAE64D692368334000244D2B /* UndoStack.swift in Sources */ = {isa = PBXBuildFile; fileRef = BA712EC721BF9F1200A2D8DD /* UndoStack.swift */; };
		BAE64D6A2368334000244D2B /* NoVibrantPopoverView.swift in Sources */ = {isa = PBXBuildFile; fileRef = BA13D2162269DE3400EB3833 /* NoVibrantPopoverView.swift */; };
		BAE64D6B2368334000244D2B /* AutoCompleteTable.m in Sources */ = {isa = PBXBuildFile; fileRef = 3C6B2484203E01D90063FC08 /* AutoCompleteTable.m */; };
		BAE64D6C2368334000244D2B /* ClientDataSource.swift in Sources */ = {isa = PBXBuildFile; fileRef = BA412C1C224E0D61003CA17A /* ClientDataSource.swift */; };
		BAE64D6D2368334000244D2B /* ProjectStorage.swift in Sources */ = {isa = PBXBuildFile; fileRef = BA6EB83F2248CBE3003BB8EF /* ProjectStorage.swift */; };
		BAE64D6E2368334000244D2B /* NSButton+TextColor.swift in Sources */ = {isa = PBXBuildFile; fileRef = BAAF567D2223CAC5003D0D73 /* NSButton+TextColor.swift */; };
		BAE64D6F2368334000244D2B /* (null) in Sources */ = {isa = PBXBuildFile; };
		BAE64D702368334000244D2B /* TagTokenView.swift in Sources */ = {isa = PBXBuildFile; fileRef = BA01405122571199000E5B91 /* TagTokenView.swift */; };
		BAE64D712368334000244D2B /* Collection+Safe.swift in Sources */ = {isa = PBXBuildFile; fileRef = BA46E09E2226707F00C25763 /* Collection+Safe.swift */; };
		BAE64D722368334000244D2B /* ProjectWorksapceCellView.swift in Sources */ = {isa = PBXBuildFile; fileRef = BA05367E225E238D00C26E1F /* ProjectWorksapceCellView.swift */; };
		BAE64D732368334000244D2B /* Reachability.m in Sources */ = {isa = PBXBuildFile; fileRef = 745126B519A28AA600390F47 /* Reachability.m */; };
		BAE64D742368334000244D2B /* ClientCellView.swift in Sources */ = {isa = PBXBuildFile; fileRef = BA412C20224E1189003CA17A /* ClientCellView.swift */; };
		BAE64D752368334000244D2B /* AutocompleteDataSource.m in Sources */ = {isa = PBXBuildFile; fileRef = 74C1579A183BA5DA00550613 /* AutocompleteDataSource.m */; };
		BAE64D762368334000244D2B /* BezierPath+Corner.swift in Sources */ = {isa = PBXBuildFile; fileRef = BA0E380F2225257D00D0121B /* BezierPath+Corner.swift */; };
		BAE64D772368334000244D2B /* ProjectContentCellView.swift in Sources */ = {isa = PBXBuildFile; fileRef = BA7D33502248980B00B953A8 /* ProjectContentCellView.swift */; };
		BAE64D782368334000244D2B /* NSHoverButton.m in Sources */ = {isa = PBXBuildFile; fileRef = 74BA5FCE18B6E770009DAA2D /* NSHoverButton.m */; };
		BAE64D792368334000244D2B /* SystemMessage.swift in Sources */ = {isa = PBXBuildFile; fileRef = BA3E75D322291CEB009AD291 /* SystemMessage.swift */; };
		BAE64D7A2368334000244D2B /* WorkspaceAutoCompleteTextField.swift in Sources */ = {isa = PBXBuildFile; fileRef = BAA11AC22251F4D6007F31D2 /* WorkspaceAutoCompleteTextField.swift */; };
		BAE64D7B2368334000244D2B /* NSTextFieldClickablePointer.m in Sources */ = {isa = PBXBuildFile; fileRef = 3C8979C919235EA2007061E0 /* NSTextFieldClickablePointer.m */; };
		BAE64D7C2368334000244D2B /* DisplayCommand.m in Sources */ = {isa = PBXBuildFile; fileRef = 748B3A3319222DB100F31468 /* DisplayCommand.m */; };
		BAE64D7D2368334000244D2B /* ColorViewItem.swift in Sources */ = {isa = PBXBuildFile; fileRef = BA9C2E03224C84E7002AD2A1 /* ColorViewItem.swift */; };
		BAE64D7E2368334000244D2B /* MenuItemTags.m in Sources */ = {isa = PBXBuildFile; fileRef = 7438B3D218253CD2002AE43C /* MenuItemTags.m */; };
		BAE64D7F2368334000244D2B /* LoadMoreCell.m in Sources */ = {isa = PBXBuildFile; fileRef = 3CE1CAC01C774F2B00D0ADD5 /* LoadMoreCell.m */; };
		BAE64D802368334000244D2B /* PreferencesWindowController.m in Sources */ = {isa = PBXBuildFile; fileRef = 749CB8CA18167D6E00814841 /* PreferencesWindowController.m */; };
		BAE64D812368334000244D2B /* NSTextFieldVerticallyAligned.m in Sources */ = {isa = PBXBuildFile; fileRef = 3C7B4E8C190FA6D200627DC3 /* NSTextFieldVerticallyAligned.m */; };
		BAE64D822368334000244D2B /* DayLabel.swift in Sources */ = {isa = PBXBuildFile; fileRef = BAB0027E22731248005ECC93 /* DayLabel.swift */; };
		BAE64D832368334000244D2B /* NSSecureTextFieldVerticallyAligned.m in Sources */ = {isa = PBXBuildFile; fileRef = 3C7B4EB2190FB57A00627DC3 /* NSSecureTextFieldVerticallyAligned.m */; };
		BAE64D842368334000244D2B /* TimeEntryCell+Ext.swift in Sources */ = {isa = PBXBuildFile; fileRef = BA0E38112225260B00D0121B /* TimeEntryCell+Ext.swift */; };
		BAE64D852368334000244D2B /* (null) in Sources */ = {isa = PBXBuildFile; };
		BAE64D862368334000244D2B /* AutotrackerRuleItem.m in Sources */ = {isa = PBXBuildFile; fileRef = 746947F91AF3FE3E0024BED7 /* AutotrackerRuleItem.m */; };
		BAE64D872368334000244D2B /* AutoCompleteInput.m in Sources */ = {isa = PBXBuildFile; fileRef = 3C6B2483203E01D90063FC08 /* AutoCompleteInput.m */; };
		BAE64D882368334000244D2B /* UserNotificationCenter.m in Sources */ = {isa = PBXBuildFile; fileRef = BA13E05921C7B9D900835EC1 /* UserNotificationCenter.m */; };
		BAE64D892368334000244D2B /* Utils.m in Sources */ = {isa = PBXBuildFile; fileRef = 74098C321919899600CBDFB9 /* Utils.m */; };
		BAE64D8A2368334000244D2B /* CursorButton.swift in Sources */ = {isa = PBXBuildFile; fileRef = BA0F67B6224A32F700ED0F91 /* CursorButton.swift */; };
		BAE64D8B2368334000244D2B /* KeyboardTableView.swift in Sources */ = {isa = PBXBuildFile; fileRef = BA9C2E0B224C8F58002AD2A1 /* KeyboardTableView.swift */; };
		BAE64D8C2368334000244D2B /* NSColor+VisibleColor.swift in Sources */ = {isa = PBXBuildFile; fileRef = BA81896923016148000710EA /* NSColor+VisibleColor.swift */; };
		BAE64D8D2368334000244D2B /* main.m in Sources */ = {isa = PBXBuildFile; fileRef = 69FC180017E6534400B96425 /* main.m */; };
		BAE64D8E2368334000244D2B /* FeedbackWindowController.m in Sources */ = {isa = PBXBuildFile; fileRef = 74F106FF18993FFE00E93BD5 /* FeedbackWindowController.m */; };
		BAE64D8F2368334000244D2B /* DescriptionTimeEntryStorage.swift in Sources */ = {isa = PBXBuildFile; fileRef = BAB818E2228D594D008C2367 /* DescriptionTimeEntryStorage.swift */; };
		BAE64D902368334000244D2B /* FlatButton.swift in Sources */ = {isa = PBXBuildFile; fileRef = BA03725421FE9FD400FC277B /* FlatButton.swift */; };
		BAE64D912368334000244D2B /* HSV.swift in Sources */ = {isa = PBXBuildFile; fileRef = BA6572A4224DFA6F00BA4C60 /* HSV.swift */; };
		BAE64D922368334000244D2B /* AppDelegate.m in Sources */ = {isa = PBXBuildFile; fileRef = 69FC180717E6534400B96425 /* AppDelegate.m */; };
		BAE64D932368334000244D2B /* EditorViewController.swift in Sources */ = {isa = PBXBuildFile; fileRef = BA34F0FE22439C3000C27A15 /* EditorViewController.swift */; };
		BAE64D942368334000244D2B /* AutoCompleteTableCell+Ext.swift in Sources */ = {isa = PBXBuildFile; fileRef = BA0C3A6622321FBC0081C6DE /* AutoCompleteTableCell+Ext.swift */; };
		BAE64D952368334000244D2B /* LiteAutoCompleteDataSource.m in Sources */ = {isa = PBXBuildFile; fileRef = 3C6B24A3203FC8200063FC08 /* LiteAutoCompleteDataSource.m */; };
		BAE64D962368334000244D2B /* DescriptionDataSource.swift in Sources */ = {isa = PBXBuildFile; fileRef = BAB818E4228D5A16008C2367 /* DescriptionDataSource.swift */; };
		BAE64D972368334000244D2B /* TagDataSource.swift in Sources */ = {isa = PBXBuildFile; fileRef = BA01404D22571081000E5B91 /* TagDataSource.swift */; };
		BAE64D982368334000244D2B /* ColorGraphicsView.swift in Sources */ = {isa = PBXBuildFile; fileRef = BA6572A3224DFA6F00BA4C60 /* ColorGraphicsView.swift */; };
		BAE64D992368334000244D2B /* WorkspaceDataSource.swift in Sources */ = {isa = PBXBuildFile; fileRef = BAA11AC42251F502007F31D2 /* WorkspaceDataSource.swift */; };
		BAE64D9A2368334000244D2B /* OverlayViewController.m in Sources */ = {isa = PBXBuildFile; fileRef = 3CD30F411F58B02C006FAA0D /* OverlayViewController.m */; };
		BAE64D9B2368334000244D2B /* ClientAutoCompleteTextField.swift in Sources */ = {isa = PBXBuildFile; fileRef = BA412C24224E147A003CA17A /* ClientAutoCompleteTextField.swift */; };
		BAE64D9C2368334000244D2B /* TimeEntryListViewController.m in Sources */ = {isa = PBXBuildFile; fileRef = 74D1D25417EB713F00E709B0 /* TimeEntryListViewController.m */; };
		BAE64D9D2368334000244D2B /* TimeDecoratorView.swift in Sources */ = {isa = PBXBuildFile; fileRef = BAAF56A12223E18B003D0D73 /* TimeDecoratorView.swift */; };
		BAE64D9E2368334000244D2B /* TimeEntryEmptyView.swift in Sources */ = {isa = PBXBuildFile; fileRef = BAD15FFB223A52D600A8CCC9 /* TimeEntryEmptyView.swift */; };
		BAE64D9F2368334000244D2B /* (null) in Sources */ = {isa = PBXBuildFile; };
		BAE64DA02368334000244D2B /* TimeEntryCollectionView.m in Sources */ = {isa = PBXBuildFile; fileRef = BA4059B6221D46F4002969B8 /* TimeEntryCollectionView.m */; };
		BAE64DA12368334000244D2B /* TimeHeaderView.swift in Sources */ = {isa = PBXBuildFile; fileRef = BA4059AE221D215A002969B8 /* TimeHeaderView.swift */; };
		BAE64DA22368334000244D2B /* (null) in Sources */ = {isa = PBXBuildFile; };
		BAE64DA32368334000244D2B /* ProjectColor.swift in Sources */ = {isa = PBXBuildFile; fileRef = BA9C2E07224C854C002AD2A1 /* ProjectColor.swift */; };
		BAE64DA42368334000244D2B /* TagCellView.swift in Sources */ = {isa = PBXBuildFile; fileRef = BA01404522570805000E5B91 /* TagCellView.swift */; };
		BAE64DA52368334000244D2B /* AutoCompleteView.swift in Sources */ = {isa = PBXBuildFile; fileRef = BA7D334A2248944C00B953A8 /* AutoCompleteView.swift */; };
		BAE64DA62368334000244D2B /* (null) in Sources */ = {isa = PBXBuildFile; };
		BAE64DA72368334000244D2B /* (null) in Sources */ = {isa = PBXBuildFile; };
		BAE64DA82368334000244D2B /* DesktopLibraryBridge.m in Sources */ = {isa = PBXBuildFile; fileRef = BA84363A22533A6600EF5830 /* DesktopLibraryBridge.m */; };
		BAE64DA92368334000244D2B /* TimeEntryDatasource.swift in Sources */ = {isa = PBXBuildFile; fileRef = BA4059B8221D53E7002969B8 /* TimeEntryDatasource.swift */; };
		BAE64DAA2368334000244D2B /* SystemMessageView.swift in Sources */ = {isa = PBXBuildFile; fileRef = BA3E75D52229356D009AD291 /* SystemMessageView.swift */; };
		BAE64DAB2368334000244D2B /* HoverTableCellView.swift in Sources */ = {isa = PBXBuildFile; fileRef = BA013FF4225705B6000E5B91 /* HoverTableCellView.swift */; };
		BAE64DAC2368334000244D2B /* NSBoxClickable.m in Sources */ = {isa = PBXBuildFile; fileRef = 749BD0BC1833E28400980494 /* NSBoxClickable.m */; };
		BAE64DAD2368334000244D2B /* ProjectTextField.m in Sources */ = {isa = PBXBuildFile; fileRef = BA08E086222E709C0075F68E /* ProjectTextField.m */; };
		BAE64DAE2368334000244D2B /* EditorPopover.swift in Sources */ = {isa = PBXBuildFile; fileRef = BA2E5FB0223787C300EB866E /* EditorPopover.swift */; };
		BAE64DAF2368334000244D2B /* ProjectHeaderCellView.swift in Sources */ = {isa = PBXBuildFile; fileRef = BA7D334E224897FC00B953A8 /* ProjectHeaderCellView.swift */; };
		BAE64DB02368334000244D2B /* (null) in Sources */ = {isa = PBXBuildFile; };
		BAE64DB12368334000244D2B /* CalendarDataSource.swift in Sources */ = {isa = PBXBuildFile; fileRef = BA13D2092269BA6500EB3833 /* CalendarDataSource.swift */; };
		BAE64DB22368334000244D2B /* CustomFocusRingButton.swift in Sources */ = {isa = PBXBuildFile; fileRef = BA053658225DDDBB00C26E1F /* CustomFocusRingButton.swift */; };
		BAE64DB32368334000244D2B /* AutoCompleteTextField.swift in Sources */ = {isa = PBXBuildFile; fileRef = BA7D335D2248B48000B953A8 /* AutoCompleteTextField.swift */; };
		BAE64DB42368334000244D2B /* (null) in Sources */ = {isa = PBXBuildFile; };
		BAE64DB52368334000244D2B /* NSCustomTimerComboBox.m in Sources */ = {isa = PBXBuildFile; fileRef = 3C07B759193C88AE00ED6E6F /* NSCustomTimerComboBox.m */; };
		BAE64DB62368334000244D2B /* KeyboardDatePicker.swift in Sources */ = {isa = PBXBuildFile; fileRef = BAD307D2229C1BD000C727DB /* KeyboardDatePicker.swift */; };
		BAE64DB72368334000244D2B /* AutoCompleteViewDataSource.swift in Sources */ = {isa = PBXBuildFile; fileRef = BA7D335622489BD000B953A8 /* AutoCompleteViewDataSource.swift */; };
		BAE64DB82368334000244D2B /* TagStorage.swift in Sources */ = {isa = PBXBuildFile; fileRef = BA01404B22570967000E5B91 /* TagStorage.swift */; };
		BAE64DB92368334000244D2B /* ViewItem.m in Sources */ = {isa = PBXBuildFile; fileRef = 74BAD31D18BD7D83002FD4CF /* ViewItem.m */; };
		BAE64DBA2368334000244D2B /* CalendarCollectionView.swift in Sources */ = {isa = PBXBuildFile; fileRef = BA35B21E22E6E95200FA560E /* CalendarCollectionView.swift */; };
		BAE64DBB2368334000244D2B /* NSResize.m in Sources */ = {isa = PBXBuildFile; fileRef = 3CD7AD6E19ED579700372797 /* NSResize.m */; };
		BAE64DBC2368334000244D2B /* NSView+LayoutConstraint.swift in Sources */ = {isa = PBXBuildFile; fileRef = BA08E011222E32C90075F68E /* NSView+LayoutConstraint.swift */; };
		BAE64DBD2368334000244D2B /* ProjectDataSource.swift in Sources */ = {isa = PBXBuildFile; fileRef = BA7D335922489C8000B953A8 /* ProjectDataSource.swift */; };
		BAE64DBE2368334000244D2B /* AutoCompleteRowView.swift in Sources */ = {isa = PBXBuildFile; fileRef = BAC4D398225470DA00254DAD /* AutoCompleteRowView.swift */; };
		BAE64DBF2368334000244D2B /* (null) in Sources */ = {isa = PBXBuildFile; };
		BAE64DC02368334000244D2B /* ResizablePopover.swift in Sources */ = {isa = PBXBuildFile; fileRef = BA4AEB9B22C217A4001A898D /* ResizablePopover.swift */; };
		BAE64DC12368334000244D2B /* UndoManager.swift in Sources */ = {isa = PBXBuildFile; fileRef = BA712EC121BF907200A2D8DD /* UndoManager.swift */; };
		BAE64DC22368334000244D2B /* WorkspaceStorage.swift in Sources */ = {isa = PBXBuildFile; fileRef = BAA11AC02251F49E007F31D2 /* WorkspaceStorage.swift */; };
		BAE64DC32368334000244D2B /* CountryViewItem.m in Sources */ = {isa = PBXBuildFile; fileRef = 3C3AF64D20ACC6280088A3A6 /* CountryViewItem.m */; };
		BAE64DC42368334000244D2B /* CalendarViewController.swift in Sources */ = {isa = PBXBuildFile; fileRef = BA13D2052269B7C400EB3833 /* CalendarViewController.swift */; };
		BAE64DC52368334000244D2B /* (null) in Sources */ = {isa = PBXBuildFile; };
		BAE64DC62368334000244D2B /* SystemService.m in Sources */ = {isa = PBXBuildFile; fileRef = BAFBFCC721CD1D3C004B443F /* SystemService.m */; };
		BAE64DC72368334000244D2B /* AppIconFactory.m in Sources */ = {isa = PBXBuildFile; fileRef = BAF50DF721A2A18D0090BA95 /* AppIconFactory.m */; };
		BAE64DC82368334000244D2B /* ConvertHexColor.m in Sources */ = {isa = PBXBuildFile; fileRef = 74A7346918297DD100525BBC /* ConvertHexColor.m */; };
		BAE64DC92368334000244D2B /* TimeEntryViewItem.m in Sources */ = {isa = PBXBuildFile; fileRef = 74BAAA0A17F37B140079386F /* TimeEntryViewItem.m */; };
		BAE64DCA2368334000244D2B /* NoClientCellView.swift in Sources */ = {isa = PBXBuildFile; fileRef = BA412C26224E195C003CA17A /* NoClientCellView.swift */; };
		BAE64DCB2368334000244D2B /* IdleNotificationWindowController.m in Sources */ = {isa = PBXBuildFile; fileRef = 7423393A1829B99C00063FA9 /* IdleNotificationWindowController.m */; };
		BAE64DCC2368334000244D2B /* Tag.swift in Sources */ = {isa = PBXBuildFile; fileRef = BA01404922570893000E5B91 /* Tag.swift */; };
		BAE64DCD2368334000244D2B /* DescriptionContentCellView.swift in Sources */ = {isa = PBXBuildFile; fileRef = BAB818E8228D5A97008C2367 /* DescriptionContentCellView.swift */; };
		BAE64DCE2368334000244D2B /* Theme+Notification.swift in Sources */ = {isa = PBXBuildFile; fileRef = BA6F1B3721EEE998009265E4 /* Theme+Notification.swift */; };
		BAE64DCF2368334000244D2B /* AboutWindowController.m in Sources */ = {isa = PBXBuildFile; fileRef = 7430750218204EFB009019CB /* AboutWindowController.m */; };
		BAE64DD02368334000244D2B /* TimerEditViewController.m in Sources */ = {isa = PBXBuildFile; fileRef = 74D1D27017EB72D900E709B0 /* TimerEditViewController.m */; };
		BAE64DD12368334000244D2B /* UnsupportedNotice.m in Sources */ = {isa = PBXBuildFile; fileRef = 3C2F239C21A7B43300CBE6BC /* UnsupportedNotice.m */; };
		BAE64DD22368334000244D2B /* NSTextFieldWithBackground.m in Sources */ = {isa = PBXBuildFile; fileRef = 741104BE18C7682700BC7A49 /* NSTextFieldWithBackground.m */; };
		BAE64DD32368334000244D2B /* Array+ByGroup.swift in Sources */ = {isa = PBXBuildFile; fileRef = BA80BEB1221EAE6F00BDFD35 /* Array+ByGroup.swift */; };
		BAE64DD42368334000244D2B /* TogglApplication.m in Sources */ = {isa = PBXBuildFile; fileRef = BA067641233A492F00485C3C /* TogglApplication.m */; };
		BAE64DD52368334000244D2B /* NSTextFieldClickable.m in Sources */ = {isa = PBXBuildFile; fileRef = 74F8FBA218313FA6000F09EE /* NSTextFieldClickable.m */; };
		BAE64DD62368334000244D2B /* Key.swift in Sources */ = {isa = PBXBuildFile; fileRef = BA35B22022E6E9E200FA560E /* Key.swift */; };
		BAE64DD72368334000244D2B /* NSAlert+Utils.m in Sources */ = {isa = PBXBuildFile; fileRef = BA7B4BCA21C0EF8800B75B14 /* NSAlert+Utils.m */; };
		BAE64DD82368334000244D2B /* BetterFocusAutoCompleteInput.m in Sources */ = {isa = PBXBuildFile; fileRef = BA403BAD2230CFBC008B202C /* BetterFocusAutoCompleteInput.m */; };
		BAE64DD92368334000244D2B /* CalendarFlowLayout.swift in Sources */ = {isa = PBXBuildFile; fileRef = BA50ED8422705F9E008323FA /* CalendarFlowLayout.swift */; };
		BAE64DDA2368334000244D2B /* NSCustomComboBoxCell.m in Sources */ = {isa = PBXBuildFile; fileRef = 95C0707618CDB67300A34D0D /* NSCustomComboBoxCell.m */; };
		BAE64DDB2368334000244D2B /* NSWindowController+Focusable.swift in Sources */ = {isa = PBXBuildFile; fileRef = BA2807DF2306A2FA001A9E48 /* NSWindowController+Focusable.swift */; };
		BAE64DDC2368334000244D2B /* DotImageView.swift in Sources */ = {isa = PBXBuildFile; fileRef = BAAF569D2223D4C7003D0D73 /* DotImageView.swift */; };
		BAE64DDD2368334000244D2B /* TagAutoCompleteTextField.swift in Sources */ = {isa = PBXBuildFile; fileRef = BA01404F225710FD000E5B91 /* TagAutoCompleteTextField.swift */; };
		BAE64DDE2368334000244D2B /* ProjectAutoCompleteTextField.swift in Sources */ = {isa = PBXBuildFile; fileRef = BAE8E844224CA9AC006D534E /* ProjectAutoCompleteTextField.swift */; };
		BAE64DDF2368334000244D2B /* HSBGen.swift in Sources */ = {isa = PBXBuildFile; fileRef = BA6572A1224DFA6E00BA4C60 /* HSBGen.swift */; };
		BAE64DE02368334000244D2B /* GoogleAuthenticationServer.swift in Sources */ = {isa = PBXBuildFile; fileRef = BA5B0E4D2330E1C6008D1DED /* GoogleAuthenticationServer.swift */; };
		BAE64DE12368334000244D2B /* WorkspaceCellView.swift in Sources */ = {isa = PBXBuildFile; fileRef = BA8B4C742251FAD500592BC7 /* WorkspaceCellView.swift */; };
		BAE64DE22368334000244D2B /* NSView+Appearance.swift in Sources */ = {isa = PBXBuildFile; fileRef = BA2E3F2B22375E640035D034 /* NSView+Appearance.swift */; };
		BAE64DE32368334000244D2B /* idler.c in Sources */ = {isa = PBXBuildFile; fileRef = 743D7829182791FA00978BCC /* idler.c */; };
		BAE64DE42368334000244D2B /* ProjectCreationView.swift in Sources */ = {isa = PBXBuildFile; fileRef = BA9C2DF7224C7E44002AD2A1 /* ProjectCreationView.swift */; };
		BAE64DE52368334000244D2B /* ClientStorage.swift in Sources */ = {isa = PBXBuildFile; fileRef = BA412BFB224E0CBE003CA17A /* ClientStorage.swift */; };
		BAE64DE62368334000244D2B /* String+Optional.swift in Sources */ = {isa = PBXBuildFile; fileRef = BA7B4C7B21C293E700B75B14 /* String+Optional.swift */; };
		BAE64DE72368334000244D2B /* CurrentColorView.swift in Sources */ = {isa = PBXBuildFile; fileRef = BA6572A2224DFA6F00BA4C60 /* CurrentColorView.swift */; };
		BAE64DE82368334000244D2B /* TrackingService.m in Sources */ = {isa = PBXBuildFile; fileRef = BA2DA11F21A691FF0027B7A5 /* TrackingService.m */; };
		BAE64DE92368334000244D2B /* AutoCompleteTableCell.m in Sources */ = {isa = PBXBuildFile; fileRef = 3C6B2480203E01D60063FC08 /* AutoCompleteTableCell.m */; };
		BAE64DEA2368334000244D2B /* RGB.swift in Sources */ = {isa = PBXBuildFile; fileRef = BA6572A0224DFA6E00BA4C60 /* RGB.swift */; };
		BAE64DEB2368334000244D2B /* AutoCompleteTableContainer.m in Sources */ = {isa = PBXBuildFile; fileRef = 3CE30E012052BD8B00AF2E2A /* AutoCompleteTableContainer.m */; };
		BAE64DEC2368334000244D2B /* AutoCompleteCellType.swift in Sources */ = {isa = PBXBuildFile; fileRef = BA0C3A64223219470081C6DE /* AutoCompleteCellType.swift */; };
		BAE64DED2368334000244D2B /* UndoTextField.m in Sources */ = {isa = PBXBuildFile; fileRef = BA7B4C3621C24B9D00B75B14 /* UndoTextField.m */; };
		BAE64DEE2368334000244D2B /* ColorPickerView.swift in Sources */ = {isa = PBXBuildFile; fileRef = BA9C2DFB224C8235002AD2A1 /* ColorPickerView.swift */; };
		BAE64DEF2368334000244D2B /* FloatingErrorView.swift in Sources */ = {isa = PBXBuildFile; fileRef = BA276A122240F5B500810C51 /* FloatingErrorView.swift */; };
		BAE64DF02368334000244D2B /* LoginViewController.m in Sources */ = {isa = PBXBuildFile; fileRef = C5DA1FC217F1B38B001C4565 /* LoginViewController.m */; };
		BAE64DF12368334000244D2B /* IdleEvent.m in Sources */ = {isa = PBXBuildFile; fileRef = 743D942E1827C633000E6F70 /* IdleEvent.m */; };
		BAE64DF32368334000244D2B /* libz.tbd in Frameworks */ = {isa = PBXBuildFile; fileRef = BAD858CB228EAE7C00226C71 /* libz.tbd */; };
		BAE64DF42368334000244D2B /* TogglDesktopLibrary.dylib in Frameworks */ = {isa = PBXBuildFile; fileRef = 74456B9A1A774858002A6338 /* TogglDesktopLibrary.dylib */; };
		BAE64DF52368334000244D2B /* Carbon.framework in Frameworks */ = {isa = PBXBuildFile; fileRef = 743D94271827929C000E6F70 /* Carbon.framework */; };
		BAE64DF62368334000244D2B /* IOKit.framework in Frameworks */ = {isa = PBXBuildFile; fileRef = 743D942518279290000E6F70 /* IOKit.framework */; };
		BAE64DF72368334000244D2B /* Security.framework in Frameworks */ = {isa = PBXBuildFile; fileRef = 74AA947718090A8E0000539F /* Security.framework */; };
		BAE64DF82368334000244D2B /* ExceptionHandling.framework in Frameworks */ = {isa = PBXBuildFile; fileRef = 74E3CDD817FC369700C3ADD3 /* ExceptionHandling.framework */; };
		BAE64DF92368334000244D2B /* SystemConfiguration.framework in Frameworks */ = {isa = PBXBuildFile; fileRef = 74E3CDD617FBAE0800C3ADD3 /* SystemConfiguration.framework */; };
		BAE64DFA2368334000244D2B /* libc++.dylib in Frameworks */ = {isa = PBXBuildFile; fileRef = 74033C9617EC1DE100CA53D3 /* libc++.dylib */; };
		BAE64DFB2368334000244D2B /* Cocoa.framework in Frameworks */ = {isa = PBXBuildFile; fileRef = 69FC17F417E6534400B96425 /* Cocoa.framework */; };
		BAE64DFE2368334000244D2B /* ProjectHeaderCellView.xib in Resources */ = {isa = PBXBuildFile; fileRef = BA7D33522248981200B953A8 /* ProjectHeaderCellView.xib */; };
		BAE64DFF2368334000244D2B /* ProjectWorksapceCellView.xib in Resources */ = {isa = PBXBuildFile; fileRef = BA05369E225E239600C26E1F /* ProjectWorksapceCellView.xib */; };
		BAE64E002368334000244D2B /* Images.xcassets in Resources */ = {isa = PBXBuildFile; fileRef = BAF50DE421A29FED0090BA95 /* Images.xcassets */; };
		BAE64E012368334000244D2B /* EditorViewController.xib in Resources */ = {isa = PBXBuildFile; fileRef = BA34F0FF22439C3000C27A15 /* EditorViewController.xib */; };
		BAE64E022368334000244D2B /* cacert.pem in Resources */ = {isa = PBXBuildFile; fileRef = 74E857AB194F8807007A88B9 /* cacert.pem */; };
		BAE64E032368334000244D2B /* DescriptionContentCellView.xib in Resources */ = {isa = PBXBuildFile; fileRef = BAB818EA228D5AA8008C2367 /* DescriptionContentCellView.xib */; };
		BAE64E042368334000244D2B /* AutoCompleteTableCell.xib in Resources */ = {isa = PBXBuildFile; fileRef = 3C6B2485203E01D90063FC08 /* AutoCompleteTableCell.xib */; };
		BAE64E052368334000244D2B /* SystemMessageView.xib in Resources */ = {isa = PBXBuildFile; fileRef = BA3E75D722293576009AD291 /* SystemMessageView.xib */; };
		BAE64E062368334000244D2B /* TimeEntryEmptyView.xib in Resources */ = {isa = PBXBuildFile; fileRef = BAD15FFD223A530600A8CCC9 /* TimeEntryEmptyView.xib */; };
		BAE64E072368334000244D2B /* DateCellViewItem.xib in Resources */ = {isa = PBXBuildFile; fileRef = BA13D20D2269BAA600EB3833 /* DateCellViewItem.xib */; };
		BAE64E082368334000244D2B /* ColorViewItem.xib in Resources */ = {isa = PBXBuildFile; fileRef = BA9C2E04224C84E7002AD2A1 /* ColorViewItem.xib */; };
		BAE64E092368334000244D2B /* OverlayViewController.xib in Resources */ = {isa = PBXBuildFile; fileRef = 3CD30F421F58B02C006FAA0D /* OverlayViewController.xib */; };
		BAE64E0A2368334000244D2B /* ProjectContentCellView.xib in Resources */ = {isa = PBXBuildFile; fileRef = BA7D3354224898E400B953A8 /* ProjectContentCellView.xib */; };
		BAE64E0B2368334000244D2B /* TagTokenView.xib in Resources */ = {isa = PBXBuildFile; fileRef = BA014053225711A3000E5B91 /* TagTokenView.xib */; };
		BAE64E0C2368334000244D2B /* AboutWindowController.xib in Resources */ = {isa = PBXBuildFile; fileRef = 7430750318204EFB009019CB /* AboutWindowController.xib */; };
		BAE64E0D2368334000244D2B /* TimeHeaderView.xib in Resources */ = {isa = PBXBuildFile; fileRef = BA4059B0221D2186002969B8 /* TimeHeaderView.xib */; };
		BAE64E0E2368334000244D2B /* PreferencesWindowController.xib in Resources */ = {isa = PBXBuildFile; fileRef = 749CB8CB18167D6E00814841 /* PreferencesWindowController.xib */; };
		BAE64E0F2368334000244D2B /* InfoPlist.strings in Resources */ = {isa = PBXBuildFile; fileRef = 69FC17FD17E6534400B96425 /* InfoPlist.strings */; };
		BAE64E102368334000244D2B /* DayLabel.xib in Resources */ = {isa = PBXBuildFile; fileRef = BAB0029E2273125C005ECC93 /* DayLabel.xib */; };
		BAE64E112368334000244D2B /* ColorPickerView.xib in Resources */ = {isa = PBXBuildFile; fileRef = BA9C2DFD224C823C002AD2A1 /* ColorPickerView.xib */; };
		BAE64E122368334000244D2B /* ConsoleViewController.xib in Resources */ = {isa = PBXBuildFile; fileRef = 747B74861A0AD28200BB3791 /* ConsoleViewController.xib */; };
		BAE64E132368334000244D2B /* Localizable.strings in Resources */ = {isa = PBXBuildFile; fileRef = 743E584F1A775BB300F17CB0 /* Localizable.strings */; };
		BAE64E142368334000244D2B /* Media.xcassets in Resources */ = {isa = PBXBuildFile; fileRef = BAE007DD21FAF00D00404379 /* Media.xcassets */; };
		BAE64E152368334000244D2B /* LoginViewController.xib in Resources */ = {isa = PBXBuildFile; fileRef = C5DA1FC317F1B38B001C4565 /* LoginViewController.xib */; };
		BAE64E162368334000244D2B /* Credits.rtf in Resources */ = {isa = PBXBuildFile; fileRef = 69FC180317E6534400B96425 /* Credits.rtf */; };
		BAE64E172368334000244D2B /* TimeDecoratorView.xib in Resources */ = {isa = PBXBuildFile; fileRef = BAAF56A32223E19C003D0D73 /* TimeDecoratorView.xib */; };
		BAE64E182368334000244D2B /* FeedbackWindowController.xib in Resources */ = {isa = PBXBuildFile; fileRef = 74F1070018993FFE00E93BD5 /* FeedbackWindowController.xib */; };
		BAE64E192368334000244D2B /* IdleNotificationWindowController.xib in Resources */ = {isa = PBXBuildFile; fileRef = 7423393B1829B99C00063FA9 /* IdleNotificationWindowController.xib */; };
		BAE64E1A2368334000244D2B /* WorkspaceCellView.xib in Resources */ = {isa = PBXBuildFile; fileRef = BA8B4C762251FADF00592BC7 /* WorkspaceCellView.xib */; };
		BAE64E1B2368334000244D2B /* MainMenu.xib in Resources */ = {isa = PBXBuildFile; fileRef = 69FC180917E6534500B96425 /* MainMenu.xib */; };
		BAE64E1C2368334000244D2B /* AutoCompleteView.xib in Resources */ = {isa = PBXBuildFile; fileRef = BA7D334C2248945300B953A8 /* AutoCompleteView.xib */; };
		BAE64E1D2368334000244D2B /* MainWindowController.xib in Resources */ = {isa = PBXBuildFile; fileRef = C5DA1FBE17F1B08A001C4565 /* MainWindowController.xib */; };
		BAE64E1E2368334000244D2B /* ClientCellView.xib in Resources */ = {isa = PBXBuildFile; fileRef = BA412C22224E11AC003CA17A /* ClientCellView.xib */; };
		BAE64E1F2368334000244D2B /* FloatingErrorView.xib in Resources */ = {isa = PBXBuildFile; fileRef = BA276A132240F5B500810C51 /* FloatingErrorView.xib */; };
		BAE64E202368334000244D2B /* TimeEntryListViewController.xib in Resources */ = {isa = PBXBuildFile; fileRef = 74D1D25517EB713F00E709B0 /* TimeEntryListViewController.xib */; };
		BAE64E212368334000244D2B /* (null) in Resources */ = {isa = PBXBuildFile; };
		BAE64E222368334000244D2B /* TagCellView.xib in Resources */ = {isa = PBXBuildFile; fileRef = BA0140472257080F000E5B91 /* TagCellView.xib */; };
		BAE64E232368334000244D2B /* ProjectCreationView.xib in Resources */ = {isa = PBXBuildFile; fileRef = BA9C2DF9224C7E77002AD2A1 /* ProjectCreationView.xib */; };
		BAE64E242368334000244D2B /* NoClientCellView.xib in Resources */ = {isa = PBXBuildFile; fileRef = BA412C28224E196D003CA17A /* NoClientCellView.xib */; };
		BAE64E252368334000244D2B /* TimeEntryCell.xib in Resources */ = {isa = PBXBuildFile; fileRef = 7498D2471888B226001390B9 /* TimeEntryCell.xib */; };
		BAE64E262368334000244D2B /* LoadMoreCell.xib in Resources */ = {isa = PBXBuildFile; fileRef = 3C0158EF1C7B414E00FE63AA /* LoadMoreCell.xib */; };
		BAE64E272368334000244D2B /* CalendarViewController.xib in Resources */ = {isa = PBXBuildFile; fileRef = BA13D2192269E0B500EB3833 /* CalendarViewController.xib */; };
		BAE64E282368334000244D2B /* TimerEditViewController.xib in Resources */ = {isa = PBXBuildFile; fileRef = 74D1D27117EB72D900E709B0 /* TimerEditViewController.xib */; };
		BAE64E292368334000244D2B /* dsa_pub.pem in Resources */ = {isa = PBXBuildFile; fileRef = 3C1E013E19D2DAE300DBF9A5 /* dsa_pub.pem */; };
		BAE64E2C2368334000244D2B /* libcrypto.1.1.dylib in CopyFiles */ = {isa = PBXBuildFile; fileRef = 3CFE546D201781A5006B673A /* libcrypto.1.1.dylib */; settings = {ATTRIBUTES = (CodeSignOnCopy, ); }; };
		BAE64E2D2368334000244D2B /* libPocoNet.60.dylib in CopyFiles */ = {isa = PBXBuildFile; fileRef = BAD2341821D612DE0039C742 /* libPocoNet.60.dylib */; settings = {ATTRIBUTES = (CodeSignOnCopy, ); }; };
		BAE64E2E2368334000244D2B /* libPocoJSON.60.dylib in CopyFiles */ = {isa = PBXBuildFile; fileRef = BAD2341C21D612DF0039C742 /* libPocoJSON.60.dylib */; settings = {ATTRIBUTES = (CodeSignOnCopy, ); }; };
		BAE64E2F2368334000244D2B /* libPocoData.60.dylib in CopyFiles */ = {isa = PBXBuildFile; fileRef = BAD2341A21D612DE0039C742 /* libPocoData.60.dylib */; settings = {ATTRIBUTES = (CodeSignOnCopy, ); }; };
		BAE64E302368334000244D2B /* libPocoFoundation.60.dylib in CopyFiles */ = {isa = PBXBuildFile; fileRef = BAD2341E21D612DF0039C742 /* libPocoFoundation.60.dylib */; settings = {ATTRIBUTES = (CodeSignOnCopy, ); }; };
		BAE64E312368334000244D2B /* libssl.1.1.dylib in CopyFiles */ = {isa = PBXBuildFile; fileRef = 3CFE547D201781A5006B673A /* libssl.1.1.dylib */; settings = {ATTRIBUTES = (CodeSignOnCopy, ); }; };
		BAE64E322368334000244D2B /* TogglDesktopLibrary.dylib in CopyFiles */ = {isa = PBXBuildFile; fileRef = 74456B9A1A774858002A6338 /* TogglDesktopLibrary.dylib */; settings = {ATTRIBUTES = (CodeSignOnCopy, ); }; };
		BAE64E332368334000244D2B /* libPocoDataSQLite.60.dylib in CopyFiles */ = {isa = PBXBuildFile; fileRef = BAD2341621D612DE0039C742 /* libPocoDataSQLite.60.dylib */; settings = {ATTRIBUTES = (CodeSignOnCopy, ); }; };
		BAE64E342368334000244D2B /* libPocoUtil.60.dylib in CopyFiles */ = {isa = PBXBuildFile; fileRef = BAD2341D21D612DF0039C742 /* libPocoUtil.60.dylib */; settings = {ATTRIBUTES = (CodeSignOnCopy, ); }; };
		BAE64E352368334000244D2B /* libPocoNetSSL.60.dylib in CopyFiles */ = {isa = PBXBuildFile; fileRef = BAD2341721D612DE0039C742 /* libPocoNetSSL.60.dylib */; settings = {ATTRIBUTES = (CodeSignOnCopy, ); }; };
		BAE64E362368334000244D2B /* libPocoCrypto.60.dylib in CopyFiles */ = {isa = PBXBuildFile; fileRef = BAD2341921D612DE0039C742 /* libPocoCrypto.60.dylib */; settings = {ATTRIBUTES = (CodeSignOnCopy, ); }; };
		BAE64E372368334000244D2B /* libPocoXML.60.dylib in CopyFiles */ = {isa = PBXBuildFile; fileRef = BAD2341B21D612DE0039C742 /* libPocoXML.60.dylib */; settings = {ATTRIBUTES = (CodeSignOnCopy, ); }; };
		BAE64E392368334000244D2B /* libPocoCrypto.60.dylib in Copy Files for Library in Debug mode */ = {isa = PBXBuildFile; fileRef = BAD2341921D612DE0039C742 /* libPocoCrypto.60.dylib */; settings = {ATTRIBUTES = (CodeSignOnCopy, ); }; };
		BAE64E3A2368334000244D2B /* libPocoData.60.dylib in Copy Files for Library in Debug mode */ = {isa = PBXBuildFile; fileRef = BAD2341A21D612DE0039C742 /* libPocoData.60.dylib */; settings = {ATTRIBUTES = (CodeSignOnCopy, ); }; };
		BAE64E3B2368334000244D2B /* libPocoDataSQLite.60.dylib in Copy Files for Library in Debug mode */ = {isa = PBXBuildFile; fileRef = BAD2341621D612DE0039C742 /* libPocoDataSQLite.60.dylib */; settings = {ATTRIBUTES = (CodeSignOnCopy, ); }; };
		BAE64E3C2368334000244D2B /* libPocoFoundation.60.dylib in Copy Files for Library in Debug mode */ = {isa = PBXBuildFile; fileRef = BAD2341E21D612DF0039C742 /* libPocoFoundation.60.dylib */; settings = {ATTRIBUTES = (CodeSignOnCopy, ); }; };
		BAE64E3D2368334000244D2B /* libPocoJSON.60.dylib in Copy Files for Library in Debug mode */ = {isa = PBXBuildFile; fileRef = BAD2341C21D612DF0039C742 /* libPocoJSON.60.dylib */; settings = {ATTRIBUTES = (CodeSignOnCopy, ); }; };
		BAE64E3E2368334000244D2B /* libPocoNet.60.dylib in Copy Files for Library in Debug mode */ = {isa = PBXBuildFile; fileRef = BAD2341821D612DE0039C742 /* libPocoNet.60.dylib */; settings = {ATTRIBUTES = (CodeSignOnCopy, ); }; };
		BAE64E3F2368334000244D2B /* libPocoNetSSL.60.dylib in Copy Files for Library in Debug mode */ = {isa = PBXBuildFile; fileRef = BAD2341721D612DE0039C742 /* libPocoNetSSL.60.dylib */; settings = {ATTRIBUTES = (CodeSignOnCopy, ); }; };
		BAE64E402368334000244D2B /* libPocoUtil.60.dylib in Copy Files for Library in Debug mode */ = {isa = PBXBuildFile; fileRef = BAD2341D21D612DF0039C742 /* libPocoUtil.60.dylib */; settings = {ATTRIBUTES = (CodeSignOnCopy, ); }; };
		BAE64E412368334000244D2B /* libPocoXML.60.dylib in Copy Files for Library in Debug mode */ = {isa = PBXBuildFile; fileRef = BAD2341B21D612DE0039C742 /* libPocoXML.60.dylib */; settings = {ATTRIBUTES = (CodeSignOnCopy, ); }; };
		BAE64E422368334000244D2B /* libcrypto.1.1.dylib in Copy Files for Library in Debug mode */ = {isa = PBXBuildFile; fileRef = 3CFE546D201781A5006B673A /* libcrypto.1.1.dylib */; settings = {ATTRIBUTES = (CodeSignOnCopy, ); }; };
		BAE64E432368334000244D2B /* libssl.1.1.dylib in Copy Files for Library in Debug mode */ = {isa = PBXBuildFile; fileRef = 3CFE547D201781A5006B673A /* libssl.1.1.dylib */; settings = {ATTRIBUTES = (CodeSignOnCopy, ); }; };
		BAE8E845224CA9AC006D534E /* ProjectAutoCompleteTextField.swift in Sources */ = {isa = PBXBuildFile; fileRef = BAE8E844224CA9AC006D534E /* ProjectAutoCompleteTextField.swift */; };
		BAF38FEF2241FF20009147D7 /* FloatingErrorView.xib in Resources */ = {isa = PBXBuildFile; fileRef = BA276A132240F5B500810C51 /* FloatingErrorView.xib */; };
		BAF3ACCC2341F8AC00E41B33 /* GlobalTouchbarButton.swift in Sources */ = {isa = PBXBuildFile; fileRef = BAF3ACCB2341F8AC00E41B33 /* GlobalTouchbarButton.swift */; };
		BAF3ACD32343325A00E41B33 /* TouchBarService.swift in Sources */ = {isa = PBXBuildFile; fileRef = BAF3ACD22343325A00E41B33 /* TouchBarService.swift */; };
		BAF50DE521A29FED0090BA95 /* Images.xcassets in Resources */ = {isa = PBXBuildFile; fileRef = BAF50DE421A29FED0090BA95 /* Images.xcassets */; };
		BAF50DF821A2A18D0090BA95 /* AppIconFactory.m in Sources */ = {isa = PBXBuildFile; fileRef = BAF50DF721A2A18D0090BA95 /* AppIconFactory.m */; };
		BAFBFCC821CD1D3C004B443F /* SystemService.m in Sources */ = {isa = PBXBuildFile; fileRef = BAFBFCC721CD1D3C004B443F /* SystemService.m */; };
		C5CB7F0417F43EE100A2AEB1 /* TimeEntryCell.m in Sources */ = {isa = PBXBuildFile; fileRef = C5CB7F0317F43EE100A2AEB1 /* TimeEntryCell.m */; };
		C5DA1FBF17F1B08A001C4565 /* MainWindowController.m in Sources */ = {isa = PBXBuildFile; fileRef = C5DA1FBD17F1B08A001C4565 /* MainWindowController.m */; };
		C5DA1FC017F1B08A001C4565 /* MainWindowController.xib in Resources */ = {isa = PBXBuildFile; fileRef = C5DA1FBE17F1B08A001C4565 /* MainWindowController.xib */; };
		C5DA1FC417F1B38B001C4565 /* LoginViewController.m in Sources */ = {isa = PBXBuildFile; fileRef = C5DA1FC217F1B38B001C4565 /* LoginViewController.m */; };
		C5DA1FC517F1B38B001C4565 /* LoginViewController.xib in Resources */ = {isa = PBXBuildFile; fileRef = C5DA1FC317F1B38B001C4565 /* LoginViewController.xib */; };
		F0251F5CD1D1B471144D5F1D /* Pods_TogglDesktop_AppStore.framework in Frameworks */ = {isa = PBXBuildFile; fileRef = 5F76040E605C5D6E37B6F73B /* Pods_TogglDesktop_AppStore.framework */; };
/* End PBXBuildFile section */

/* Begin PBXContainerItemProxy section */
		74456B991A774858002A6338 /* PBXContainerItemProxy */ = {
			isa = PBXContainerItemProxy;
			containerPortal = 74B680A8180759C300B697AA /* TogglDesktopLibrary.xcodeproj */;
			proxyType = 2;
			remoteGlobalIDString = C55DA59C17F06A3B00B42178;
			remoteInfo = TogglDesktopLibrary;
		};
		74456B9B1A77486B002A6338 /* PBXContainerItemProxy */ = {
			isa = PBXContainerItemProxy;
			containerPortal = 74B680A8180759C300B697AA /* TogglDesktopLibrary.xcodeproj */;
			proxyType = 1;
			remoteGlobalIDString = C55DA59B17F06A3B00B42178;
			remoteInfo = TogglDesktopLibrary;
		};
		BAE64D532368334000244D2B /* PBXContainerItemProxy */ = {
			isa = PBXContainerItemProxy;
			containerPortal = 74B680A8180759C300B697AA /* TogglDesktopLibrary.xcodeproj */;
			proxyType = 1;
			remoteGlobalIDString = C55DA59B17F06A3B00B42178;
			remoteInfo = TogglDesktopLibrary;
		};
/* End PBXContainerItemProxy section */

/* Begin PBXCopyFilesBuildPhase section */
		74A50AA818434D90006F37BB /* CopyFiles */ = {
			isa = PBXCopyFilesBuildPhase;
			buildActionMask = 2147483647;
			dstPath = "";
			dstSubfolderSpec = 10;
			files = (
				3CFE547E201781A7006B673A /* libcrypto.1.1.dylib in CopyFiles */,
				BAD2342121D612DF0039C742 /* libPocoNet.60.dylib in CopyFiles */,
				BAD2342521D612DF0039C742 /* libPocoJSON.60.dylib in CopyFiles */,
				BAD2342321D612DF0039C742 /* libPocoData.60.dylib in CopyFiles */,
				BAD2342721D612DF0039C742 /* libPocoFoundation.60.dylib in CopyFiles */,
				3CFE547F201781A7006B673A /* libssl.1.1.dylib in CopyFiles */,
				74456B9E1A774CB0002A6338 /* TogglDesktopLibrary.dylib in CopyFiles */,
				BAD2341F21D612DF0039C742 /* libPocoDataSQLite.60.dylib in CopyFiles */,
				BAD2342621D612DF0039C742 /* libPocoUtil.60.dylib in CopyFiles */,
				BAD2342021D612DF0039C742 /* libPocoNetSSL.60.dylib in CopyFiles */,
				BAD2342221D612DF0039C742 /* libPocoCrypto.60.dylib in CopyFiles */,
				BAD2342421D612DF0039C742 /* libPocoXML.60.dylib in CopyFiles */,
			);
			runOnlyForDeploymentPostprocessing = 0;
		};
		BA3BF8502315455B00721020 /* Copy Files for Library in Debug mode */ = {
			isa = PBXCopyFilesBuildPhase;
			buildActionMask = 2147483647;
			dstPath = "";
			dstSubfolderSpec = 16;
			files = (
				BA3BF86F2315457000721020 /* libPocoCrypto.60.dylib in Copy Files for Library in Debug mode */,
				BA3BF8702315457000721020 /* libPocoData.60.dylib in Copy Files for Library in Debug mode */,
				BA3BF8712315457000721020 /* libPocoDataSQLite.60.dylib in Copy Files for Library in Debug mode */,
				BA3BF8722315457000721020 /* libPocoFoundation.60.dylib in Copy Files for Library in Debug mode */,
				BA3BF8732315457000721020 /* libPocoJSON.60.dylib in Copy Files for Library in Debug mode */,
				BA3BF8742315457000721020 /* libPocoNet.60.dylib in Copy Files for Library in Debug mode */,
				BA3BF8752315457000721020 /* libPocoNetSSL.60.dylib in Copy Files for Library in Debug mode */,
				BA3BF8762315457000721020 /* libPocoUtil.60.dylib in Copy Files for Library in Debug mode */,
				BA3BF8772315457000721020 /* libPocoXML.60.dylib in Copy Files for Library in Debug mode */,
				BA3BF8782315457000721020 /* libcrypto.1.1.dylib in Copy Files for Library in Debug mode */,
				BA3BF8792315457000721020 /* libssl.1.1.dylib in Copy Files for Library in Debug mode */,
			);
			name = "Copy Files for Library in Debug mode";
			runOnlyForDeploymentPostprocessing = 0;
		};
		BAE64E2B2368334000244D2B /* CopyFiles */ = {
			isa = PBXCopyFilesBuildPhase;
			buildActionMask = 2147483647;
			dstPath = "";
			dstSubfolderSpec = 10;
			files = (
				BAE64E2C2368334000244D2B /* libcrypto.1.1.dylib in CopyFiles */,
				BAE64E2D2368334000244D2B /* libPocoNet.60.dylib in CopyFiles */,
				BAE64E2E2368334000244D2B /* libPocoJSON.60.dylib in CopyFiles */,
				BAE64E2F2368334000244D2B /* libPocoData.60.dylib in CopyFiles */,
				BAE64E302368334000244D2B /* libPocoFoundation.60.dylib in CopyFiles */,
				BAE64E312368334000244D2B /* libssl.1.1.dylib in CopyFiles */,
				BAE64E322368334000244D2B /* TogglDesktopLibrary.dylib in CopyFiles */,
				BAE64E332368334000244D2B /* libPocoDataSQLite.60.dylib in CopyFiles */,
				BAE64E342368334000244D2B /* libPocoUtil.60.dylib in CopyFiles */,
				BAE64E352368334000244D2B /* libPocoNetSSL.60.dylib in CopyFiles */,
				BAE64E362368334000244D2B /* libPocoCrypto.60.dylib in CopyFiles */,
				BAE64E372368334000244D2B /* libPocoXML.60.dylib in CopyFiles */,
			);
			runOnlyForDeploymentPostprocessing = 0;
		};
		BAE64E382368334000244D2B /* Copy Files for Library in Debug mode */ = {
			isa = PBXCopyFilesBuildPhase;
			buildActionMask = 2147483647;
			dstPath = "";
			dstSubfolderSpec = 16;
			files = (
				BAE64E392368334000244D2B /* libPocoCrypto.60.dylib in Copy Files for Library in Debug mode */,
				BAE64E3A2368334000244D2B /* libPocoData.60.dylib in Copy Files for Library in Debug mode */,
				BAE64E3B2368334000244D2B /* libPocoDataSQLite.60.dylib in Copy Files for Library in Debug mode */,
				BAE64E3C2368334000244D2B /* libPocoFoundation.60.dylib in Copy Files for Library in Debug mode */,
				BAE64E3D2368334000244D2B /* libPocoJSON.60.dylib in Copy Files for Library in Debug mode */,
				BAE64E3E2368334000244D2B /* libPocoNet.60.dylib in Copy Files for Library in Debug mode */,
				BAE64E3F2368334000244D2B /* libPocoNetSSL.60.dylib in Copy Files for Library in Debug mode */,
				BAE64E402368334000244D2B /* libPocoUtil.60.dylib in Copy Files for Library in Debug mode */,
				BAE64E412368334000244D2B /* libPocoXML.60.dylib in Copy Files for Library in Debug mode */,
				BAE64E422368334000244D2B /* libcrypto.1.1.dylib in Copy Files for Library in Debug mode */,
				BAE64E432368334000244D2B /* libssl.1.1.dylib in Copy Files for Library in Debug mode */,
			);
			name = "Copy Files for Library in Debug mode";
			runOnlyForDeploymentPostprocessing = 0;
		};
/* End PBXCopyFilesBuildPhase section */

/* Begin PBXFileReference section */
		3A54C9591227E723FEC0DB85 /* Pods-TogglDesktop.debug.xcconfig */ = {isa = PBXFileReference; includeInIndex = 1; lastKnownFileType = text.xcconfig; name = "Pods-TogglDesktop.debug.xcconfig"; path = "Target Support Files/Pods-TogglDesktop/Pods-TogglDesktop.debug.xcconfig"; sourceTree = "<group>"; };
		3C0158EF1C7B414E00FE63AA /* LoadMoreCell.xib */ = {isa = PBXFileReference; fileEncoding = 4; lastKnownFileType = file.xib; path = LoadMoreCell.xib; sourceTree = "<group>"; };
		3C07B758193C88AE00ED6E6F /* NSCustomTimerComboBox.h */ = {isa = PBXFileReference; fileEncoding = 4; lastKnownFileType = sourcecode.c.h; path = NSCustomTimerComboBox.h; sourceTree = "<group>"; };
		3C07B759193C88AE00ED6E6F /* NSCustomTimerComboBox.m */ = {isa = PBXFileReference; fileEncoding = 4; lastKnownFileType = sourcecode.c.objc; path = NSCustomTimerComboBox.m; sourceTree = "<group>"; };
		3C1E013E19D2DAE300DBF9A5 /* dsa_pub.pem */ = {isa = PBXFileReference; fileEncoding = 4; lastKnownFileType = text; path = dsa_pub.pem; sourceTree = "<group>"; };
		3C2F239B21A7B43300CBE6BC /* UnsupportedNotice.h */ = {isa = PBXFileReference; lastKnownFileType = sourcecode.c.h; path = UnsupportedNotice.h; sourceTree = "<group>"; };
		3C2F239C21A7B43300CBE6BC /* UnsupportedNotice.m */ = {isa = PBXFileReference; lastKnownFileType = sourcecode.c.objc; path = UnsupportedNotice.m; sourceTree = "<group>"; };
		3C3AF64C20ACC6280088A3A6 /* CountryViewItem.h */ = {isa = PBXFileReference; lastKnownFileType = sourcecode.c.h; path = CountryViewItem.h; sourceTree = "<group>"; };
		3C3AF64D20ACC6280088A3A6 /* CountryViewItem.m */ = {isa = PBXFileReference; lastKnownFileType = sourcecode.c.objc; path = CountryViewItem.m; sourceTree = "<group>"; };
		3C6B247F203E01D60063FC08 /* AutoCompleteTableCell.h */ = {isa = PBXFileReference; fileEncoding = 4; lastKnownFileType = sourcecode.c.h; path = AutoCompleteTableCell.h; sourceTree = "<group>"; };
		3C6B2480203E01D60063FC08 /* AutoCompleteTableCell.m */ = {isa = PBXFileReference; fileEncoding = 4; lastKnownFileType = sourcecode.c.objc; path = AutoCompleteTableCell.m; sourceTree = "<group>"; };
		3C6B2481203E01D80063FC08 /* AutoCompleteInput.h */ = {isa = PBXFileReference; fileEncoding = 4; lastKnownFileType = sourcecode.c.h; path = AutoCompleteInput.h; sourceTree = "<group>"; };
		3C6B2482203E01D80063FC08 /* AutoCompleteTable.h */ = {isa = PBXFileReference; fileEncoding = 4; lastKnownFileType = sourcecode.c.h; path = AutoCompleteTable.h; sourceTree = "<group>"; };
		3C6B2483203E01D90063FC08 /* AutoCompleteInput.m */ = {isa = PBXFileReference; fileEncoding = 4; lastKnownFileType = sourcecode.c.objc; path = AutoCompleteInput.m; sourceTree = "<group>"; };
		3C6B2484203E01D90063FC08 /* AutoCompleteTable.m */ = {isa = PBXFileReference; fileEncoding = 4; lastKnownFileType = sourcecode.c.objc; path = AutoCompleteTable.m; sourceTree = "<group>"; };
		3C6B2485203E01D90063FC08 /* AutoCompleteTableCell.xib */ = {isa = PBXFileReference; fileEncoding = 4; lastKnownFileType = file.xib; path = AutoCompleteTableCell.xib; sourceTree = "<group>"; };
		3C6B24A2203FC8200063FC08 /* LiteAutoCompleteDataSource.h */ = {isa = PBXFileReference; lastKnownFileType = sourcecode.c.h; path = LiteAutoCompleteDataSource.h; sourceTree = "<group>"; };
		3C6B24A3203FC8200063FC08 /* LiteAutoCompleteDataSource.m */ = {isa = PBXFileReference; lastKnownFileType = sourcecode.c.objc; path = LiteAutoCompleteDataSource.m; sourceTree = "<group>"; };
		3C7B4E8B190FA6D200627DC3 /* NSTextFieldVerticallyAligned.h */ = {isa = PBXFileReference; fileEncoding = 4; lastKnownFileType = sourcecode.c.h; path = NSTextFieldVerticallyAligned.h; sourceTree = "<group>"; };
		3C7B4E8C190FA6D200627DC3 /* NSTextFieldVerticallyAligned.m */ = {isa = PBXFileReference; fileEncoding = 4; lastKnownFileType = sourcecode.c.objc; path = NSTextFieldVerticallyAligned.m; sourceTree = "<group>"; };
		3C7B4EB1190FB57A00627DC3 /* NSSecureTextFieldVerticallyAligned.h */ = {isa = PBXFileReference; fileEncoding = 4; lastKnownFileType = sourcecode.c.h; path = NSSecureTextFieldVerticallyAligned.h; sourceTree = "<group>"; };
		3C7B4EB2190FB57A00627DC3 /* NSSecureTextFieldVerticallyAligned.m */ = {isa = PBXFileReference; fileEncoding = 4; lastKnownFileType = sourcecode.c.objc; path = NSSecureTextFieldVerticallyAligned.m; sourceTree = "<group>"; };
		3C8979C819235EA2007061E0 /* NSTextFieldClickablePointer.h */ = {isa = PBXFileReference; fileEncoding = 4; lastKnownFileType = sourcecode.c.h; path = NSTextFieldClickablePointer.h; sourceTree = "<group>"; };
		3C8979C919235EA2007061E0 /* NSTextFieldClickablePointer.m */ = {isa = PBXFileReference; fileEncoding = 4; lastKnownFileType = sourcecode.c.objc; path = NSTextFieldClickablePointer.m; sourceTree = "<group>"; };
		3CB7CFD92222033B00A9C806 /* DFRFoundation.framework */ = {isa = PBXFileReference; lastKnownFileType = wrapper.framework; name = DFRFoundation.framework; path = ../../../../../../../../System/Library/PrivateFrameworks/DFRFoundation.framework; sourceTree = "<group>"; };
		3CC450E71A31ED540012440B /* NSTextFieldDuration.h */ = {isa = PBXFileReference; fileEncoding = 4; lastKnownFileType = sourcecode.c.h; path = NSTextFieldDuration.h; sourceTree = "<group>"; };
		3CC450E81A31ED540012440B /* NSTextFieldDuration.m */ = {isa = PBXFileReference; fileEncoding = 4; lastKnownFileType = sourcecode.c.objc; path = NSTextFieldDuration.m; sourceTree = "<group>"; };
		3CD30F401F58B02C006FAA0D /* OverlayViewController.h */ = {isa = PBXFileReference; fileEncoding = 4; lastKnownFileType = sourcecode.c.h; path = OverlayViewController.h; sourceTree = "<group>"; };
		3CD30F411F58B02C006FAA0D /* OverlayViewController.m */ = {isa = PBXFileReference; fileEncoding = 4; lastKnownFileType = sourcecode.c.objc; path = OverlayViewController.m; sourceTree = "<group>"; };
		3CD30F421F58B02C006FAA0D /* OverlayViewController.xib */ = {isa = PBXFileReference; fileEncoding = 4; lastKnownFileType = file.xib; path = OverlayViewController.xib; sourceTree = "<group>"; };
		3CD7AD6D19ED579700372797 /* NSResize.h */ = {isa = PBXFileReference; fileEncoding = 4; lastKnownFileType = sourcecode.c.h; path = NSResize.h; sourceTree = "<group>"; };
		3CD7AD6E19ED579700372797 /* NSResize.m */ = {isa = PBXFileReference; fileEncoding = 4; lastKnownFileType = sourcecode.c.objc; path = NSResize.m; sourceTree = "<group>"; };
		3CE1CABF1C774F2B00D0ADD5 /* LoadMoreCell.h */ = {isa = PBXFileReference; fileEncoding = 4; lastKnownFileType = sourcecode.c.h; path = LoadMoreCell.h; sourceTree = "<group>"; };
		3CE1CAC01C774F2B00D0ADD5 /* LoadMoreCell.m */ = {isa = PBXFileReference; fileEncoding = 4; lastKnownFileType = sourcecode.c.objc; path = LoadMoreCell.m; sourceTree = "<group>"; };
		3CE30E002052BD8B00AF2E2A /* AutoCompleteTableContainer.h */ = {isa = PBXFileReference; lastKnownFileType = sourcecode.c.h; path = AutoCompleteTableContainer.h; sourceTree = "<group>"; };
		3CE30E012052BD8B00AF2E2A /* AutoCompleteTableContainer.m */ = {isa = PBXFileReference; lastKnownFileType = sourcecode.c.objc; path = AutoCompleteTableContainer.m; sourceTree = "<group>"; };
		3CFE546D201781A5006B673A /* libcrypto.1.1.dylib */ = {isa = PBXFileReference; lastKnownFileType = "compiled.mach-o.dylib"; name = libcrypto.1.1.dylib; path = ../../../../third_party/openssl/libcrypto.1.1.dylib; sourceTree = "<group>"; };
		3CFE547D201781A5006B673A /* libssl.1.1.dylib */ = {isa = PBXFileReference; lastKnownFileType = "compiled.mach-o.dylib"; name = libssl.1.1.dylib; path = ../../../../third_party/openssl/libssl.1.1.dylib; sourceTree = "<group>"; };
		4BCB2D1F3BD02A806D947C18 /* Pods-TogglDesktop-AppStore.release.xcconfig */ = {isa = PBXFileReference; includeInIndex = 1; lastKnownFileType = text.xcconfig; name = "Pods-TogglDesktop-AppStore.release.xcconfig"; path = "Target Support Files/Pods-TogglDesktop-AppStore/Pods-TogglDesktop-AppStore.release.xcconfig"; sourceTree = "<group>"; };
		523FD02C959288FBFA20F5B1 /* Pods-TogglDesktop-AppStore.debug.xcconfig */ = {isa = PBXFileReference; includeInIndex = 1; lastKnownFileType = text.xcconfig; name = "Pods-TogglDesktop-AppStore.debug.xcconfig"; path = "Target Support Files/Pods-TogglDesktop-AppStore/Pods-TogglDesktop-AppStore.debug.xcconfig"; sourceTree = "<group>"; };
		5F76040E605C5D6E37B6F73B /* Pods_TogglDesktop_AppStore.framework */ = {isa = PBXFileReference; explicitFileType = wrapper.framework; includeInIndex = 0; path = Pods_TogglDesktop_AppStore.framework; sourceTree = BUILT_PRODUCTS_DIR; };
		69FC17F117E6534400B96425 /* TogglDesktop.app */ = {isa = PBXFileReference; explicitFileType = wrapper.application; includeInIndex = 0; path = TogglDesktop.app; sourceTree = BUILT_PRODUCTS_DIR; };
		69FC17F417E6534400B96425 /* Cocoa.framework */ = {isa = PBXFileReference; lastKnownFileType = wrapper.framework; name = Cocoa.framework; path = System/Library/Frameworks/Cocoa.framework; sourceTree = SDKROOT; };
		69FC17F717E6534400B96425 /* AppKit.framework */ = {isa = PBXFileReference; lastKnownFileType = wrapper.framework; name = AppKit.framework; path = System/Library/Frameworks/AppKit.framework; sourceTree = SDKROOT; };
		69FC17F917E6534400B96425 /* Foundation.framework */ = {isa = PBXFileReference; lastKnownFileType = wrapper.framework; name = Foundation.framework; path = System/Library/Frameworks/Foundation.framework; sourceTree = SDKROOT; };
		69FC17FC17E6534400B96425 /* TogglDesktop-Info.plist */ = {isa = PBXFileReference; lastKnownFileType = text.plist.xml; path = "TogglDesktop-Info.plist"; sourceTree = "<group>"; };
		69FC17FE17E6534400B96425 /* en */ = {isa = PBXFileReference; lastKnownFileType = text.plist.strings; name = en; path = en.lproj/InfoPlist.strings; sourceTree = "<group>"; };
		69FC180017E6534400B96425 /* main.m */ = {isa = PBXFileReference; lastKnownFileType = sourcecode.c.objc; path = main.m; sourceTree = "<group>"; };
		69FC180217E6534400B96425 /* TogglDesktop-Prefix.pch */ = {isa = PBXFileReference; lastKnownFileType = sourcecode.c.h; path = "TogglDesktop-Prefix.pch"; sourceTree = "<group>"; };
		69FC180417E6534400B96425 /* en */ = {isa = PBXFileReference; lastKnownFileType = text.rtf; name = en; path = en.lproj/Credits.rtf; sourceTree = "<group>"; };
		69FC180617E6534400B96425 /* AppDelegate.h */ = {isa = PBXFileReference; lastKnownFileType = sourcecode.c.h; path = AppDelegate.h; sourceTree = "<group>"; };
		69FC180717E6534400B96425 /* AppDelegate.m */ = {isa = PBXFileReference; lastKnownFileType = sourcecode.c.objc; path = AppDelegate.m; sourceTree = "<group>"; };
		69FC181217E6534500B96425 /* SenTestingKit.framework */ = {isa = PBXFileReference; lastKnownFileType = wrapper.framework; name = SenTestingKit.framework; path = Library/Frameworks/SenTestingKit.framework; sourceTree = DEVELOPER_DIR; };
		74033C8D17EC1CFD00CA53D3 /* libstdc++.dylib */ = {isa = PBXFileReference; lastKnownFileType = "compiled.mach-o.dylib"; name = "libstdc++.dylib"; path = "usr/lib/libstdc++.dylib"; sourceTree = SDKROOT; };
		74033C9617EC1DE100CA53D3 /* libc++.dylib */ = {isa = PBXFileReference; lastKnownFileType = "compiled.mach-o.dylib"; name = "libc++.dylib"; path = "usr/lib/libc++.dylib"; sourceTree = SDKROOT; };
		7408EDB918C532C200CBE8F1 /* const.h */ = {isa = PBXFileReference; fileEncoding = 4; lastKnownFileType = sourcecode.c.h; name = const.h; path = ../../../../const.h; sourceTree = "<group>"; };
		74098C311919899600CBDFB9 /* Utils.h */ = {isa = PBXFileReference; fileEncoding = 4; lastKnownFileType = sourcecode.c.h; name = Utils.h; path = ../Utils.h; sourceTree = "<group>"; };
		74098C321919899600CBDFB9 /* Utils.m */ = {isa = PBXFileReference; fileEncoding = 4; lastKnownFileType = sourcecode.c.objc; name = Utils.m; path = ../Utils.m; sourceTree = "<group>"; };
		741104BD18C7682700BC7A49 /* NSTextFieldWithBackground.h */ = {isa = PBXFileReference; fileEncoding = 4; lastKnownFileType = sourcecode.c.h; name = NSTextFieldWithBackground.h; path = ../NSTextFieldWithBackground.h; sourceTree = "<group>"; };
		741104BE18C7682700BC7A49 /* NSTextFieldWithBackground.m */ = {isa = PBXFileReference; fileEncoding = 4; lastKnownFileType = sourcecode.c.objc; name = NSTextFieldWithBackground.m; path = ../NSTextFieldWithBackground.m; sourceTree = "<group>"; };
		742339391829B99C00063FA9 /* IdleNotificationWindowController.h */ = {isa = PBXFileReference; fileEncoding = 4; lastKnownFileType = sourcecode.c.h; path = IdleNotificationWindowController.h; sourceTree = "<group>"; };
		7423393A1829B99C00063FA9 /* IdleNotificationWindowController.m */ = {isa = PBXFileReference; fileEncoding = 4; lastKnownFileType = sourcecode.c.objc; path = IdleNotificationWindowController.m; sourceTree = "<group>"; };
		7423393B1829B99C00063FA9 /* IdleNotificationWindowController.xib */ = {isa = PBXFileReference; fileEncoding = 4; lastKnownFileType = file.xib; path = IdleNotificationWindowController.xib; sourceTree = "<group>"; };
		7424949C17F1E3D20030121C /* UIEvents.h */ = {isa = PBXFileReference; fileEncoding = 4; lastKnownFileType = sourcecode.c.h; name = UIEvents.h; path = ../UIEvents.h; sourceTree = "<group>"; };
		7424949D17F1E3D20030121C /* UIEvents.m */ = {isa = PBXFileReference; fileEncoding = 4; lastKnownFileType = sourcecode.c.objc; name = UIEvents.m; path = ../UIEvents.m; sourceTree = "<group>"; };
		7430750118204EFB009019CB /* AboutWindowController.h */ = {isa = PBXFileReference; fileEncoding = 4; lastKnownFileType = sourcecode.c.h; name = AboutWindowController.h; path = ../AboutWindowController.h; sourceTree = "<group>"; };
		7430750218204EFB009019CB /* AboutWindowController.m */ = {isa = PBXFileReference; fileEncoding = 4; lastKnownFileType = sourcecode.c.objc; name = AboutWindowController.m; path = ../AboutWindowController.m; sourceTree = "<group>"; };
		7430750318204EFB009019CB /* AboutWindowController.xib */ = {isa = PBXFileReference; fileEncoding = 4; lastKnownFileType = file.xib; name = AboutWindowController.xib; path = ../AboutWindowController.xib; sourceTree = "<group>"; };
		7438B3D118253CD2002AE43C /* MenuItemTags.h */ = {isa = PBXFileReference; fileEncoding = 4; lastKnownFileType = sourcecode.c.h; name = MenuItemTags.h; path = ../MenuItemTags.h; sourceTree = "<group>"; };
		7438B3D218253CD2002AE43C /* MenuItemTags.m */ = {isa = PBXFileReference; fileEncoding = 4; lastKnownFileType = sourcecode.c.objc; name = MenuItemTags.m; path = ../MenuItemTags.m; sourceTree = "<group>"; };
		743D7829182791FA00978BCC /* idler.c */ = {isa = PBXFileReference; fileEncoding = 4; lastKnownFileType = sourcecode.c.c; name = idler.c; path = ../idler.c; sourceTree = "<group>"; };
		743D942518279290000E6F70 /* IOKit.framework */ = {isa = PBXFileReference; lastKnownFileType = wrapper.framework; name = IOKit.framework; path = System/Library/Frameworks/IOKit.framework; sourceTree = SDKROOT; };
		743D94271827929C000E6F70 /* Carbon.framework */ = {isa = PBXFileReference; lastKnownFileType = wrapper.framework; name = Carbon.framework; path = System/Library/Frameworks/Carbon.framework; sourceTree = SDKROOT; };
		743D94291827A0E0000E6F70 /* idler.h */ = {isa = PBXFileReference; lastKnownFileType = sourcecode.c.h; path = idler.h; sourceTree = "<group>"; };
		743D942D1827C633000E6F70 /* IdleEvent.h */ = {isa = PBXFileReference; fileEncoding = 4; lastKnownFileType = sourcecode.c.h; name = IdleEvent.h; path = ../IdleEvent.h; sourceTree = "<group>"; };
		743D942E1827C633000E6F70 /* IdleEvent.m */ = {isa = PBXFileReference; fileEncoding = 4; lastKnownFileType = sourcecode.c.objc; name = IdleEvent.m; path = ../IdleEvent.m; sourceTree = "<group>"; };
		743E58461A775B7700F17CB0 /* et */ = {isa = PBXFileReference; lastKnownFileType = text.plist.strings; name = et; path = et.lproj/MainMenu.strings; sourceTree = "<group>"; };
		743E58481A775B7700F17CB0 /* et */ = {isa = PBXFileReference; lastKnownFileType = text.plist.strings; name = et; path = et.lproj/InfoPlist.strings; sourceTree = "<group>"; };
		743E58491A775B7700F17CB0 /* et */ = {isa = PBXFileReference; lastKnownFileType = text.rtf; name = et; path = et.lproj/Credits.rtf; sourceTree = "<group>"; };
		743E584E1A775BB300F17CB0 /* et */ = {isa = PBXFileReference; lastKnownFileType = text.plist.strings; name = et; path = et.lproj/Localizable.strings; sourceTree = "<group>"; };
		74456B9F1A774E12002A6338 /* Base */ = {isa = PBXFileReference; lastKnownFileType = file.xib; name = Base; path = Base.lproj/MainMenu.xib; sourceTree = "<group>"; };
		745126B419A28AA500390F47 /* Reachability.h */ = {isa = PBXFileReference; fileEncoding = 4; lastKnownFileType = sourcecode.c.h; path = Reachability.h; sourceTree = "<group>"; };
		745126B519A28AA600390F47 /* Reachability.m */ = {isa = PBXFileReference; fileEncoding = 4; lastKnownFileType = sourcecode.c.objc; path = Reachability.m; sourceTree = "<group>"; };
		746947F81AF3FE3E0024BED7 /* AutotrackerRuleItem.h */ = {isa = PBXFileReference; fileEncoding = 4; lastKnownFileType = sourcecode.c.h; path = AutotrackerRuleItem.h; sourceTree = "<group>"; };
		746947F91AF3FE3E0024BED7 /* AutotrackerRuleItem.m */ = {isa = PBXFileReference; fileEncoding = 4; lastKnownFileType = sourcecode.c.objc; path = AutotrackerRuleItem.m; sourceTree = "<group>"; };
		74762B9E18A12DB8004433A9 /* NSComboBox_Expansion.h */ = {isa = PBXFileReference; lastKnownFileType = sourcecode.c.h; path = NSComboBox_Expansion.h; sourceTree = "<group>"; };
		747B74841A0AD28200BB3791 /* ConsoleViewController.h */ = {isa = PBXFileReference; fileEncoding = 4; lastKnownFileType = sourcecode.c.h; name = ConsoleViewController.h; path = ../ConsoleViewController.h; sourceTree = "<group>"; };
		747B74851A0AD28200BB3791 /* ConsoleViewController.m */ = {isa = PBXFileReference; fileEncoding = 4; lastKnownFileType = sourcecode.c.objc; name = ConsoleViewController.m; path = ../ConsoleViewController.m; sourceTree = "<group>"; };
		747B74861A0AD28200BB3791 /* ConsoleViewController.xib */ = {isa = PBXFileReference; fileEncoding = 4; lastKnownFileType = file.xib; name = ConsoleViewController.xib; path = ../ConsoleViewController.xib; sourceTree = "<group>"; };
		7484F620191D92C30038885C /* Settings.h */ = {isa = PBXFileReference; fileEncoding = 4; lastKnownFileType = sourcecode.c.h; name = Settings.h; path = ../Settings.h; sourceTree = "<group>"; };
		7484F621191D92C30038885C /* Settings.m */ = {isa = PBXFileReference; fileEncoding = 4; lastKnownFileType = sourcecode.c.objc; name = Settings.m; path = ../Settings.m; sourceTree = "<group>"; };
		748B3A3219222DB100F31468 /* DisplayCommand.h */ = {isa = PBXFileReference; fileEncoding = 4; lastKnownFileType = sourcecode.c.h; path = DisplayCommand.h; sourceTree = "<group>"; };
		748B3A3319222DB100F31468 /* DisplayCommand.m */ = {isa = PBXFileReference; fileEncoding = 4; lastKnownFileType = sourcecode.c.objc; path = DisplayCommand.m; sourceTree = "<group>"; };
		7498D2471888B226001390B9 /* TimeEntryCell.xib */ = {isa = PBXFileReference; fileEncoding = 4; lastKnownFileType = file.xib; path = TimeEntryCell.xib; sourceTree = "<group>"; };
		749BD0BB1833E28400980494 /* NSBoxClickable.h */ = {isa = PBXFileReference; fileEncoding = 4; lastKnownFileType = sourcecode.c.h; path = NSBoxClickable.h; sourceTree = "<group>"; };
		749BD0BC1833E28400980494 /* NSBoxClickable.m */ = {isa = PBXFileReference; fileEncoding = 4; lastKnownFileType = sourcecode.c.objc; path = NSBoxClickable.m; sourceTree = "<group>"; };
		749CB8C918167D6E00814841 /* PreferencesWindowController.h */ = {isa = PBXFileReference; fileEncoding = 4; lastKnownFileType = sourcecode.c.h; path = PreferencesWindowController.h; sourceTree = SOURCE_ROOT; };
		749CB8CA18167D6E00814841 /* PreferencesWindowController.m */ = {isa = PBXFileReference; fileEncoding = 4; lastKnownFileType = sourcecode.c.objc; path = PreferencesWindowController.m; sourceTree = SOURCE_ROOT; };
		749CB8CB18167D6E00814841 /* PreferencesWindowController.xib */ = {isa = PBXFileReference; fileEncoding = 4; lastKnownFileType = file.xib; path = PreferencesWindowController.xib; sourceTree = SOURCE_ROOT; };
		74A7346818297DD100525BBC /* ConvertHexColor.h */ = {isa = PBXFileReference; fileEncoding = 4; lastKnownFileType = sourcecode.c.h; path = ConvertHexColor.h; sourceTree = "<group>"; };
		74A7346918297DD100525BBC /* ConvertHexColor.m */ = {isa = PBXFileReference; fileEncoding = 4; lastKnownFileType = sourcecode.c.objc; path = ConvertHexColor.m; sourceTree = "<group>"; };
		74AA947718090A8E0000539F /* Security.framework */ = {isa = PBXFileReference; lastKnownFileType = wrapper.framework; name = Security.framework; path = System/Library/Frameworks/Security.framework; sourceTree = SDKROOT; };
		74B680A8180759C300B697AA /* TogglDesktopLibrary.xcodeproj */ = {isa = PBXFileReference; lastKnownFileType = "wrapper.pb-project"; name = TogglDesktopLibrary.xcodeproj; path = ../../../lib/osx/TogglDesktopLibrary.xcodeproj; sourceTree = "<group>"; };
		74BA5FCD18B6E770009DAA2D /* NSHoverButton.h */ = {isa = PBXFileReference; fileEncoding = 4; lastKnownFileType = sourcecode.c.h; path = NSHoverButton.h; sourceTree = "<group>"; };
		74BA5FCE18B6E770009DAA2D /* NSHoverButton.m */ = {isa = PBXFileReference; fileEncoding = 4; lastKnownFileType = sourcecode.c.objc; path = NSHoverButton.m; sourceTree = "<group>"; };
		74BAAA0917F37B140079386F /* TimeEntryViewItem.h */ = {isa = PBXFileReference; fileEncoding = 4; lastKnownFileType = sourcecode.c.h; path = TimeEntryViewItem.h; sourceTree = SOURCE_ROOT; };
		74BAAA0A17F37B140079386F /* TimeEntryViewItem.m */ = {isa = PBXFileReference; fileEncoding = 4; lastKnownFileType = sourcecode.c.objc; path = TimeEntryViewItem.m; sourceTree = SOURCE_ROOT; };
		74BAD31C18BD7D83002FD4CF /* ViewItem.h */ = {isa = PBXFileReference; fileEncoding = 4; lastKnownFileType = sourcecode.c.h; path = ViewItem.h; sourceTree = "<group>"; };
		74BAD31D18BD7D83002FD4CF /* ViewItem.m */ = {isa = PBXFileReference; fileEncoding = 4; lastKnownFileType = sourcecode.c.objc; path = ViewItem.m; sourceTree = "<group>"; };
		74C15794183A8CE600550613 /* AutocompleteItem.h */ = {isa = PBXFileReference; fileEncoding = 4; lastKnownFileType = sourcecode.c.h; name = AutocompleteItem.h; path = ../AutocompleteItem.h; sourceTree = "<group>"; };
		74C15795183A8CE600550613 /* AutocompleteItem.m */ = {isa = PBXFileReference; fileEncoding = 4; lastKnownFileType = sourcecode.c.objc; name = AutocompleteItem.m; path = ../AutocompleteItem.m; sourceTree = "<group>"; };
		74C15799183BA5DA00550613 /* AutocompleteDataSource.h */ = {isa = PBXFileReference; fileEncoding = 4; lastKnownFileType = sourcecode.c.h; name = AutocompleteDataSource.h; path = ../AutocompleteDataSource.h; sourceTree = "<group>"; };
		74C1579A183BA5DA00550613 /* AutocompleteDataSource.m */ = {isa = PBXFileReference; fileEncoding = 4; lastKnownFileType = sourcecode.c.objc; name = AutocompleteDataSource.m; path = ../AutocompleteDataSource.m; sourceTree = "<group>"; };
		74D1D25317EB713F00E709B0 /* TimeEntryListViewController.h */ = {isa = PBXFileReference; fileEncoding = 4; lastKnownFileType = sourcecode.c.h; path = TimeEntryListViewController.h; sourceTree = SOURCE_ROOT; };
		74D1D25417EB713F00E709B0 /* TimeEntryListViewController.m */ = {isa = PBXFileReference; fileEncoding = 4; lastKnownFileType = sourcecode.c.objc; path = TimeEntryListViewController.m; sourceTree = SOURCE_ROOT; };
		74D1D25517EB713F00E709B0 /* TimeEntryListViewController.xib */ = {isa = PBXFileReference; fileEncoding = 4; lastKnownFileType = file.xib; path = TimeEntryListViewController.xib; sourceTree = SOURCE_ROOT; };
		74D1D26F17EB72D900E709B0 /* TimerEditViewController.h */ = {isa = PBXFileReference; fileEncoding = 4; lastKnownFileType = sourcecode.c.h; path = TimerEditViewController.h; sourceTree = SOURCE_ROOT; };
		74D1D27017EB72D900E709B0 /* TimerEditViewController.m */ = {isa = PBXFileReference; fileEncoding = 4; lastKnownFileType = sourcecode.c.objc; path = TimerEditViewController.m; sourceTree = SOURCE_ROOT; };
		74D1D27117EB72D900E709B0 /* TimerEditViewController.xib */ = {isa = PBXFileReference; fileEncoding = 4; lastKnownFileType = file.xib; path = TimerEditViewController.xib; sourceTree = SOURCE_ROOT; };
		74E3CDD617FBAE0800C3ADD3 /* SystemConfiguration.framework */ = {isa = PBXFileReference; lastKnownFileType = wrapper.framework; name = SystemConfiguration.framework; path = System/Library/Frameworks/SystemConfiguration.framework; sourceTree = SDKROOT; };
		74E3CDD817FC369700C3ADD3 /* ExceptionHandling.framework */ = {isa = PBXFileReference; lastKnownFileType = wrapper.framework; name = ExceptionHandling.framework; path = System/Library/Frameworks/ExceptionHandling.framework; sourceTree = SDKROOT; };
		74E857AB194F8807007A88B9 /* cacert.pem */ = {isa = PBXFileReference; fileEncoding = 4; lastKnownFileType = text; path = cacert.pem; sourceTree = "<group>"; };
		74F106FE18993FFE00E93BD5 /* FeedbackWindowController.h */ = {isa = PBXFileReference; fileEncoding = 4; lastKnownFileType = sourcecode.c.h; name = FeedbackWindowController.h; path = ../FeedbackWindowController.h; sourceTree = "<group>"; };
		74F106FF18993FFE00E93BD5 /* FeedbackWindowController.m */ = {isa = PBXFileReference; fileEncoding = 4; lastKnownFileType = sourcecode.c.objc; name = FeedbackWindowController.m; path = ../FeedbackWindowController.m; sourceTree = "<group>"; };
		74F1070018993FFE00E93BD5 /* FeedbackWindowController.xib */ = {isa = PBXFileReference; fileEncoding = 4; lastKnownFileType = file.xib; name = FeedbackWindowController.xib; path = ../FeedbackWindowController.xib; sourceTree = "<group>"; };
		74F8FBA118313FA6000F09EE /* NSTextFieldClickable.h */ = {isa = PBXFileReference; fileEncoding = 4; lastKnownFileType = sourcecode.c.h; path = NSTextFieldClickable.h; sourceTree = "<group>"; };
		74F8FBA218313FA6000F09EE /* NSTextFieldClickable.m */ = {isa = PBXFileReference; fileEncoding = 4; lastKnownFileType = sourcecode.c.objc; path = NSTextFieldClickable.m; sourceTree = "<group>"; };
		74FD8CDF18A8EF8300F7DB80 /* TFDatePicker.framework */ = {isa = PBXFileReference; lastKnownFileType = wrapper.framework; name = TFDatePicker.framework; path = ../../../../third_party/TFDatePicker/TFDatePicker/build/Release/TFDatePicker.framework; sourceTree = "<group>"; };
		776525112125F6AD81DF4DEF /* Pods_TogglDesktop.framework */ = {isa = PBXFileReference; explicitFileType = wrapper.framework; includeInIndex = 0; path = Pods_TogglDesktop.framework; sourceTree = BUILT_PRODUCTS_DIR; };
		95C0707518CDB67300A34D0D /* NSCustomComboBoxCell.h */ = {isa = PBXFileReference; fileEncoding = 4; lastKnownFileType = sourcecode.c.h; path = NSCustomComboBoxCell.h; sourceTree = "<group>"; };
		95C0707618CDB67300A34D0D /* NSCustomComboBoxCell.m */ = {isa = PBXFileReference; fileEncoding = 4; lastKnownFileType = sourcecode.c.objc; path = NSCustomComboBoxCell.m; sourceTree = "<group>"; };
		95C0707818CDB91500A34D0D /* NSCustomComboBox.h */ = {isa = PBXFileReference; fileEncoding = 4; lastKnownFileType = sourcecode.c.h; path = NSCustomComboBox.h; sourceTree = "<group>"; };
		95C0707918CDB91500A34D0D /* NSCustomComboBox.m */ = {isa = PBXFileReference; fileEncoding = 4; lastKnownFileType = sourcecode.c.objc; path = NSCustomComboBox.m; sourceTree = "<group>"; };
		B671ACF75B3267B013176BD7 /* Pods-TogglDesktop.release.xcconfig */ = {isa = PBXFileReference; includeInIndex = 1; lastKnownFileType = text.xcconfig; name = "Pods-TogglDesktop.release.xcconfig"; path = "Target Support Files/Pods-TogglDesktop/Pods-TogglDesktop.release.xcconfig"; sourceTree = "<group>"; };
		BA00E9EC234C5A6C0011A703 /* TouchBarService+Name.swift */ = {isa = PBXFileReference; lastKnownFileType = sourcecode.swift; path = "TouchBarService+Name.swift"; sourceTree = "<group>"; };
		BA00E9EF234C73990011A703 /* TimeEntryScrubberItem.swift */ = {isa = PBXFileReference; lastKnownFileType = sourcecode.swift; path = TimeEntryScrubberItem.swift; sourceTree = "<group>"; };
		BA00E9F2234C7BB80011A703 /* TimeEntryScrubberFlowLayout.swift */ = {isa = PBXFileReference; lastKnownFileType = sourcecode.swift; path = TimeEntryScrubberFlowLayout.swift; sourceTree = "<group>"; };
		BA00E9F4234C848A0011A703 /* TimeEntryScrubberItem.xib */ = {isa = PBXFileReference; lastKnownFileType = file.xib; path = TimeEntryScrubberItem.xib; sourceTree = "<group>"; };
		BA013FF4225705B6000E5B91 /* HoverTableCellView.swift */ = {isa = PBXFileReference; lastKnownFileType = sourcecode.swift; path = HoverTableCellView.swift; sourceTree = "<group>"; };
		BA01404522570805000E5B91 /* TagCellView.swift */ = {isa = PBXFileReference; lastKnownFileType = sourcecode.swift; path = TagCellView.swift; sourceTree = "<group>"; };
		BA0140472257080F000E5B91 /* TagCellView.xib */ = {isa = PBXFileReference; lastKnownFileType = file.xib; path = TagCellView.xib; sourceTree = "<group>"; };
		BA01404922570893000E5B91 /* Tag.swift */ = {isa = PBXFileReference; lastKnownFileType = sourcecode.swift; path = Tag.swift; sourceTree = "<group>"; };
		BA01404B22570967000E5B91 /* TagStorage.swift */ = {isa = PBXFileReference; lastKnownFileType = sourcecode.swift; path = TagStorage.swift; sourceTree = "<group>"; };
		BA01404D22571081000E5B91 /* TagDataSource.swift */ = {isa = PBXFileReference; lastKnownFileType = sourcecode.swift; path = TagDataSource.swift; sourceTree = "<group>"; };
		BA01404F225710FD000E5B91 /* TagAutoCompleteTextField.swift */ = {isa = PBXFileReference; lastKnownFileType = sourcecode.swift; path = TagAutoCompleteTextField.swift; sourceTree = "<group>"; };
		BA01405122571199000E5B91 /* TagTokenView.swift */ = {isa = PBXFileReference; lastKnownFileType = sourcecode.swift; path = TagTokenView.swift; sourceTree = "<group>"; };
		BA014053225711A3000E5B91 /* TagTokenView.xib */ = {isa = PBXFileReference; lastKnownFileType = file.xib; path = TagTokenView.xib; sourceTree = "<group>"; };
		BA01E89F232F77B3006B93EC /* ClickableImageView.h */ = {isa = PBXFileReference; lastKnownFileType = sourcecode.c.h; path = ClickableImageView.h; sourceTree = "<group>"; };
		BA01E8A0232F77B3006B93EC /* ClickableImageView.m */ = {isa = PBXFileReference; lastKnownFileType = sourcecode.c.objc; path = ClickableImageView.m; sourceTree = "<group>"; };
		BA03725421FE9FD400FC277B /* FlatButton.swift */ = {isa = PBXFileReference; lastKnownFileType = sourcecode.swift; path = FlatButton.swift; sourceTree = "<group>"; };
		BA053658225DDDBB00C26E1F /* CustomFocusRingButton.swift */ = {isa = PBXFileReference; lastKnownFileType = sourcecode.swift; path = CustomFocusRingButton.swift; sourceTree = "<group>"; };
		BA05367E225E238D00C26E1F /* ProjectWorksapceCellView.swift */ = {isa = PBXFileReference; lastKnownFileType = sourcecode.swift; path = ProjectWorksapceCellView.swift; sourceTree = "<group>"; };
		BA05369E225E239600C26E1F /* ProjectWorksapceCellView.xib */ = {isa = PBXFileReference; lastKnownFileType = file.xib; path = ProjectWorksapceCellView.xib; sourceTree = "<group>"; };
		BA067640233A492F00485C3C /* TogglApplication.h */ = {isa = PBXFileReference; lastKnownFileType = sourcecode.c.h; path = TogglApplication.h; sourceTree = "<group>"; };
		BA067641233A492F00485C3C /* TogglApplication.m */ = {isa = PBXFileReference; lastKnownFileType = sourcecode.c.objc; path = TogglApplication.m; sourceTree = "<group>"; };
		BA08E011222E32C90075F68E /* NSView+LayoutConstraint.swift */ = {isa = PBXFileReference; lastKnownFileType = sourcecode.swift; path = "NSView+LayoutConstraint.swift"; sourceTree = "<group>"; };
		BA08E085222E709C0075F68E /* ProjectTextField.h */ = {isa = PBXFileReference; lastKnownFileType = sourcecode.c.h; path = ProjectTextField.h; sourceTree = "<group>"; };
		BA08E086222E709C0075F68E /* ProjectTextField.m */ = {isa = PBXFileReference; lastKnownFileType = sourcecode.c.objc; path = ProjectTextField.m; sourceTree = "<group>"; };
		BA0C3A64223219470081C6DE /* AutoCompleteCellType.swift */ = {isa = PBXFileReference; lastKnownFileType = sourcecode.swift; path = AutoCompleteCellType.swift; sourceTree = "<group>"; };
		BA0C3A6622321FBC0081C6DE /* AutoCompleteTableCell+Ext.swift */ = {isa = PBXFileReference; lastKnownFileType = sourcecode.swift; path = "AutoCompleteTableCell+Ext.swift"; sourceTree = "<group>"; };
		BA0CEC5121BE528900F1BF01 /* TogglDesktop-Bridging-Header.h */ = {isa = PBXFileReference; lastKnownFileType = sourcecode.c.h; path = "TogglDesktop-Bridging-Header.h"; sourceTree = "<group>"; };
		BA0E380F2225257D00D0121B /* BezierPath+Corner.swift */ = {isa = PBXFileReference; lastKnownFileType = sourcecode.swift; path = "BezierPath+Corner.swift"; sourceTree = "<group>"; };
		BA0E38112225260B00D0121B /* TimeEntryCell+Ext.swift */ = {isa = PBXFileReference; lastKnownFileType = sourcecode.swift; path = "TimeEntryCell+Ext.swift"; sourceTree = "<group>"; };
		BA0F67B6224A32F700ED0F91 /* CursorButton.swift */ = {isa = PBXFileReference; lastKnownFileType = sourcecode.swift; path = CursorButton.swift; sourceTree = "<group>"; };
		BA133ABF23740EA6003A6A3A /* LoginSignupTouchBar.swift */ = {isa = PBXFileReference; lastKnownFileType = sourcecode.swift; path = LoginSignupTouchBar.swift; sourceTree = "<group>"; };
		BA13D2052269B7C400EB3833 /* CalendarViewController.swift */ = {isa = PBXFileReference; lastKnownFileType = sourcecode.swift; path = CalendarViewController.swift; sourceTree = "<group>"; };
		BA13D2092269BA6500EB3833 /* CalendarDataSource.swift */ = {isa = PBXFileReference; lastKnownFileType = sourcecode.swift; path = CalendarDataSource.swift; sourceTree = "<group>"; };
		BA13D20C2269BAA600EB3833 /* DateCellViewItem.swift */ = {isa = PBXFileReference; lastKnownFileType = sourcecode.swift; path = DateCellViewItem.swift; sourceTree = "<group>"; };
		BA13D20D2269BAA600EB3833 /* DateCellViewItem.xib */ = {isa = PBXFileReference; lastKnownFileType = file.xib; path = DateCellViewItem.xib; sourceTree = "<group>"; };
		BA13D2102269BE2F00EB3833 /* DateInfo.swift */ = {isa = PBXFileReference; lastKnownFileType = sourcecode.swift; path = DateInfo.swift; sourceTree = "<group>"; };
		BA13D2142269C01500EB3833 /* Date+Utils.swift */ = {isa = PBXFileReference; lastKnownFileType = sourcecode.swift; path = "Date+Utils.swift"; sourceTree = "<group>"; };
		BA13D2162269DE3400EB3833 /* NoVibrantPopoverView.swift */ = {isa = PBXFileReference; lastKnownFileType = sourcecode.swift; path = NoVibrantPopoverView.swift; sourceTree = "<group>"; };
		BA13D2192269E0B500EB3833 /* CalendarViewController.xib */ = {isa = PBXFileReference; lastKnownFileType = file.xib; path = CalendarViewController.xib; sourceTree = "<group>"; };
		BA13E05921C7B9D900835EC1 /* UserNotificationCenter.m */ = {isa = PBXFileReference; lastKnownFileType = sourcecode.c.objc; name = UserNotificationCenter.m; path = test2/UserNotificationCenter.m; sourceTree = SOURCE_ROOT; };
		BA13E05A21C7B9D900835EC1 /* UserNotificationCenter.h */ = {isa = PBXFileReference; lastKnownFileType = sourcecode.c.h; name = UserNotificationCenter.h; path = test2/UserNotificationCenter.h; sourceTree = SOURCE_ROOT; };
		BA1FFE70231FB0F300EAD9DC /* PanelSwitcherButton.swift */ = {isa = PBXFileReference; lastKnownFileType = sourcecode.swift; path = PanelSwitcherButton.swift; sourceTree = "<group>"; };
		BA22E9ED239E24EE003551B1 /* TimelineEventsListItem.m */ = {isa = PBXFileReference; fileEncoding = 4; lastKnownFileType = sourcecode.c.objc; path = TimelineEventsListItem.m; sourceTree = "<group>"; };
		BA22E9EE239E24EE003551B1 /* TimelineChunkCircle.h */ = {isa = PBXFileReference; fileEncoding = 4; lastKnownFileType = sourcecode.c.h; path = TimelineChunkCircle.h; sourceTree = "<group>"; };
		BA22E9EF239E24EE003551B1 /* TDBarChart.h */ = {isa = PBXFileReference; fileEncoding = 4; lastKnownFileType = sourcecode.c.h; path = TDBarChart.h; sourceTree = "<group>"; };
		BA22E9F0239E24EE003551B1 /* TimelineEventView.h */ = {isa = PBXFileReference; fileEncoding = 4; lastKnownFileType = sourcecode.c.h; path = TimelineEventView.h; sourceTree = "<group>"; };
		BA22E9F1239E24EE003551B1 /* TimelineChunkViewController.xib */ = {isa = PBXFileReference; fileEncoding = 4; lastKnownFileType = file.xib; path = TimelineChunkViewController.xib; sourceTree = "<group>"; };
		BA22E9F2239E24EE003551B1 /* TimelineLines.m */ = {isa = PBXFileReference; fileEncoding = 4; lastKnownFileType = sourcecode.c.objc; path = TimelineLines.m; sourceTree = "<group>"; };
		BA22E9F3239E24EE003551B1 /* TimelineViewController.h */ = {isa = PBXFileReference; fileEncoding = 4; lastKnownFileType = sourcecode.c.h; path = TimelineViewController.h; sourceTree = "<group>"; };
		BA22E9F4239E24EE003551B1 /* TimelineChunkViewController.m */ = {isa = PBXFileReference; fileEncoding = 4; lastKnownFileType = sourcecode.c.objc; path = TimelineChunkViewController.m; sourceTree = "<group>"; };
		BA22E9F5239E24EE003551B1 /* TimelineChunkView.m */ = {isa = PBXFileReference; fileEncoding = 4; lastKnownFileType = sourcecode.c.objc; path = TimelineChunkView.m; sourceTree = "<group>"; };
		BA22E9F6239E24EE003551B1 /* TimelineChunkCircle.m */ = {isa = PBXFileReference; fileEncoding = 4; lastKnownFileType = sourcecode.c.objc; path = TimelineChunkCircle.m; sourceTree = "<group>"; };
		BA22E9F7239E24EE003551B1 /* TimelineEventsListItem.h */ = {isa = PBXFileReference; fileEncoding = 4; lastKnownFileType = sourcecode.c.h; path = TimelineEventsListItem.h; sourceTree = "<group>"; };
		BA22E9F8239E24EE003551B1 /* TimelineLines.h */ = {isa = PBXFileReference; fileEncoding = 4; lastKnownFileType = sourcecode.c.h; path = TimelineLines.h; sourceTree = "<group>"; };
		BA22E9F9239E24EE003551B1 /* TimelineEventView.m */ = {isa = PBXFileReference; fileEncoding = 4; lastKnownFileType = sourcecode.c.objc; path = TimelineEventView.m; sourceTree = "<group>"; };
		BA22E9FA239E24EE003551B1 /* TDBarChart.m */ = {isa = PBXFileReference; fileEncoding = 4; lastKnownFileType = sourcecode.c.objc; path = TDBarChart.m; sourceTree = "<group>"; };
		BA22E9FB239E24EE003551B1 /* TimelineViewController.m */ = {isa = PBXFileReference; fileEncoding = 4; lastKnownFileType = sourcecode.c.objc; path = TimelineViewController.m; sourceTree = "<group>"; };
		BA22E9FC239E24EE003551B1 /* TimelineChunkView.h */ = {isa = PBXFileReference; fileEncoding = 4; lastKnownFileType = sourcecode.c.h; path = TimelineChunkView.h; sourceTree = "<group>"; };
		BA22E9FD239E24EE003551B1 /* TimelineEventsListItem.xib */ = {isa = PBXFileReference; fileEncoding = 4; lastKnownFileType = file.xib; path = TimelineEventsListItem.xib; sourceTree = "<group>"; };
		BA22E9FE239E24EE003551B1 /* TimelineChunkViewController.h */ = {isa = PBXFileReference; fileEncoding = 4; lastKnownFileType = sourcecode.c.h; path = TimelineChunkViewController.h; sourceTree = "<group>"; };
		BA22E9FF239E24EE003551B1 /* TimelineViewController.xib */ = {isa = PBXFileReference; fileEncoding = 4; lastKnownFileType = file.xib; path = TimelineViewController.xib; sourceTree = "<group>"; };
		BA24E771230BDBB800B1D4B2 /* TimelineBaseCell.swift */ = {isa = PBXFileReference; lastKnownFileType = sourcecode.swift; path = TimelineBaseCell.swift; sourceTree = "<group>"; };
		BA24E791230BE50600B1D4B2 /* TimelineActivityHoverController.swift */ = {isa = PBXFileReference; lastKnownFileType = sourcecode.swift; path = TimelineActivityHoverController.swift; sourceTree = "<group>"; };
		BA24E792230BE50600B1D4B2 /* TimelineActivityHoverController.xib */ = {isa = PBXFileReference; lastKnownFileType = file.xib; path = TimelineActivityHoverController.xib; sourceTree = "<group>"; };
		BA276A122240F5B500810C51 /* FloatingErrorView.swift */ = {isa = PBXFileReference; fileEncoding = 4; lastKnownFileType = sourcecode.swift; path = FloatingErrorView.swift; sourceTree = "<group>"; };
		BA276A132240F5B500810C51 /* FloatingErrorView.xib */ = {isa = PBXFileReference; fileEncoding = 4; lastKnownFileType = file.xib; path = FloatingErrorView.xib; sourceTree = "<group>"; };
		BA2807DF2306A2FA001A9E48 /* NSWindowController+Focusable.swift */ = {isa = PBXFileReference; lastKnownFileType = sourcecode.swift; path = "NSWindowController+Focusable.swift"; sourceTree = "<group>"; };
		BA2DA0C421A542E20027B7A5 /* NSTextField+Ext.h */ = {isa = PBXFileReference; fileEncoding = 4; lastKnownFileType = sourcecode.c.h; path = "NSTextField+Ext.h"; sourceTree = "<group>"; };
		BA2DA0C521A542E30027B7A5 /* NSTextField+Ext.m */ = {isa = PBXFileReference; fileEncoding = 4; lastKnownFileType = sourcecode.c.objc; path = "NSTextField+Ext.m"; sourceTree = "<group>"; };
		BA2DA11E21A691FF0027B7A5 /* TrackingService.h */ = {isa = PBXFileReference; lastKnownFileType = sourcecode.c.h; path = TrackingService.h; sourceTree = "<group>"; };
		BA2DA11F21A691FF0027B7A5 /* TrackingService.m */ = {isa = PBXFileReference; lastKnownFileType = sourcecode.c.objc; path = TrackingService.m; sourceTree = "<group>"; };
		BA2E3F2B22375E640035D034 /* NSView+Appearance.swift */ = {isa = PBXFileReference; lastKnownFileType = sourcecode.swift; path = "NSView+Appearance.swift"; sourceTree = "<group>"; };
		BA2E5FB0223787C300EB866E /* EditorPopover.swift */ = {isa = PBXFileReference; lastKnownFileType = sourcecode.swift; path = EditorPopover.swift; sourceTree = "<group>"; };
		BA32134B236C1E1400D33367 /* IdleNotificationTouchBar.swift */ = {isa = PBXFileReference; lastKnownFileType = sourcecode.swift; path = IdleNotificationTouchBar.swift; sourceTree = "<group>"; };
		BA34F0FE22439C3000C27A15 /* EditorViewController.swift */ = {isa = PBXFileReference; lastKnownFileType = sourcecode.swift; path = EditorViewController.swift; sourceTree = "<group>"; };
		BA34F0FF22439C3000C27A15 /* EditorViewController.xib */ = {isa = PBXFileReference; lastKnownFileType = file.xib; path = EditorViewController.xib; sourceTree = "<group>"; };
		BA35B21E22E6E95200FA560E /* CalendarCollectionView.swift */ = {isa = PBXFileReference; lastKnownFileType = sourcecode.swift; path = CalendarCollectionView.swift; sourceTree = "<group>"; };
		BA35B22022E6E9E200FA560E /* Key.swift */ = {isa = PBXFileReference; lastKnownFileType = sourcecode.swift; path = Key.swift; sourceTree = "<group>"; };
		BA3E75D322291CEB009AD291 /* SystemMessage.swift */ = {isa = PBXFileReference; lastKnownFileType = sourcecode.swift; path = SystemMessage.swift; sourceTree = "<group>"; };
		BA3E75D52229356D009AD291 /* SystemMessageView.swift */ = {isa = PBXFileReference; lastKnownFileType = sourcecode.swift; path = SystemMessageView.swift; sourceTree = "<group>"; };
		BA3E75D722293576009AD291 /* SystemMessageView.xib */ = {isa = PBXFileReference; lastKnownFileType = file.xib; path = SystemMessageView.xib; sourceTree = "<group>"; };
		BA403BAC2230CFBC008B202C /* BetterFocusAutoCompleteInput.h */ = {isa = PBXFileReference; lastKnownFileType = sourcecode.c.h; path = BetterFocusAutoCompleteInput.h; sourceTree = "<group>"; };
		BA403BAD2230CFBC008B202C /* BetterFocusAutoCompleteInput.m */ = {isa = PBXFileReference; lastKnownFileType = sourcecode.c.objc; path = BetterFocusAutoCompleteInput.m; sourceTree = "<group>"; };
		BA4059AE221D215A002969B8 /* TimeHeaderView.swift */ = {isa = PBXFileReference; lastKnownFileType = sourcecode.swift; path = TimeHeaderView.swift; sourceTree = "<group>"; };
		BA4059B0221D2186002969B8 /* TimeHeaderView.xib */ = {isa = PBXFileReference; lastKnownFileType = file.xib; path = TimeHeaderView.xib; sourceTree = "<group>"; };
		BA4059B5221D46F4002969B8 /* TimeEntryCollectionView.h */ = {isa = PBXFileReference; lastKnownFileType = sourcecode.c.h; path = TimeEntryCollectionView.h; sourceTree = "<group>"; };
		BA4059B6221D46F4002969B8 /* TimeEntryCollectionView.m */ = {isa = PBXFileReference; lastKnownFileType = sourcecode.c.objc; path = TimeEntryCollectionView.m; sourceTree = "<group>"; };
		BA4059B8221D53E7002969B8 /* TimeEntryDatasource.swift */ = {isa = PBXFileReference; lastKnownFileType = sourcecode.swift; path = TimeEntryDatasource.swift; sourceTree = "<group>"; };
		BA412BFB224E0CBE003CA17A /* ClientStorage.swift */ = {isa = PBXFileReference; lastKnownFileType = sourcecode.swift; path = ClientStorage.swift; sourceTree = "<group>"; };
		BA412C1C224E0D61003CA17A /* ClientDataSource.swift */ = {isa = PBXFileReference; lastKnownFileType = sourcecode.swift; path = ClientDataSource.swift; sourceTree = "<group>"; };
		BA412C20224E1189003CA17A /* ClientCellView.swift */ = {isa = PBXFileReference; lastKnownFileType = sourcecode.swift; path = ClientCellView.swift; sourceTree = "<group>"; };
		BA412C22224E11AC003CA17A /* ClientCellView.xib */ = {isa = PBXFileReference; lastKnownFileType = file.xib; path = ClientCellView.xib; sourceTree = "<group>"; };
		BA412C24224E147A003CA17A /* ClientAutoCompleteTextField.swift */ = {isa = PBXFileReference; lastKnownFileType = sourcecode.swift; path = ClientAutoCompleteTextField.swift; sourceTree = "<group>"; };
		BA412C26224E195C003CA17A /* NoClientCellView.swift */ = {isa = PBXFileReference; lastKnownFileType = sourcecode.swift; path = NoClientCellView.swift; sourceTree = "<group>"; };
		BA412C28224E196D003CA17A /* NoClientCellView.xib */ = {isa = PBXFileReference; lastKnownFileType = file.xib; path = NoClientCellView.xib; sourceTree = "<group>"; };
		BA46E09E2226707F00C25763 /* Collection+Safe.swift */ = {isa = PBXFileReference; lastKnownFileType = sourcecode.swift; path = "Collection+Safe.swift"; sourceTree = "<group>"; };
		BA4791E822F0478900E24F79 /* NSView+Xib.swift */ = {isa = PBXFileReference; fileEncoding = 4; lastKnownFileType = sourcecode.swift; path = "NSView+Xib.swift"; sourceTree = "<group>"; };
		BA4791E922F0478900E24F79 /* NSView+Animation.swift */ = {isa = PBXFileReference; fileEncoding = 4; lastKnownFileType = sourcecode.swift; path = "NSView+Animation.swift"; sourceTree = "<group>"; };
		BA4791EA22F0478900E24F79 /* String+Search.swift */ = {isa = PBXFileReference; fileEncoding = 4; lastKnownFileType = sourcecode.swift; path = "String+Search.swift"; sourceTree = "<group>"; };
		BA4791EB22F0478900E24F79 /* NSColor+Utils.swift */ = {isa = PBXFileReference; fileEncoding = 4; lastKnownFileType = sourcecode.swift; path = "NSColor+Utils.swift"; sourceTree = "<group>"; };
		BA4791EC22F0478900E24F79 /* NSView+Ext.swift */ = {isa = PBXFileReference; fileEncoding = 4; lastKnownFileType = sourcecode.swift; path = "NSView+Ext.swift"; sourceTree = "<group>"; };
		BA4791ED22F0478900E24F79 /* NSView+LayoutConstraint.swift */ = {isa = PBXFileReference; fileEncoding = 4; lastKnownFileType = sourcecode.swift; path = "NSView+LayoutConstraint.swift"; sourceTree = "<group>"; };
		BA4791EE22F0478900E24F79 /* NotificationCenter+MainThread.swift */ = {isa = PBXFileReference; fileEncoding = 4; lastKnownFileType = sourcecode.swift; path = "NotificationCenter+MainThread.swift"; sourceTree = "<group>"; };
		BA4791EF22F0478A00E24F79 /* NSView+Shadow+Border.swift */ = {isa = PBXFileReference; fileEncoding = 4; lastKnownFileType = sourcecode.swift; path = "NSView+Shadow+Border.swift"; sourceTree = "<group>"; };
		BA4791F022F0478A00E24F79 /* Collection+Safe.swift */ = {isa = PBXFileReference; fileEncoding = 4; lastKnownFileType = sourcecode.swift; path = "Collection+Safe.swift"; sourceTree = "<group>"; };
		BA4791FA22F0479100E24F79 /* PopoverRootView.swift */ = {isa = PBXFileReference; fileEncoding = 4; lastKnownFileType = sourcecode.swift; path = PopoverRootView.swift; sourceTree = "<group>"; };
		BA4791FB22F0479200E24F79 /* VerticallyCenteredTextFieldCell.swift */ = {isa = PBXFileReference; fileEncoding = 4; lastKnownFileType = sourcecode.swift; path = VerticallyCenteredTextFieldCell.swift; sourceTree = "<group>"; };
		BA4791FC22F0479200E24F79 /* NoInteractionView.swift */ = {isa = PBXFileReference; fileEncoding = 4; lastKnownFileType = sourcecode.swift; path = NoInteractionView.swift; sourceTree = "<group>"; };
		BA4791FD22F0479200E24F79 /* TimerContainerBox.swift */ = {isa = PBXFileReference; fileEncoding = 4; lastKnownFileType = sourcecode.swift; path = TimerContainerBox.swift; sourceTree = "<group>"; };
		BA47DEB023966F9C005216AD /* InAppMessageViewController.swift */ = {isa = PBXFileReference; lastKnownFileType = sourcecode.swift; path = InAppMessageViewController.swift; sourceTree = "<group>"; };
		BA47DEB123966F9C005216AD /* InAppMessageViewController.xib */ = {isa = PBXFileReference; lastKnownFileType = file.xib; path = InAppMessageViewController.xib; sourceTree = "<group>"; };
		BA47DEB723969EAC005216AD /* InAppMessage.swift */ = {isa = PBXFileReference; lastKnownFileType = sourcecode.swift; path = InAppMessage.swift; sourceTree = "<group>"; };
<<<<<<< HEAD
		BA49912D22C0BA14008149D9 /* TimelineDateFormatter.swift */ = {isa = PBXFileReference; lastKnownFileType = sourcecode.swift; path = TimelineDateFormatter.swift; sourceTree = "<group>"; };
		BA4A7D502375527B00A42095 /* TouchBar.h */ = {isa = PBXFileReference; fileEncoding = 4; lastKnownFileType = sourcecode.c.h; name = TouchBar.h; path = test2/TouchBar.h; sourceTree = SOURCE_ROOT; };
=======
		BA4A7D502375527B00A42095 /* TouchBar+PrivateAPIs.h */ = {isa = PBXFileReference; fileEncoding = 4; lastKnownFileType = sourcecode.c.h; name = "TouchBar+PrivateAPIs.h"; path = "test2/TouchBar+PrivateAPIs.h"; sourceTree = SOURCE_ROOT; };
>>>>>>> 21373c73
		BA4AEB9B22C217A4001A898D /* ResizablePopover.swift */ = {isa = PBXFileReference; lastKnownFileType = sourcecode.swift; path = ResizablePopover.swift; sourceTree = "<group>"; };
		BA50ED8422705F9E008323FA /* CalendarFlowLayout.swift */ = {isa = PBXFileReference; lastKnownFileType = sourcecode.swift; path = CalendarFlowLayout.swift; sourceTree = "<group>"; };
		BA5AC61523264651007E6C91 /* TimelineCollectionView.swift */ = {isa = PBXFileReference; lastKnownFileType = sourcecode.swift; path = TimelineCollectionView.swift; sourceTree = "<group>"; };
		BA5B0E4D2330E1C6008D1DED /* GoogleAuthenticationServer.swift */ = {isa = PBXFileReference; lastKnownFileType = sourcecode.swift; path = GoogleAuthenticationServer.swift; sourceTree = "<group>"; };
		BA5B0E4F2330EA92008D1DED /* GoogleAuthenticationServer+Objc.swift */ = {isa = PBXFileReference; lastKnownFileType = sourcecode.swift; path = "GoogleAuthenticationServer+Objc.swift"; sourceTree = "<group>"; };
		BA6572A0224DFA6E00BA4C60 /* RGB.swift */ = {isa = PBXFileReference; fileEncoding = 4; lastKnownFileType = sourcecode.swift; path = RGB.swift; sourceTree = "<group>"; };
		BA6572A1224DFA6E00BA4C60 /* HSBGen.swift */ = {isa = PBXFileReference; fileEncoding = 4; lastKnownFileType = sourcecode.swift; path = HSBGen.swift; sourceTree = "<group>"; };
		BA6572A2224DFA6F00BA4C60 /* CurrentColorView.swift */ = {isa = PBXFileReference; fileEncoding = 4; lastKnownFileType = sourcecode.swift; path = CurrentColorView.swift; sourceTree = "<group>"; };
		BA6572A3224DFA6F00BA4C60 /* ColorGraphicsView.swift */ = {isa = PBXFileReference; fileEncoding = 4; lastKnownFileType = sourcecode.swift; path = ColorGraphicsView.swift; sourceTree = "<group>"; };
		BA6572A4224DFA6F00BA4C60 /* HSV.swift */ = {isa = PBXFileReference; fileEncoding = 4; lastKnownFileType = sourcecode.swift; path = HSV.swift; sourceTree = "<group>"; };
<<<<<<< HEAD
		BA65A21E22B7808700F895FD /* TimelineDashboardViewController.swift */ = {isa = PBXFileReference; lastKnownFileType = sourcecode.swift; path = TimelineDashboardViewController.swift; sourceTree = "<group>"; };
		BA65A22022B7809300F895FD /* TimelineDashboardViewController.xib */ = {isa = PBXFileReference; lastKnownFileType = file.xib; path = TimelineDashboardViewController.xib; sourceTree = "<group>"; };
		BA65A22222B7823200F895FD /* MainDashboardViewController.swift */ = {isa = PBXFileReference; lastKnownFileType = sourcecode.swift; path = MainDashboardViewController.swift; sourceTree = "<group>"; };
		BA65A22322B7823200F895FD /* MainDashboardViewController.xib */ = {isa = PBXFileReference; lastKnownFileType = file.xib; path = MainDashboardViewController.xib; sourceTree = "<group>"; };
		BA65A22D22B79FEC00F895FD /* OGSwitch.swift */ = {isa = PBXFileReference; fileEncoding = 4; lastKnownFileType = sourcecode.swift; path = OGSwitch.swift; sourceTree = "<group>"; };
		BA65A24F22B7A65D00F895FD /* DatePickerView.swift */ = {isa = PBXFileReference; lastKnownFileType = sourcecode.swift; path = DatePickerView.swift; sourceTree = "<group>"; };
		BA65A25122B7A66A00F895FD /* DatePickerView.xib */ = {isa = PBXFileReference; lastKnownFileType = file.xib; path = DatePickerView.xib; sourceTree = "<group>"; };
=======
		BA6D55492387912C004D068B /* TouchBar+PrivateAPIs.m */ = {isa = PBXFileReference; lastKnownFileType = sourcecode.c.objc; path = "TouchBar+PrivateAPIs.m"; sourceTree = "<group>"; };
>>>>>>> 21373c73
		BA6EB83F2248CBE3003BB8EF /* ProjectStorage.swift */ = {isa = PBXFileReference; lastKnownFileType = sourcecode.swift; path = ProjectStorage.swift; sourceTree = "<group>"; };
		BA6F1B3721EEE998009265E4 /* Theme+Notification.swift */ = {isa = PBXFileReference; lastKnownFileType = sourcecode.swift; path = "Theme+Notification.swift"; sourceTree = "<group>"; };
		BA6F81E222C5FB1E009B6828 /* TimelineTimeEntryHoverViewController.swift */ = {isa = PBXFileReference; lastKnownFileType = sourcecode.swift; path = TimelineTimeEntryHoverViewController.swift; sourceTree = "<group>"; };
		BA6F81E322C5FB1E009B6828 /* TimelineTimeEntryHoverViewController.xib */ = {isa = PBXFileReference; lastKnownFileType = file.xib; path = TimelineTimeEntryHoverViewController.xib; sourceTree = "<group>"; };
		BA712EC121BF907200A2D8DD /* UndoManager.swift */ = {isa = PBXFileReference; lastKnownFileType = sourcecode.swift; path = UndoManager.swift; sourceTree = "<group>"; };
		BA712EC521BF913800A2D8DD /* TimeEntrySnapshot.swift */ = {isa = PBXFileReference; lastKnownFileType = sourcecode.swift; path = TimeEntrySnapshot.swift; sourceTree = "<group>"; };
		BA712EC721BF9F1200A2D8DD /* UndoStack.swift */ = {isa = PBXFileReference; lastKnownFileType = sourcecode.swift; path = UndoStack.swift; sourceTree = "<group>"; };
		BA75FF2122BCC1EA00D3F08C /* TimelineTimeLabelCell.swift */ = {isa = PBXFileReference; lastKnownFileType = sourcecode.swift; path = TimelineTimeLabelCell.swift; sourceTree = "<group>"; };
		BA75FF2222BCC1EA00D3F08C /* TimelineTimeLabelCell.xib */ = {isa = PBXFileReference; lastKnownFileType = file.xib; path = TimelineTimeLabelCell.xib; sourceTree = "<group>"; };
		BA75FF2522BCC1FC00D3F08C /* TimelineTimeEntryCell.swift */ = {isa = PBXFileReference; lastKnownFileType = sourcecode.swift; path = TimelineTimeEntryCell.swift; sourceTree = "<group>"; };
		BA75FF2622BCC1FC00D3F08C /* TimelineTimeEntryCell.xib */ = {isa = PBXFileReference; lastKnownFileType = file.xib; path = TimelineTimeEntryCell.xib; sourceTree = "<group>"; };
		BA75FF2922BCC20D00D3F08C /* TimelineActivityCell.swift */ = {isa = PBXFileReference; lastKnownFileType = sourcecode.swift; path = TimelineActivityCell.swift; sourceTree = "<group>"; };
		BA75FF2A22BCC20D00D3F08C /* TimelineActivityCell.xib */ = {isa = PBXFileReference; lastKnownFileType = file.xib; path = TimelineActivityCell.xib; sourceTree = "<group>"; };
		BA75FF2E22BCC56C00D3F08C /* TimelineTimestamp.swift */ = {isa = PBXFileReference; lastKnownFileType = sourcecode.swift; path = TimelineTimestamp.swift; sourceTree = "<group>"; };
		BA75FF3022BCC57700D3F08C /* TimelineTimeEntry.swift */ = {isa = PBXFileReference; lastKnownFileType = sourcecode.swift; path = TimelineTimeEntry.swift; sourceTree = "<group>"; };
		BA75FF3222BCC58000D3F08C /* TimelineActivity.swift */ = {isa = PBXFileReference; lastKnownFileType = sourcecode.swift; path = TimelineActivity.swift; sourceTree = "<group>"; };
		BA75FF3422BCC5C400D3F08C /* TimelineDatasource.swift */ = {isa = PBXFileReference; lastKnownFileType = sourcecode.swift; path = TimelineDatasource.swift; sourceTree = "<group>"; };
		BA75FF3622BCC5FB00D3F08C /* TimelineFlowLayout.swift */ = {isa = PBXFileReference; lastKnownFileType = sourcecode.swift; path = TimelineFlowLayout.swift; sourceTree = "<group>"; };
		BA75FF3822BCC6F800D3F08C /* TimelineData.swift */ = {isa = PBXFileReference; lastKnownFileType = sourcecode.swift; path = TimelineData.swift; sourceTree = "<group>"; };
		BA75FF3A22BCE94100D3F08C /* TimelineDisplayCommand.h */ = {isa = PBXFileReference; lastKnownFileType = sourcecode.c.h; path = TimelineDisplayCommand.h; sourceTree = "<group>"; };
		BA75FF3B22BCE94100D3F08C /* TimelineDisplayCommand.m */ = {isa = PBXFileReference; lastKnownFileType = sourcecode.c.objc; path = TimelineDisplayCommand.m; sourceTree = "<group>"; };
		BA787D4E231E58C9003AD3AA /* Array+View.swift */ = {isa = PBXFileReference; fileEncoding = 4; lastKnownFileType = sourcecode.swift; path = "Array+View.swift"; sourceTree = "<group>"; };
		BA7B4BC921C0EF8800B75B14 /* NSAlert+Utils.h */ = {isa = PBXFileReference; lastKnownFileType = sourcecode.c.h; path = "NSAlert+Utils.h"; sourceTree = "<group>"; };
		BA7B4BCA21C0EF8800B75B14 /* NSAlert+Utils.m */ = {isa = PBXFileReference; lastKnownFileType = sourcecode.c.objc; path = "NSAlert+Utils.m"; sourceTree = "<group>"; };
		BA7B4C3521C24B9D00B75B14 /* UndoTextField.h */ = {isa = PBXFileReference; lastKnownFileType = sourcecode.c.h; path = UndoTextField.h; sourceTree = "<group>"; };
		BA7B4C3621C24B9D00B75B14 /* UndoTextField.m */ = {isa = PBXFileReference; lastKnownFileType = sourcecode.c.objc; path = UndoTextField.m; sourceTree = "<group>"; };
		BA7B4C7B21C293E700B75B14 /* String+Optional.swift */ = {isa = PBXFileReference; lastKnownFileType = sourcecode.swift; path = "String+Optional.swift"; sourceTree = "<group>"; };
		BA7D334A2248944C00B953A8 /* AutoCompleteView.swift */ = {isa = PBXFileReference; lastKnownFileType = sourcecode.swift; path = AutoCompleteView.swift; sourceTree = "<group>"; };
		BA7D334C2248945300B953A8 /* AutoCompleteView.xib */ = {isa = PBXFileReference; lastKnownFileType = file.xib; path = AutoCompleteView.xib; sourceTree = "<group>"; };
		BA7D334E224897FC00B953A8 /* ProjectHeaderCellView.swift */ = {isa = PBXFileReference; lastKnownFileType = sourcecode.swift; path = ProjectHeaderCellView.swift; sourceTree = "<group>"; };
		BA7D33502248980B00B953A8 /* ProjectContentCellView.swift */ = {isa = PBXFileReference; lastKnownFileType = sourcecode.swift; path = ProjectContentCellView.swift; sourceTree = "<group>"; };
		BA7D33522248981200B953A8 /* ProjectHeaderCellView.xib */ = {isa = PBXFileReference; lastKnownFileType = file.xib; path = ProjectHeaderCellView.xib; sourceTree = "<group>"; };
		BA7D3354224898E400B953A8 /* ProjectContentCellView.xib */ = {isa = PBXFileReference; lastKnownFileType = file.xib; path = ProjectContentCellView.xib; sourceTree = "<group>"; };
		BA7D335622489BD000B953A8 /* AutoCompleteViewDataSource.swift */ = {isa = PBXFileReference; lastKnownFileType = sourcecode.swift; path = AutoCompleteViewDataSource.swift; sourceTree = "<group>"; };
		BA7D335922489C8000B953A8 /* ProjectDataSource.swift */ = {isa = PBXFileReference; lastKnownFileType = sourcecode.swift; path = ProjectDataSource.swift; sourceTree = "<group>"; };
		BA7D335D2248B48000B953A8 /* AutoCompleteTextField.swift */ = {isa = PBXFileReference; lastKnownFileType = sourcecode.swift; path = AutoCompleteTextField.swift; sourceTree = "<group>"; };
		BA80BEB1221EAE6F00BDFD35 /* Array+ByGroup.swift */ = {isa = PBXFileReference; lastKnownFileType = sourcecode.swift; path = "Array+ByGroup.swift"; sourceTree = "<group>"; };
		BA81896923016148000710EA /* NSColor+VisibleColor.swift */ = {isa = PBXFileReference; lastKnownFileType = sourcecode.swift; path = "NSColor+VisibleColor.swift"; sourceTree = "<group>"; };
		BA84363922533A6600EF5830 /* DesktopLibraryBridge.h */ = {isa = PBXFileReference; lastKnownFileType = sourcecode.c.h; path = DesktopLibraryBridge.h; sourceTree = "<group>"; };
		BA84363A22533A6600EF5830 /* DesktopLibraryBridge.m */ = {isa = PBXFileReference; lastKnownFileType = sourcecode.c.objc; path = DesktopLibraryBridge.m; sourceTree = "<group>"; };
		BA8B4C742251FAD500592BC7 /* WorkspaceCellView.swift */ = {isa = PBXFileReference; lastKnownFileType = sourcecode.swift; path = WorkspaceCellView.swift; sourceTree = "<group>"; };
		BA8B4C762251FADF00592BC7 /* WorkspaceCellView.xib */ = {isa = PBXFileReference; lastKnownFileType = file.xib; path = WorkspaceCellView.xib; sourceTree = "<group>"; };
		BA96846622C0CD8800E07C89 /* TimeChunk.swift */ = {isa = PBXFileReference; lastKnownFileType = sourcecode.swift; path = TimeChunk.swift; sourceTree = "<group>"; };
		BA9C2DF7224C7E44002AD2A1 /* ProjectCreationView.swift */ = {isa = PBXFileReference; lastKnownFileType = sourcecode.swift; path = ProjectCreationView.swift; sourceTree = "<group>"; };
		BA9C2DF9224C7E77002AD2A1 /* ProjectCreationView.xib */ = {isa = PBXFileReference; lastKnownFileType = file.xib; path = ProjectCreationView.xib; sourceTree = "<group>"; };
		BA9C2DFB224C8235002AD2A1 /* ColorPickerView.swift */ = {isa = PBXFileReference; lastKnownFileType = sourcecode.swift; path = ColorPickerView.swift; sourceTree = "<group>"; };
		BA9C2DFD224C823C002AD2A1 /* ColorPickerView.xib */ = {isa = PBXFileReference; lastKnownFileType = file.xib; path = ColorPickerView.xib; sourceTree = "<group>"; };
		BA9C2E03224C84E7002AD2A1 /* ColorViewItem.swift */ = {isa = PBXFileReference; lastKnownFileType = sourcecode.swift; path = ColorViewItem.swift; sourceTree = "<group>"; };
		BA9C2E04224C84E7002AD2A1 /* ColorViewItem.xib */ = {isa = PBXFileReference; lastKnownFileType = file.xib; path = ColorViewItem.xib; sourceTree = "<group>"; };
		BA9C2E07224C854C002AD2A1 /* ProjectColor.swift */ = {isa = PBXFileReference; lastKnownFileType = sourcecode.swift; path = ProjectColor.swift; sourceTree = "<group>"; };
		BA9C2E0B224C8F58002AD2A1 /* KeyboardTableView.swift */ = {isa = PBXFileReference; lastKnownFileType = sourcecode.swift; path = KeyboardTableView.swift; sourceTree = "<group>"; };
		BAA0102A22CB4D5C007C1541 /* TimelineTimeEntryMenu.swift */ = {isa = PBXFileReference; lastKnownFileType = sourcecode.swift; path = TimelineTimeEntryMenu.swift; sourceTree = "<group>"; };
		BAA0104B22CB59ED007C1541 /* Date+Extension.swift */ = {isa = PBXFileReference; lastKnownFileType = sourcecode.swift; path = "Date+Extension.swift"; sourceTree = "<group>"; };
		BAA0104D22CB66D0007C1541 /* TimelineEmptyTimeEntryCell.swift */ = {isa = PBXFileReference; lastKnownFileType = sourcecode.swift; path = TimelineEmptyTimeEntryCell.swift; sourceTree = "<group>"; };
		BAA0104E22CB66D0007C1541 /* TimelineEmptyTimeEntryCell.xib */ = {isa = PBXFileReference; lastKnownFileType = file.xib; path = TimelineEmptyTimeEntryCell.xib; sourceTree = "<group>"; };
		BAA0105122CB72E4007C1541 /* TimelineDashedCornerView.swift */ = {isa = PBXFileReference; lastKnownFileType = sourcecode.swift; path = TimelineDashedCornerView.swift; sourceTree = "<group>"; };
		BAA11AC02251F49E007F31D2 /* WorkspaceStorage.swift */ = {isa = PBXFileReference; lastKnownFileType = sourcecode.swift; path = WorkspaceStorage.swift; sourceTree = "<group>"; };
		BAA11AC22251F4D6007F31D2 /* WorkspaceAutoCompleteTextField.swift */ = {isa = PBXFileReference; lastKnownFileType = sourcecode.swift; path = WorkspaceAutoCompleteTextField.swift; sourceTree = "<group>"; };
		BAA11AC42251F502007F31D2 /* WorkspaceDataSource.swift */ = {isa = PBXFileReference; lastKnownFileType = sourcecode.swift; path = WorkspaceDataSource.swift; sourceTree = "<group>"; };
		BAAC931A22EEF92100E2EE1C /* TogglDesktop.entitlements */ = {isa = PBXFileReference; lastKnownFileType = text.plist.entitlements; name = TogglDesktop.entitlements; path = TogglDesktop/TogglDesktop.entitlements; sourceTree = "<group>"; };
		BAAF567D2223CAC5003D0D73 /* NSButton+TextColor.swift */ = {isa = PBXFileReference; lastKnownFileType = sourcecode.swift; path = "NSButton+TextColor.swift"; sourceTree = "<group>"; };
		BAAF569D2223D4C7003D0D73 /* DotImageView.swift */ = {isa = PBXFileReference; lastKnownFileType = sourcecode.swift; path = DotImageView.swift; sourceTree = "<group>"; };
		BAAF569F2223DF9A003D0D73 /* VertificalTimeEntryFlowLayout.swift */ = {isa = PBXFileReference; lastKnownFileType = sourcecode.swift; path = VertificalTimeEntryFlowLayout.swift; sourceTree = "<group>"; };
		BAAF56A12223E18B003D0D73 /* TimeDecoratorView.swift */ = {isa = PBXFileReference; lastKnownFileType = sourcecode.swift; path = TimeDecoratorView.swift; sourceTree = "<group>"; };
		BAAF56A32223E19C003D0D73 /* TimeDecoratorView.xib */ = {isa = PBXFileReference; lastKnownFileType = file.xib; path = TimeDecoratorView.xib; sourceTree = "<group>"; };
		BAB0027E22731248005ECC93 /* DayLabel.swift */ = {isa = PBXFileReference; lastKnownFileType = sourcecode.swift; path = DayLabel.swift; sourceTree = "<group>"; };
		BAB0029E2273125C005ECC93 /* DayLabel.xib */ = {isa = PBXFileReference; lastKnownFileType = file.xib; path = DayLabel.xib; sourceTree = "<group>"; };
		BAB508E1237E8FBC00D3D468 /* SystemPermissionManager.swift */ = {isa = PBXFileReference; lastKnownFileType = sourcecode.swift; path = SystemPermissionManager.swift; sourceTree = "<group>"; };
		BAB508E3237EA54500D3D468 /* ObjcSystemPermissionManager.swift */ = {isa = PBXFileReference; lastKnownFileType = sourcecode.swift; path = ObjcSystemPermissionManager.swift; sourceTree = "<group>"; };
		BAB818C2228D5847008C2367 /* DescriptionAutoCompleteTextField.swift */ = {isa = PBXFileReference; lastKnownFileType = sourcecode.swift; path = DescriptionAutoCompleteTextField.swift; sourceTree = "<group>"; };
		BAB818E2228D594D008C2367 /* DescriptionTimeEntryStorage.swift */ = {isa = PBXFileReference; lastKnownFileType = sourcecode.swift; path = DescriptionTimeEntryStorage.swift; sourceTree = "<group>"; };
		BAB818E4228D5A16008C2367 /* DescriptionDataSource.swift */ = {isa = PBXFileReference; lastKnownFileType = sourcecode.swift; path = DescriptionDataSource.swift; sourceTree = "<group>"; };
		BAB818E8228D5A97008C2367 /* DescriptionContentCellView.swift */ = {isa = PBXFileReference; lastKnownFileType = sourcecode.swift; path = DescriptionContentCellView.swift; sourceTree = "<group>"; };
		BAB818EA228D5AA8008C2367 /* DescriptionContentCellView.xib */ = {isa = PBXFileReference; lastKnownFileType = file.xib; path = DescriptionContentCellView.xib; sourceTree = "<group>"; };
		BAC4D398225470DA00254DAD /* AutoCompleteRowView.swift */ = {isa = PBXFileReference; lastKnownFileType = sourcecode.swift; path = AutoCompleteRowView.swift; sourceTree = "<group>"; };
		BAD0E0BC22C49BAC009F5A83 /* TimelineDividerView.swift */ = {isa = PBXFileReference; lastKnownFileType = sourcecode.swift; path = TimelineDividerView.swift; sourceTree = "<group>"; };
		BAD15FFB223A52D600A8CCC9 /* TimeEntryEmptyView.swift */ = {isa = PBXFileReference; lastKnownFileType = sourcecode.swift; path = TimeEntryEmptyView.swift; sourceTree = "<group>"; };
		BAD15FFD223A530600A8CCC9 /* TimeEntryEmptyView.xib */ = {isa = PBXFileReference; lastKnownFileType = file.xib; path = TimeEntryEmptyView.xib; sourceTree = "<group>"; };
		BAD2341621D612DE0039C742 /* libPocoDataSQLite.60.dylib */ = {isa = PBXFileReference; lastKnownFileType = "compiled.mach-o.dylib"; name = libPocoDataSQLite.60.dylib; path = ../../../../third_party/poco/lib/Darwin/x86_64/libPocoDataSQLite.60.dylib; sourceTree = "<group>"; };
		BAD2341721D612DE0039C742 /* libPocoNetSSL.60.dylib */ = {isa = PBXFileReference; lastKnownFileType = "compiled.mach-o.dylib"; name = libPocoNetSSL.60.dylib; path = ../../../../third_party/poco/lib/Darwin/x86_64/libPocoNetSSL.60.dylib; sourceTree = "<group>"; };
		BAD2341821D612DE0039C742 /* libPocoNet.60.dylib */ = {isa = PBXFileReference; lastKnownFileType = "compiled.mach-o.dylib"; name = libPocoNet.60.dylib; path = ../../../../third_party/poco/lib/Darwin/x86_64/libPocoNet.60.dylib; sourceTree = "<group>"; };
		BAD2341921D612DE0039C742 /* libPocoCrypto.60.dylib */ = {isa = PBXFileReference; lastKnownFileType = "compiled.mach-o.dylib"; name = libPocoCrypto.60.dylib; path = ../../../../third_party/poco/lib/Darwin/x86_64/libPocoCrypto.60.dylib; sourceTree = "<group>"; };
		BAD2341A21D612DE0039C742 /* libPocoData.60.dylib */ = {isa = PBXFileReference; lastKnownFileType = "compiled.mach-o.dylib"; name = libPocoData.60.dylib; path = ../../../../third_party/poco/lib/Darwin/x86_64/libPocoData.60.dylib; sourceTree = "<group>"; };
		BAD2341B21D612DE0039C742 /* libPocoXML.60.dylib */ = {isa = PBXFileReference; lastKnownFileType = "compiled.mach-o.dylib"; name = libPocoXML.60.dylib; path = ../../../../third_party/poco/lib/Darwin/x86_64/libPocoXML.60.dylib; sourceTree = "<group>"; };
		BAD2341C21D612DF0039C742 /* libPocoJSON.60.dylib */ = {isa = PBXFileReference; lastKnownFileType = "compiled.mach-o.dylib"; name = libPocoJSON.60.dylib; path = ../../../../third_party/poco/lib/Darwin/x86_64/libPocoJSON.60.dylib; sourceTree = "<group>"; };
		BAD2341D21D612DF0039C742 /* libPocoUtil.60.dylib */ = {isa = PBXFileReference; lastKnownFileType = "compiled.mach-o.dylib"; name = libPocoUtil.60.dylib; path = ../../../../third_party/poco/lib/Darwin/x86_64/libPocoUtil.60.dylib; sourceTree = "<group>"; };
		BAD2341E21D612DF0039C742 /* libPocoFoundation.60.dylib */ = {isa = PBXFileReference; lastKnownFileType = "compiled.mach-o.dylib"; name = libPocoFoundation.60.dylib; path = ../../../../third_party/poco/lib/Darwin/x86_64/libPocoFoundation.60.dylib; sourceTree = "<group>"; };
		BAD307D2229C1BD000C727DB /* KeyboardDatePicker.swift */ = {isa = PBXFileReference; lastKnownFileType = sourcecode.swift; path = KeyboardDatePicker.swift; sourceTree = "<group>"; };
		BAD858C5228EAE3000226C71 /* libc++.tbd */ = {isa = PBXFileReference; lastKnownFileType = "sourcecode.text-based-dylib-definition"; name = "libc++.tbd"; path = "usr/lib/libc++.tbd"; sourceTree = SDKROOT; };
		BAD858CB228EAE7C00226C71 /* libz.tbd */ = {isa = PBXFileReference; lastKnownFileType = "sourcecode.text-based-dylib-definition"; name = libz.tbd; path = usr/lib/libz.tbd; sourceTree = SDKROOT; };
		BAE007DD21FAF00D00404379 /* Media.xcassets */ = {isa = PBXFileReference; lastKnownFileType = folder.assetcatalog; path = Media.xcassets; sourceTree = "<group>"; };
		BAE6379922B225C70024DD08 /* AddTagButton.swift */ = {isa = PBXFileReference; lastKnownFileType = sourcecode.swift; path = AddTagButton.swift; sourceTree = "<group>"; };
		BAE64E4B2368334000244D2B /* TogglDesktop.app */ = {isa = PBXFileReference; explicitFileType = wrapper.application; includeInIndex = 0; path = TogglDesktop.app; sourceTree = BUILT_PRODUCTS_DIR; };
		BAE64E4C2368334000244D2B /* TogglDesktop copy-Info.plist */ = {isa = PBXFileReference; lastKnownFileType = text.plist.xml; name = "TogglDesktop copy-Info.plist"; path = "/Users/nghiatran/Documents/Work/Toggl/toggldesktop/src/ui/osx/TogglDesktop/TogglDesktop copy-Info.plist"; sourceTree = "<absolute>"; };
		BAE64E4E23683E3F00244D2B /* TogglDesktop-AppStore.entitlements */ = {isa = PBXFileReference; fileEncoding = 4; lastKnownFileType = text.plist.entitlements; name = "TogglDesktop-AppStore.entitlements"; path = "TogglDesktop/TogglDesktop-AppStore.entitlements"; sourceTree = "<group>"; };
		BAE64E4F23683F2C00244D2B /* TogglDesktop-AppStore-Info.plist */ = {isa = PBXFileReference; fileEncoding = 4; lastKnownFileType = text.plist.xml; path = "TogglDesktop-AppStore-Info.plist"; sourceTree = SOURCE_ROOT; };
		BAE8E844224CA9AC006D534E /* ProjectAutoCompleteTextField.swift */ = {isa = PBXFileReference; lastKnownFileType = sourcecode.swift; path = ProjectAutoCompleteTextField.swift; sourceTree = "<group>"; };
		BAF3ACCB2341F8AC00E41B33 /* GlobalTouchbarButton.swift */ = {isa = PBXFileReference; lastKnownFileType = sourcecode.swift; path = GlobalTouchbarButton.swift; sourceTree = "<group>"; };
		BAF3ACD22343325A00E41B33 /* TouchBarService.swift */ = {isa = PBXFileReference; lastKnownFileType = sourcecode.swift; path = TouchBarService.swift; sourceTree = "<group>"; };
		BAF50DE421A29FED0090BA95 /* Images.xcassets */ = {isa = PBXFileReference; lastKnownFileType = folder.assetcatalog; name = Images.xcassets; path = TogglDesktop/Images.xcassets; sourceTree = "<group>"; };
		BAF50DF621A2A18D0090BA95 /* AppIconFactory.h */ = {isa = PBXFileReference; lastKnownFileType = sourcecode.c.h; path = AppIconFactory.h; sourceTree = "<group>"; };
		BAF50DF721A2A18D0090BA95 /* AppIconFactory.m */ = {isa = PBXFileReference; lastKnownFileType = sourcecode.c.objc; path = AppIconFactory.m; sourceTree = "<group>"; };
		BAF87DEB21A3E1F600624EBE /* NSTextField+Ext.h */ = {isa = PBXFileReference; lastKnownFileType = sourcecode.c.h; path = "NSTextField+Ext.h"; sourceTree = "<group>"; };
		BAF87DEC21A3E1F600624EBE /* NSTextField+Ext.m */ = {isa = PBXFileReference; lastKnownFileType = sourcecode.c.objc; path = "NSTextField+Ext.m"; sourceTree = "<group>"; };
		BAFBFCC621CD1D3C004B443F /* SystemService.h */ = {isa = PBXFileReference; lastKnownFileType = sourcecode.c.h; path = SystemService.h; sourceTree = "<group>"; };
		BAFBFCC721CD1D3C004B443F /* SystemService.m */ = {isa = PBXFileReference; lastKnownFileType = sourcecode.c.objc; path = SystemService.m; sourceTree = "<group>"; };
		C5CB7F0217F43EE100A2AEB1 /* TimeEntryCell.h */ = {isa = PBXFileReference; fileEncoding = 4; lastKnownFileType = sourcecode.c.h; path = TimeEntryCell.h; sourceTree = "<group>"; };
		C5CB7F0317F43EE100A2AEB1 /* TimeEntryCell.m */ = {isa = PBXFileReference; fileEncoding = 4; lastKnownFileType = sourcecode.c.objc; path = TimeEntryCell.m; sourceTree = "<group>"; };
		C5DA1FB817F19647001C4565 /* Kopsik.dylib */ = {isa = PBXFileReference; lastKnownFileType = "compiled.mach-o.dylib"; name = Kopsik.dylib; path = ../../../lib/osx/build/Kopsik.dylib; sourceTree = "<group>"; };
		C5DA1FBA17F197BF001C4565 /* toggl_api.h */ = {isa = PBXFileReference; fileEncoding = 4; lastKnownFileType = sourcecode.c.h; name = toggl_api.h; path = ../../../../toggl_api.h; sourceTree = "<group>"; };
		C5DA1FBC17F1B08A001C4565 /* MainWindowController.h */ = {isa = PBXFileReference; fileEncoding = 4; lastKnownFileType = sourcecode.c.h; path = MainWindowController.h; sourceTree = SOURCE_ROOT; };
		C5DA1FBD17F1B08A001C4565 /* MainWindowController.m */ = {isa = PBXFileReference; fileEncoding = 4; lastKnownFileType = sourcecode.c.objc; path = MainWindowController.m; sourceTree = SOURCE_ROOT; };
		C5DA1FBE17F1B08A001C4565 /* MainWindowController.xib */ = {isa = PBXFileReference; fileEncoding = 4; lastKnownFileType = file.xib; path = MainWindowController.xib; sourceTree = SOURCE_ROOT; };
		C5DA1FC117F1B38B001C4565 /* LoginViewController.h */ = {isa = PBXFileReference; fileEncoding = 4; lastKnownFileType = sourcecode.c.h; path = LoginViewController.h; sourceTree = SOURCE_ROOT; };
		C5DA1FC217F1B38B001C4565 /* LoginViewController.m */ = {isa = PBXFileReference; fileEncoding = 4; lastKnownFileType = sourcecode.c.objc; path = LoginViewController.m; sourceTree = SOURCE_ROOT; };
		C5DA1FC317F1B38B001C4565 /* LoginViewController.xib */ = {isa = PBXFileReference; fileEncoding = 4; lastKnownFileType = file.xib; path = LoginViewController.xib; sourceTree = SOURCE_ROOT; };
/* End PBXFileReference section */

/* Begin PBXFrameworksBuildPhase section */
		69FC17EE17E6534400B96425 /* Frameworks */ = {
			isa = PBXFrameworksBuildPhase;
			buildActionMask = 2147483647;
			files = (
				BAD858CC228EAE7C00226C71 /* libz.tbd in Frameworks */,
				74456B9D1A774BAE002A6338 /* TogglDesktopLibrary.dylib in Frameworks */,
				3CB7CFF82222033B00A9C806 /* DFRFoundation.framework in Frameworks */,
				743D94281827929C000E6F70 /* Carbon.framework in Frameworks */,
				743D942618279290000E6F70 /* IOKit.framework in Frameworks */,
				74AA947818090A8E0000539F /* Security.framework in Frameworks */,
				74E3CDD917FC369700C3ADD3 /* ExceptionHandling.framework in Frameworks */,
				74E3CDD717FBAE0800C3ADD3 /* SystemConfiguration.framework in Frameworks */,
				74033C9717EC1DE100CA53D3 /* libc++.dylib in Frameworks */,
				69FC17F517E6534400B96425 /* Cocoa.framework in Frameworks */,
				5B29B9409F01EC0E842DE86D /* (null) in Frameworks */,
				622BBF654A6A958692A4633B /* Pods_TogglDesktop.framework in Frameworks */,
			);
			runOnlyForDeploymentPostprocessing = 0;
		};
		BAE64DF22368334000244D2B /* Frameworks */ = {
			isa = PBXFrameworksBuildPhase;
			buildActionMask = 2147483647;
			files = (
				BAE64DF32368334000244D2B /* libz.tbd in Frameworks */,
				BAE64DF42368334000244D2B /* TogglDesktopLibrary.dylib in Frameworks */,
				BAE64DF52368334000244D2B /* Carbon.framework in Frameworks */,
				BAE64DF62368334000244D2B /* IOKit.framework in Frameworks */,
				BAE64DF72368334000244D2B /* Security.framework in Frameworks */,
				BAE64DF82368334000244D2B /* ExceptionHandling.framework in Frameworks */,
				BAE64DF92368334000244D2B /* SystemConfiguration.framework in Frameworks */,
				BAE64DFA2368334000244D2B /* libc++.dylib in Frameworks */,
				BAE64DFB2368334000244D2B /* Cocoa.framework in Frameworks */,
				F0251F5CD1D1B471144D5F1D /* Pods_TogglDesktop_AppStore.framework in Frameworks */,
			);
			runOnlyForDeploymentPostprocessing = 0;
		};
/* End PBXFrameworksBuildPhase section */

/* Begin PBXGroup section */
		3A742A9261BE0A8B078F1749 /* Pods */ = {
			isa = PBXGroup;
			children = (
				3A54C9591227E723FEC0DB85 /* Pods-TogglDesktop.debug.xcconfig */,
				B671ACF75B3267B013176BD7 /* Pods-TogglDesktop.release.xcconfig */,
				523FD02C959288FBFA20F5B1 /* Pods-TogglDesktop-AppStore.debug.xcconfig */,
				4BCB2D1F3BD02A806D947C18 /* Pods-TogglDesktop-AppStore.release.xcconfig */,
			);
			name = Pods;
			path = ../Pods;
			sourceTree = "<group>";
		};
		3C6B246F203E01B70063FC08 /* AutoComplete */ = {
			isa = PBXGroup;
			children = (
				3C6B2481203E01D80063FC08 /* AutoCompleteInput.h */,
				3C6B2483203E01D90063FC08 /* AutoCompleteInput.m */,
				3C6B2482203E01D80063FC08 /* AutoCompleteTable.h */,
				3C6B2484203E01D90063FC08 /* AutoCompleteTable.m */,
				3C6B247F203E01D60063FC08 /* AutoCompleteTableCell.h */,
				3C6B2480203E01D60063FC08 /* AutoCompleteTableCell.m */,
				3C6B2485203E01D90063FC08 /* AutoCompleteTableCell.xib */,
				3C6B24A2203FC8200063FC08 /* LiteAutoCompleteDataSource.h */,
				3C6B24A3203FC8200063FC08 /* LiteAutoCompleteDataSource.m */,
				3CE30E002052BD8B00AF2E2A /* AutoCompleteTableContainer.h */,
				3CE30E012052BD8B00AF2E2A /* AutoCompleteTableContainer.m */,
				BA403BAC2230CFBC008B202C /* BetterFocusAutoCompleteInput.h */,
				BA403BAD2230CFBC008B202C /* BetterFocusAutoCompleteInput.m */,
			);
			name = AutoComplete;
			sourceTree = "<group>";
		};
		69FC17E817E6534400B96425 = {
			isa = PBXGroup;
			children = (
				BAE64E4E23683E3F00244D2B /* TogglDesktop-AppStore.entitlements */,
				BAAC931A22EEF92100E2EE1C /* TogglDesktop.entitlements */,
				BAE007DD21FAF00D00404379 /* Media.xcassets */,
				BAD2341921D612DE0039C742 /* libPocoCrypto.60.dylib */,
				BAD2341A21D612DE0039C742 /* libPocoData.60.dylib */,
				BAD2341621D612DE0039C742 /* libPocoDataSQLite.60.dylib */,
				BAD2341E21D612DF0039C742 /* libPocoFoundation.60.dylib */,
				BAD2341C21D612DF0039C742 /* libPocoJSON.60.dylib */,
				BAD2341821D612DE0039C742 /* libPocoNet.60.dylib */,
				BAD2341721D612DE0039C742 /* libPocoNetSSL.60.dylib */,
				BAD2341D21D612DF0039C742 /* libPocoUtil.60.dylib */,
				BAD2341B21D612DE0039C742 /* libPocoXML.60.dylib */,
				BAF50DE421A29FED0090BA95 /* Images.xcassets */,
				3CFE546D201781A5006B673A /* libcrypto.1.1.dylib */,
				3CFE547D201781A5006B673A /* libssl.1.1.dylib */,
				742134C3195C63AE007EF78B /* poco */,
				74B680A8180759C300B697AA /* TogglDesktopLibrary.xcodeproj */,
				74E857AA194F8807007A88B9 /* ssl */,
				BA712EAF21BF904E00A2D8DD /* Feature */,
				BA1B7FA122E5D52F001333D9 /* Swift */,
				BA0CEC4C21BE516F00F1BF01 /* Other */,
				69FC17FA17E6534400B96425 /* ui */,
				69FC17F317E6534400B96425 /* Frameworks */,
				69FC17F217E6534400B96425 /* Products */,
				3C1E013E19D2DAE300DBF9A5 /* dsa_pub.pem */,
				3A742A9261BE0A8B078F1749 /* Pods */,
				BAE64E4C2368334000244D2B /* TogglDesktop copy-Info.plist */,
				BA63ABF923829C2B004C70CF /* Recovered References */,
			);
			sourceTree = "<group>";
		};
		69FC17F217E6534400B96425 /* Products */ = {
			isa = PBXGroup;
			children = (
				69FC17F117E6534400B96425 /* TogglDesktop.app */,
				BAE64E4B2368334000244D2B /* TogglDesktop.app */,
			);
			name = Products;
			sourceTree = "<group>";
		};
		69FC17F317E6534400B96425 /* Frameworks */ = {
			isa = PBXGroup;
			children = (
				BAD858CB228EAE7C00226C71 /* libz.tbd */,
				BAD858C5228EAE3000226C71 /* libc++.tbd */,
				3CB7CFD92222033B00A9C806 /* DFRFoundation.framework */,
				74FD8CDF18A8EF8300F7DB80 /* TFDatePicker.framework */,
				743D94271827929C000E6F70 /* Carbon.framework */,
				743D942518279290000E6F70 /* IOKit.framework */,
				74AA947718090A8E0000539F /* Security.framework */,
				74033C9617EC1DE100CA53D3 /* libc++.dylib */,
				74033C8D17EC1CFD00CA53D3 /* libstdc++.dylib */,
				74E3CDD817FC369700C3ADD3 /* ExceptionHandling.framework */,
				74E3CDD617FBAE0800C3ADD3 /* SystemConfiguration.framework */,
				C5DA1FB817F19647001C4565 /* Kopsik.dylib */,
				69FC17F417E6534400B96425 /* Cocoa.framework */,
				69FC181217E6534500B96425 /* SenTestingKit.framework */,
				69FC17F617E6534400B96425 /* Other Frameworks */,
				5F76040E605C5D6E37B6F73B /* Pods_TogglDesktop_AppStore.framework */,
				776525112125F6AD81DF4DEF /* Pods_TogglDesktop.framework */,
			);
			name = Frameworks;
			sourceTree = "<group>";
		};
		69FC17F617E6534400B96425 /* Other Frameworks */ = {
			isa = PBXGroup;
			children = (
				69FC17F717E6534400B96425 /* AppKit.framework */,
				69FC17F917E6534400B96425 /* Foundation.framework */,
			);
			name = "Other Frameworks";
			sourceTree = "<group>";
		};
		69FC17FA17E6534400B96425 /* ui */ = {
			isa = PBXGroup;
			children = (
				BA22E9EC239E24EE003551B1 /* Timeline */,
				BA13E05B21C7B9F800835EC1 /* UserNotification */,
				BAF87DDB21A3E1E700624EBE /* Extension */,
				BAF50DF521A2A16D0090BA95 /* IconFactory */,
				3C6B246F203E01B70063FC08 /* AutoComplete */,
				BA2DA0C421A542E20027B7A5 /* NSTextField+Ext.h */,
				BA2DA0C521A542E30027B7A5 /* NSTextField+Ext.m */,
				746947F81AF3FE3E0024BED7 /* AutotrackerRuleItem.h */,
				746947F91AF3FE3E0024BED7 /* AutotrackerRuleItem.m */,
				7430750118204EFB009019CB /* AboutWindowController.h */,
				7430750218204EFB009019CB /* AboutWindowController.m */,
				7430750318204EFB009019CB /* AboutWindowController.xib */,
				69FC180617E6534400B96425 /* AppDelegate.h */,
				69FC180717E6534400B96425 /* AppDelegate.m */,
				74C15799183BA5DA00550613 /* AutocompleteDataSource.h */,
				74C1579A183BA5DA00550613 /* AutocompleteDataSource.m */,
				74C15794183A8CE600550613 /* AutocompleteItem.h */,
				74C15795183A8CE600550613 /* AutocompleteItem.m */,
				747B74841A0AD28200BB3791 /* ConsoleViewController.h */,
				747B74851A0AD28200BB3791 /* ConsoleViewController.m */,
				747B74861A0AD28200BB3791 /* ConsoleViewController.xib */,
				7408EDB918C532C200CBE8F1 /* const.h */,
				74A7346818297DD100525BBC /* ConvertHexColor.h */,
				74A7346918297DD100525BBC /* ConvertHexColor.m */,
				748B3A3219222DB100F31468 /* DisplayCommand.h */,
				748B3A3319222DB100F31468 /* DisplayCommand.m */,
				74F106FE18993FFE00E93BD5 /* FeedbackWindowController.h */,
				74F106FF18993FFE00E93BD5 /* FeedbackWindowController.m */,
				74F1070018993FFE00E93BD5 /* FeedbackWindowController.xib */,
				743D942D1827C633000E6F70 /* IdleEvent.h */,
				743D942E1827C633000E6F70 /* IdleEvent.m */,
				742339391829B99C00063FA9 /* IdleNotificationWindowController.h */,
				7423393A1829B99C00063FA9 /* IdleNotificationWindowController.m */,
				7423393B1829B99C00063FA9 /* IdleNotificationWindowController.xib */,
				743D7829182791FA00978BCC /* idler.c */,
				743D94291827A0E0000E6F70 /* idler.h */,
				C5DA1FC117F1B38B001C4565 /* LoginViewController.h */,
				C5DA1FC217F1B38B001C4565 /* LoginViewController.m */,
				C5DA1FC317F1B38B001C4565 /* LoginViewController.xib */,
				69FC180917E6534500B96425 /* MainMenu.xib */,
				C5DA1FBC17F1B08A001C4565 /* MainWindowController.h */,
				C5DA1FBD17F1B08A001C4565 /* MainWindowController.m */,
				C5DA1FBE17F1B08A001C4565 /* MainWindowController.xib */,
				7438B3D118253CD2002AE43C /* MenuItemTags.h */,
				7438B3D218253CD2002AE43C /* MenuItemTags.m */,
				749BD0BB1833E28400980494 /* NSBoxClickable.h */,
				749BD0BC1833E28400980494 /* NSBoxClickable.m */,
				74762B9E18A12DB8004433A9 /* NSComboBox_Expansion.h */,
				95C0707818CDB91500A34D0D /* NSCustomComboBox.h */,
				95C0707918CDB91500A34D0D /* NSCustomComboBox.m */,
				95C0707518CDB67300A34D0D /* NSCustomComboBoxCell.h */,
				95C0707618CDB67300A34D0D /* NSCustomComboBoxCell.m */,
				3C07B758193C88AE00ED6E6F /* NSCustomTimerComboBox.h */,
				3C07B759193C88AE00ED6E6F /* NSCustomTimerComboBox.m */,
				74BA5FCD18B6E770009DAA2D /* NSHoverButton.h */,
				74BA5FCE18B6E770009DAA2D /* NSHoverButton.m */,
				3CD7AD6D19ED579700372797 /* NSResize.h */,
				3CD7AD6E19ED579700372797 /* NSResize.m */,
				3C7B4EB1190FB57A00627DC3 /* NSSecureTextFieldVerticallyAligned.h */,
				3C7B4EB2190FB57A00627DC3 /* NSSecureTextFieldVerticallyAligned.m */,
				74F8FBA118313FA6000F09EE /* NSTextFieldClickable.h */,
				74F8FBA218313FA6000F09EE /* NSTextFieldClickable.m */,
				3C8979C819235EA2007061E0 /* NSTextFieldClickablePointer.h */,
				3C8979C919235EA2007061E0 /* NSTextFieldClickablePointer.m */,
				3CC450E71A31ED540012440B /* NSTextFieldDuration.h */,
				3CC450E81A31ED540012440B /* NSTextFieldDuration.m */,
				3C7B4E8B190FA6D200627DC3 /* NSTextFieldVerticallyAligned.h */,
				3C7B4E8C190FA6D200627DC3 /* NSTextFieldVerticallyAligned.m */,
				741104BD18C7682700BC7A49 /* NSTextFieldWithBackground.h */,
				741104BE18C7682700BC7A49 /* NSTextFieldWithBackground.m */,
				749CB8C918167D6E00814841 /* PreferencesWindowController.h */,
				749CB8CA18167D6E00814841 /* PreferencesWindowController.m */,
				749CB8CB18167D6E00814841 /* PreferencesWindowController.xib */,
				7484F620191D92C30038885C /* Settings.h */,
				7484F621191D92C30038885C /* Settings.m */,
				69FC17FB17E6534400B96425 /* Supporting Files */,
				C5CB7F0217F43EE100A2AEB1 /* TimeEntryCell.h */,
				C5CB7F0317F43EE100A2AEB1 /* TimeEntryCell.m */,
				7498D2471888B226001390B9 /* TimeEntryCell.xib */,
				74D1D25317EB713F00E709B0 /* TimeEntryListViewController.h */,
				74D1D25417EB713F00E709B0 /* TimeEntryListViewController.m */,
				74D1D25517EB713F00E709B0 /* TimeEntryListViewController.xib */,
				74BAAA0917F37B140079386F /* TimeEntryViewItem.h */,
				74BAAA0A17F37B140079386F /* TimeEntryViewItem.m */,
				74D1D26F17EB72D900E709B0 /* TimerEditViewController.h */,
				74D1D27017EB72D900E709B0 /* TimerEditViewController.m */,
				74D1D27117EB72D900E709B0 /* TimerEditViewController.xib */,
				C5DA1FBA17F197BF001C4565 /* toggl_api.h */,
				7424949C17F1E3D20030121C /* UIEvents.h */,
				7424949D17F1E3D20030121C /* UIEvents.m */,
				3CD30F401F58B02C006FAA0D /* OverlayViewController.h */,
				3CD30F411F58B02C006FAA0D /* OverlayViewController.m */,
				3CD30F421F58B02C006FAA0D /* OverlayViewController.xib */,
				74098C311919899600CBDFB9 /* Utils.h */,
				74098C321919899600CBDFB9 /* Utils.m */,
				74BAD31C18BD7D83002FD4CF /* ViewItem.h */,
				74BAD31D18BD7D83002FD4CF /* ViewItem.m */,
				3C3AF64C20ACC6280088A3A6 /* CountryViewItem.h */,
				3C3AF64D20ACC6280088A3A6 /* CountryViewItem.m */,
				3CE1CABF1C774F2B00D0ADD5 /* LoadMoreCell.h */,
				3CE1CAC01C774F2B00D0ADD5 /* LoadMoreCell.m */,
				3C0158EF1C7B414E00FE63AA /* LoadMoreCell.xib */,
				BA2DA11E21A691FF0027B7A5 /* TrackingService.h */,
				BA2DA11F21A691FF0027B7A5 /* TrackingService.m */,
				3C2F239B21A7B43300CBE6BC /* UnsupportedNotice.h */,
				3C2F239C21A7B43300CBE6BC /* UnsupportedNotice.m */,
				BA7B4C3521C24B9D00B75B14 /* UndoTextField.h */,
				BA7B4C3621C24B9D00B75B14 /* UndoTextField.m */,
				BAFBFCC621CD1D3C004B443F /* SystemService.h */,
				BAFBFCC721CD1D3C004B443F /* SystemService.m */,
				BA08E085222E709C0075F68E /* ProjectTextField.h */,
				BA08E086222E709C0075F68E /* ProjectTextField.m */,
				BA75FF3A22BCE94100D3F08C /* TimelineDisplayCommand.h */,
				BA75FF3B22BCE94100D3F08C /* TimelineDisplayCommand.m */,
				745126B419A28AA500390F47 /* Reachability.h */,
				745126B519A28AA600390F47 /* Reachability.m */,
				BA01E89F232F77B3006B93EC /* ClickableImageView.h */,
				BA01E8A0232F77B3006B93EC /* ClickableImageView.m */,
				BA067640233A492F00485C3C /* TogglApplication.h */,
				BA067641233A492F00485C3C /* TogglApplication.m */,
			);
			name = ui;
			path = test2;
			sourceTree = "<group>";
		};
		69FC17FB17E6534400B96425 /* Supporting Files */ = {
			isa = PBXGroup;
			children = (
				743E584F1A775BB300F17CB0 /* Localizable.strings */,
				BAE64E4F23683F2C00244D2B /* TogglDesktop-AppStore-Info.plist */,
				69FC17FC17E6534400B96425 /* TogglDesktop-Info.plist */,
				69FC17FD17E6534400B96425 /* InfoPlist.strings */,
				69FC180017E6534400B96425 /* main.m */,
				69FC180217E6534400B96425 /* TogglDesktop-Prefix.pch */,
				69FC180317E6534400B96425 /* Credits.rtf */,
			);
			name = "Supporting Files";
			sourceTree = "<group>";
		};
		742134C3195C63AE007EF78B /* poco */ = {
			isa = PBXGroup;
			children = (
			);
			name = poco;
			sourceTree = "<group>";
		};
		74456B871A774858002A6338 /* Products */ = {
			isa = PBXGroup;
			children = (
				74456B9A1A774858002A6338 /* TogglDesktopLibrary.dylib */,
			);
			name = Products;
			sourceTree = "<group>";
		};
		74E857AA194F8807007A88B9 /* ssl */ = {
			isa = PBXGroup;
			children = (
				74E857AB194F8807007A88B9 /* cacert.pem */,
			);
			name = ssl;
			path = ../../../ssl;
			sourceTree = "<group>";
		};
		BA014026225707F1000E5B91 /* Tag */ = {
			isa = PBXGroup;
			children = (
				BA01404922570893000E5B91 /* Tag.swift */,
				BA01404522570805000E5B91 /* TagCellView.swift */,
				BA0140472257080F000E5B91 /* TagCellView.xib */,
				BA01405122571199000E5B91 /* TagTokenView.swift */,
				BA014053225711A3000E5B91 /* TagTokenView.xib */,
			);
			path = Tag;
			sourceTree = "<group>";
		};
		BA0C3A45223219330081C6DE /* AutoComplete */ = {
			isa = PBXGroup;
			children = (
				BA0C3A64223219470081C6DE /* AutoCompleteCellType.swift */,
				BA0C3A6622321FBC0081C6DE /* AutoCompleteTableCell+Ext.swift */,
			);
			path = AutoComplete;
			sourceTree = "<group>";
		};
		BA0CEC4C21BE516F00F1BF01 /* Other */ = {
			isa = PBXGroup;
			children = (
				BA0CEC5121BE528900F1BF01 /* TogglDesktop-Bridging-Header.h */,
			);
			path = Other;
			sourceTree = "<group>";
		};
		BA13D1E42269B4F600EB3833 /* Calendar */ = {
			isa = PBXGroup;
			children = (
				BA13D20B2269BA8600EB3833 /* Cell */,
				BA13D2092269BA6500EB3833 /* CalendarDataSource.swift */,
				BA13D2102269BE2F00EB3833 /* DateInfo.swift */,
				BA13D2142269C01500EB3833 /* Date+Utils.swift */,
				BA13D2052269B7C400EB3833 /* CalendarViewController.swift */,
				BA13D2192269E0B500EB3833 /* CalendarViewController.xib */,
				BA50ED8422705F9E008323FA /* CalendarFlowLayout.swift */,
				BAB0027E22731248005ECC93 /* DayLabel.swift */,
				BAB0029E2273125C005ECC93 /* DayLabel.xib */,
				BA35B21E22E6E95200FA560E /* CalendarCollectionView.swift */,
			);
			path = Calendar;
			sourceTree = "<group>";
		};
		BA13D20B2269BA8600EB3833 /* Cell */ = {
			isa = PBXGroup;
			children = (
				BA13D20C2269BAA600EB3833 /* DateCellViewItem.swift */,
				BA13D20D2269BAA600EB3833 /* DateCellViewItem.xib */,
			);
			path = Cell;
			sourceTree = "<group>";
		};
		BA13E05B21C7B9F800835EC1 /* UserNotification */ = {
			isa = PBXGroup;
			children = (
				BA13E05A21C7B9D900835EC1 /* UserNotificationCenter.h */,
				BA13E05921C7B9D900835EC1 /* UserNotificationCenter.m */,
			);
			name = UserNotification;
			sourceTree = "<unknown>";
		};
		BA1B7FA122E5D52F001333D9 /* Swift */ = {
			isa = PBXGroup;
			children = (
				BA1B7FA322E5D543001333D9 /* Extensions */,
				BA1B7FA222E5D53A001333D9 /* Views */,
			);
			path = Swift;
			sourceTree = "<group>";
		};
		BA1B7FA222E5D53A001333D9 /* Views */ = {
			isa = PBXGroup;
			children = (
				BA4791FC22F0479200E24F79 /* NoInteractionView.swift */,
				BA4791FA22F0479100E24F79 /* PopoverRootView.swift */,
				BA4791FD22F0479200E24F79 /* TimerContainerBox.swift */,
				BA4791FB22F0479200E24F79 /* VerticallyCenteredTextFieldCell.swift */,
				BA03725421FE9FD400FC277B /* FlatButton.swift */,
			);
			path = Views;
			sourceTree = "<group>";
		};
		BA1B7FA322E5D543001333D9 /* Extensions */ = {
			isa = PBXGroup;
			children = (
				BA4791F022F0478A00E24F79 /* Collection+Safe.swift */,
				BA4791EE22F0478900E24F79 /* NotificationCenter+MainThread.swift */,
				BA4791EB22F0478900E24F79 /* NSColor+Utils.swift */,
				BA4791E922F0478900E24F79 /* NSView+Animation.swift */,
				BA4791EC22F0478900E24F79 /* NSView+Ext.swift */,
				BA4791ED22F0478900E24F79 /* NSView+LayoutConstraint.swift */,
				BA4791EF22F0478A00E24F79 /* NSView+Shadow+Border.swift */,
				BA4791E822F0478900E24F79 /* NSView+Xib.swift */,
				BA4791EA22F0478900E24F79 /* String+Search.swift */,
				BA6F1B3721EEE998009265E4 /* Theme+Notification.swift */,
				BA2E3F2B22375E640035D034 /* NSView+Appearance.swift */,
				BA81896923016148000710EA /* NSColor+VisibleColor.swift */,
				BA2807DF2306A2FA001A9E48 /* NSWindowController+Focusable.swift */,
				BA787D4E231E58C9003AD3AA /* Array+View.swift */,
			);
			path = Extensions;
			sourceTree = "<group>";
		};
		BA22E9EC239E24EE003551B1 /* Timeline */ = {
			isa = PBXGroup;
			children = (
				BA22E9ED239E24EE003551B1 /* TimelineEventsListItem.m */,
				BA22E9EE239E24EE003551B1 /* TimelineChunkCircle.h */,
				BA22E9EF239E24EE003551B1 /* TDBarChart.h */,
				BA22E9F0239E24EE003551B1 /* TimelineEventView.h */,
				BA22E9F1239E24EE003551B1 /* TimelineChunkViewController.xib */,
				BA22E9F2239E24EE003551B1 /* TimelineLines.m */,
				BA22E9F3239E24EE003551B1 /* TimelineViewController.h */,
				BA22E9F4239E24EE003551B1 /* TimelineChunkViewController.m */,
				BA22E9F5239E24EE003551B1 /* TimelineChunkView.m */,
				BA22E9F6239E24EE003551B1 /* TimelineChunkCircle.m */,
				BA22E9F7239E24EE003551B1 /* TimelineEventsListItem.h */,
				BA22E9F8239E24EE003551B1 /* TimelineLines.h */,
				BA22E9F9239E24EE003551B1 /* TimelineEventView.m */,
				BA22E9FA239E24EE003551B1 /* TDBarChart.m */,
				BA22E9FB239E24EE003551B1 /* TimelineViewController.m */,
				BA22E9FC239E24EE003551B1 /* TimelineChunkView.h */,
				BA22E9FD239E24EE003551B1 /* TimelineEventsListItem.xib */,
				BA22E9FE239E24EE003551B1 /* TimelineChunkViewController.h */,
				BA22E9FF239E24EE003551B1 /* TimelineViewController.xib */,
			);
			path = Timeline;
			sourceTree = "<group>";
		};
		BA34F0DB22439BF300C27A15 /* TimeEntryEditor */ = {
			isa = PBXGroup;
			children = (
				BA65A24E22B7A64400F895FD /* DateSelectionView */,
				BAB818E7228D5A66008C2367 /* Description */,
				BA014026225707F1000E5B91 /* Tag */,
				BA8B4C522251FA6900592BC7 /* Workspace */,
				BA412C1B224E0D3E003CA17A /* Client */,
				BA9C2DD8224C7E2E002AD2A1 /* Project */,
				BA7D332B2248940800B953A8 /* AutoComplete */,
				BA4AEB9B22C217A4001A898D /* ResizablePopover.swift */,
				BA13D2162269DE3400EB3833 /* NoVibrantPopoverView.swift */,
				BA2E5FB0223787C300EB866E /* EditorPopover.swift */,
				BA34F0FE22439C3000C27A15 /* EditorViewController.swift */,
				BA34F0FF22439C3000C27A15 /* EditorViewController.xib */,
				BA0F67B6224A32F700ED0F91 /* CursorButton.swift */,
				BA84363922533A6600EF5830 /* DesktopLibraryBridge.h */,
				BA84363A22533A6600EF5830 /* DesktopLibraryBridge.m */,
				BA053658225DDDBB00C26E1F /* CustomFocusRingButton.swift */,
				BAD307D2229C1BD000C727DB /* KeyboardDatePicker.swift */,
				BAE6379922B225C70024DD08 /* AddTagButton.swift */,
				BA35B22022E6E9E200FA560E /* Key.swift */,
			);
			path = TimeEntryEditor;
			sourceTree = "<group>";
		};
		BA3E75B422291C9D009AD291 /* SystemMessage */ = {
			isa = PBXGroup;
			children = (
				BA3E75D322291CEB009AD291 /* SystemMessage.swift */,
				BA3E75D52229356D009AD291 /* SystemMessageView.swift */,
				BA3E75D722293576009AD291 /* SystemMessageView.xib */,
				BA276A122240F5B500810C51 /* FloatingErrorView.swift */,
				BA276A132240F5B500810C51 /* FloatingErrorView.xib */,
			);
			path = SystemMessage;
			sourceTree = "<group>";
		};
		BA4059AD221D2147002969B8 /* TimeEntry */ = {
			isa = PBXGroup;
			children = (
				BA4059B2221D4697002969B8 /* Views */,
				BA4059B8221D53E7002969B8 /* TimeEntryDatasource.swift */,
			);
			path = TimeEntry;
			sourceTree = "<group>";
		};
		BA4059B2221D4697002969B8 /* Views */ = {
			isa = PBXGroup;
			children = (
				BA4059AE221D215A002969B8 /* TimeHeaderView.swift */,
				BA4059B0221D2186002969B8 /* TimeHeaderView.xib */,
				BAAF56A12223E18B003D0D73 /* TimeDecoratorView.swift */,
				BAAF56A32223E19C003D0D73 /* TimeDecoratorView.xib */,
				BA4059B5221D46F4002969B8 /* TimeEntryCollectionView.h */,
				BA4059B6221D46F4002969B8 /* TimeEntryCollectionView.m */,
				BA80BEB1221EAE6F00BDFD35 /* Array+ByGroup.swift */,
				BAAF567D2223CAC5003D0D73 /* NSButton+TextColor.swift */,
				BAAF569D2223D4C7003D0D73 /* DotImageView.swift */,
				BAAF569F2223DF9A003D0D73 /* VertificalTimeEntryFlowLayout.swift */,
				BA0E380F2225257D00D0121B /* BezierPath+Corner.swift */,
				BA0E38112225260B00D0121B /* TimeEntryCell+Ext.swift */,
			);
			path = Views;
			sourceTree = "<group>";
		};
		BA412C1B224E0D3E003CA17A /* Client */ = {
			isa = PBXGroup;
			children = (
				BA412C20224E1189003CA17A /* ClientCellView.swift */,
				BA412C22224E11AC003CA17A /* ClientCellView.xib */,
				BA412C26224E195C003CA17A /* NoClientCellView.swift */,
				BA412C28224E196D003CA17A /* NoClientCellView.xib */,
			);
			path = Client;
			sourceTree = "<group>";
		};
		BA412C1E224E1158003CA17A /* Cells */ = {
			isa = PBXGroup;
			children = (
				BA7D334E224897FC00B953A8 /* ProjectHeaderCellView.swift */,
				BA7D33522248981200B953A8 /* ProjectHeaderCellView.xib */,
				BA7D33502248980B00B953A8 /* ProjectContentCellView.swift */,
				BA7D3354224898E400B953A8 /* ProjectContentCellView.xib */,
				BA05367E225E238D00C26E1F /* ProjectWorksapceCellView.swift */,
				BA05369E225E239600C26E1F /* ProjectWorksapceCellView.xib */,
			);
			path = Cells;
			sourceTree = "<group>";
		};
		BA47DEAF23966F80005216AD /* InAppMessage */ = {
			isa = PBXGroup;
			children = (
				BA47DEB023966F9C005216AD /* InAppMessageViewController.swift */,
				BA47DEB123966F9C005216AD /* InAppMessageViewController.xib */,
				BA47DEB723969EAC005216AD /* InAppMessage.swift */,
			);
			path = InAppMessage;
			sourceTree = "<group>";
		};
		BA5B0E2E2330E1A8008D1DED /* GoogleLogin */ = {
			isa = PBXGroup;
			children = (
				BA5B0E4D2330E1C6008D1DED /* GoogleAuthenticationServer.swift */,
				BA5B0E4F2330EA92008D1DED /* GoogleAuthenticationServer+Objc.swift */,
			);
			path = GoogleLogin;
			sourceTree = "<group>";
		};
		BA63ABF923829C2B004C70CF /* Recovered References */ = {
			isa = PBXGroup;
			children = (
				BA46E09E2226707F00C25763 /* Collection+Safe.swift */,
				BA08E011222E32C90075F68E /* NSView+LayoutConstraint.swift */,
			);
			name = "Recovered References";
			sourceTree = "<group>";
		};
		BA657280224DFA4F00BA4C60 /* ColorWheel */ = {
			isa = PBXGroup;
			children = (
				BA6572A3224DFA6F00BA4C60 /* ColorGraphicsView.swift */,
				BA6572A2224DFA6F00BA4C60 /* CurrentColorView.swift */,
				BA6572A1224DFA6E00BA4C60 /* HSBGen.swift */,
				BA6572A4224DFA6F00BA4C60 /* HSV.swift */,
				BA6572A0224DFA6E00BA4C60 /* RGB.swift */,
			);
			path = ColorWheel;
			sourceTree = "<group>";
		};
		BA65A1FE22B7807300F895FD /* Timeline */ = {
			isa = PBXGroup;
			children = (
				BA75FF2D22BCC4F300D3F08C /* Models */,
				BA75FF0122BCC17000D3F08C /* Views */,
				BA65A21E22B7808700F895FD /* TimelineDashboardViewController.swift */,
				BA65A22022B7809300F895FD /* TimelineDashboardViewController.xib */,
				BA65A22222B7823200F895FD /* MainDashboardViewController.swift */,
				BA65A22322B7823200F895FD /* MainDashboardViewController.xib */,
				BA65A22D22B79FEC00F895FD /* OGSwitch.swift */,
				BA75FF3422BCC5C400D3F08C /* TimelineDatasource.swift */,
				BA75FF3622BCC5FB00D3F08C /* TimelineFlowLayout.swift */,
				BA49912D22C0BA14008149D9 /* TimelineDateFormatter.swift */,
			);
			path = Timeline;
			sourceTree = "<group>";
		};
		BA65A24E22B7A64400F895FD /* DateSelectionView */ = {
			isa = PBXGroup;
			children = (
				BA65A24F22B7A65D00F895FD /* DatePickerView.swift */,
				BA65A25122B7A66A00F895FD /* DatePickerView.xib */,
			);
			path = DateSelectionView;
			sourceTree = "<group>";
		};
		BA6EB8202248CBD3003BB8EF /* Storage */ = {
			isa = PBXGroup;
			children = (
				BA6EB83F2248CBE3003BB8EF /* ProjectStorage.swift */,
				BAB818E2228D594D008C2367 /* DescriptionTimeEntryStorage.swift */,
				BA412BFB224E0CBE003CA17A /* ClientStorage.swift */,
				BAA11AC02251F49E007F31D2 /* WorkspaceStorage.swift */,
				BA01404B22570967000E5B91 /* TagStorage.swift */,
			);
			path = Storage;
			sourceTree = "<group>";
		};
		BA712EAF21BF904E00A2D8DD /* Feature */ = {
			isa = PBXGroup;
			children = (
				BA65A1FE22B7807300F895FD /* Timeline */,
				BA47DEAF23966F80005216AD /* InAppMessage */,
				BAB508E0237E8FAB00D3D468 /* Permission */,
				BAF3ACCA2341F86300E41B33 /* TouchBar */,
				BA5B0E2E2330E1A8008D1DED /* GoogleLogin */,
				BA13D1E42269B4F600EB3833 /* Calendar */,
				BA657280224DFA4F00BA4C60 /* ColorWheel */,
				BA34F0DB22439BF300C27A15 /* TimeEntryEditor */,
				BAD15FDC223A521900A8CCC9 /* TimeEntryEmptyView */,
				BA0C3A45223219330081C6DE /* AutoComplete */,
				BA3E75B422291C9D009AD291 /* SystemMessage */,
				BA4059AD221D2147002969B8 /* TimeEntry */,
				BA712EC021BF905B00A2D8DD /* Undo */,
			);
			path = Feature;
			sourceTree = "<group>";
		};
		BA712EC021BF905B00A2D8DD /* Undo */ = {
			isa = PBXGroup;
			children = (
				BA712EC121BF907200A2D8DD /* UndoManager.swift */,
				BA712EC721BF9F1200A2D8DD /* UndoStack.swift */,
				BA712EC521BF913800A2D8DD /* TimeEntrySnapshot.swift */,
				BA7B4C7B21C293E700B75B14 /* String+Optional.swift */,
			);
			path = Undo;
			sourceTree = "<group>";
		};
		BA75FF0122BCC17000D3F08C /* Views */ = {
			isa = PBXGroup;
			children = (
				BA24E771230BDBB800B1D4B2 /* TimelineBaseCell.swift */,
				BA75FF2122BCC1EA00D3F08C /* TimelineTimeLabelCell.swift */,
				BA75FF2222BCC1EA00D3F08C /* TimelineTimeLabelCell.xib */,
				BA75FF2522BCC1FC00D3F08C /* TimelineTimeEntryCell.swift */,
				BA75FF2622BCC1FC00D3F08C /* TimelineTimeEntryCell.xib */,
				BAA0104D22CB66D0007C1541 /* TimelineEmptyTimeEntryCell.swift */,
				BAA0104E22CB66D0007C1541 /* TimelineEmptyTimeEntryCell.xib */,
				BA75FF2922BCC20D00D3F08C /* TimelineActivityCell.swift */,
				BA75FF2A22BCC20D00D3F08C /* TimelineActivityCell.xib */,
				BAD0E0BC22C49BAC009F5A83 /* TimelineDividerView.swift */,
				BAA0105122CB72E4007C1541 /* TimelineDashedCornerView.swift */,
				BA6F81E222C5FB1E009B6828 /* TimelineTimeEntryHoverViewController.swift */,
				BA6F81E322C5FB1E009B6828 /* TimelineTimeEntryHoverViewController.xib */,
				BAA0102A22CB4D5C007C1541 /* TimelineTimeEntryMenu.swift */,
				BA24E791230BE50600B1D4B2 /* TimelineActivityHoverController.swift */,
				BA24E792230BE50600B1D4B2 /* TimelineActivityHoverController.xib */,
				BA1FFE70231FB0F300EAD9DC /* PanelSwitcherButton.swift */,
				BA5AC61523264651007E6C91 /* TimelineCollectionView.swift */,
			);
			path = Views;
			sourceTree = "<group>";
		};
		BA75FF2D22BCC4F300D3F08C /* Models */ = {
			isa = PBXGroup;
			children = (
				BA75FF2E22BCC56C00D3F08C /* TimelineTimestamp.swift */,
				BA75FF3022BCC57700D3F08C /* TimelineTimeEntry.swift */,
				BA75FF3222BCC58000D3F08C /* TimelineActivity.swift */,
				BA96846622C0CD8800E07C89 /* TimeChunk.swift */,
				BA75FF3822BCC6F800D3F08C /* TimelineData.swift */,
			);
			path = Models;
			sourceTree = "<group>";
		};
		BA7D332B2248940800B953A8 /* AutoComplete */ = {
			isa = PBXGroup;
			children = (
				BA6EB8202248CBD3003BB8EF /* Storage */,
				BA7D335C2248B46A00B953A8 /* Input */,
				BA7D335822489C6E00B953A8 /* DataSource */,
				BA7D334A2248944C00B953A8 /* AutoCompleteView.swift */,
				BA7D334C2248945300B953A8 /* AutoCompleteView.xib */,
				BA9C2E0B224C8F58002AD2A1 /* KeyboardTableView.swift */,
				BAC4D398225470DA00254DAD /* AutoCompleteRowView.swift */,
				BA013FF4225705B6000E5B91 /* HoverTableCellView.swift */,
			);
			path = AutoComplete;
			sourceTree = "<group>";
		};
		BA7D335822489C6E00B953A8 /* DataSource */ = {
			isa = PBXGroup;
			children = (
				BA7D335622489BD000B953A8 /* AutoCompleteViewDataSource.swift */,
				BA7D335922489C8000B953A8 /* ProjectDataSource.swift */,
				BA412C1C224E0D61003CA17A /* ClientDataSource.swift */,
				BAA11AC42251F502007F31D2 /* WorkspaceDataSource.swift */,
				BA01404D22571081000E5B91 /* TagDataSource.swift */,
				BAB818E4228D5A16008C2367 /* DescriptionDataSource.swift */,
			);
			path = DataSource;
			sourceTree = "<group>";
		};
		BA7D335C2248B46A00B953A8 /* Input */ = {
			isa = PBXGroup;
			children = (
				BA7D335D2248B48000B953A8 /* AutoCompleteTextField.swift */,
				BAE8E844224CA9AC006D534E /* ProjectAutoCompleteTextField.swift */,
				BA412C24224E147A003CA17A /* ClientAutoCompleteTextField.swift */,
				BAA11AC22251F4D6007F31D2 /* WorkspaceAutoCompleteTextField.swift */,
				BA01404F225710FD000E5B91 /* TagAutoCompleteTextField.swift */,
				BAB818C2228D5847008C2367 /* DescriptionAutoCompleteTextField.swift */,
			);
			path = Input;
			sourceTree = "<group>";
		};
		BA8B4C522251FA6900592BC7 /* Workspace */ = {
			isa = PBXGroup;
			children = (
				BA8B4C742251FAD500592BC7 /* WorkspaceCellView.swift */,
				BA8B4C762251FADF00592BC7 /* WorkspaceCellView.xib */,
			);
			path = Workspace;
			sourceTree = "<group>";
		};
		BA9C2DD8224C7E2E002AD2A1 /* Project */ = {
			isa = PBXGroup;
			children = (
				BA412C1E224E1158003CA17A /* Cells */,
				BA9C2DF7224C7E44002AD2A1 /* ProjectCreationView.swift */,
				BA9C2DF9224C7E77002AD2A1 /* ProjectCreationView.xib */,
				BA9C2DFB224C8235002AD2A1 /* ColorPickerView.swift */,
				BA9C2DFD224C823C002AD2A1 /* ColorPickerView.xib */,
				BA9C2E03224C84E7002AD2A1 /* ColorViewItem.swift */,
				BA9C2E04224C84E7002AD2A1 /* ColorViewItem.xib */,
				BA9C2E07224C854C002AD2A1 /* ProjectColor.swift */,
			);
			path = Project;
			sourceTree = "<group>";
		};
		BAB508E0237E8FAB00D3D468 /* Permission */ = {
			isa = PBXGroup;
			children = (
				BAB508E1237E8FBC00D3D468 /* SystemPermissionManager.swift */,
				BAB508E3237EA54500D3D468 /* ObjcSystemPermissionManager.swift */,
			);
			path = Permission;
			sourceTree = "<group>";
		};
		BAB818E7228D5A66008C2367 /* Description */ = {
			isa = PBXGroup;
			children = (
				BAB818E8228D5A97008C2367 /* DescriptionContentCellView.swift */,
				BAB818EA228D5AA8008C2367 /* DescriptionContentCellView.xib */,
			);
			path = Description;
			sourceTree = "<group>";
		};
		BAD15FDC223A521900A8CCC9 /* TimeEntryEmptyView */ = {
			isa = PBXGroup;
			children = (
				BAD15FFB223A52D600A8CCC9 /* TimeEntryEmptyView.swift */,
				BAD15FFD223A530600A8CCC9 /* TimeEntryEmptyView.xib */,
			);
			path = TimeEntryEmptyView;
			sourceTree = "<group>";
		};
		BAF3ACCA2341F86300E41B33 /* TouchBar */ = {
			isa = PBXGroup;
			children = (
				BA4A7D502375527B00A42095 /* TouchBar+PrivateAPIs.h */,
				BA6D55492387912C004D068B /* TouchBar+PrivateAPIs.m */,
				BAF3ACCB2341F8AC00E41B33 /* GlobalTouchbarButton.swift */,
				BAF3ACD22343325A00E41B33 /* TouchBarService.swift */,
				BA00E9EC234C5A6C0011A703 /* TouchBarService+Name.swift */,
				BA00E9EF234C73990011A703 /* TimeEntryScrubberItem.swift */,
				BA00E9F4234C848A0011A703 /* TimeEntryScrubberItem.xib */,
				BA00E9F2234C7BB80011A703 /* TimeEntryScrubberFlowLayout.swift */,
				BA32134B236C1E1400D33367 /* IdleNotificationTouchBar.swift */,
				BA133ABF23740EA6003A6A3A /* LoginSignupTouchBar.swift */,
			);
			path = TouchBar;
			sourceTree = "<group>";
		};
		BAF50DF521A2A16D0090BA95 /* IconFactory */ = {
			isa = PBXGroup;
			children = (
				BAF50DF621A2A18D0090BA95 /* AppIconFactory.h */,
				BAF50DF721A2A18D0090BA95 /* AppIconFactory.m */,
			);
			name = IconFactory;
			sourceTree = "<group>";
		};
		BAF87DDB21A3E1E700624EBE /* Extension */ = {
			isa = PBXGroup;
			children = (
				BAF87DEB21A3E1F600624EBE /* NSTextField+Ext.h */,
				BAF87DEC21A3E1F600624EBE /* NSTextField+Ext.m */,
				BA7B4BC921C0EF8800B75B14 /* NSAlert+Utils.h */,
				BA7B4BCA21C0EF8800B75B14 /* NSAlert+Utils.m */,
				BAA0104B22CB59ED007C1541 /* Date+Extension.swift */,
			);
			name = Extension;
			sourceTree = "<group>";
		};
/* End PBXGroup section */

/* Begin PBXLegacyTarget section */
		74607C1C18EDE6D800571BA6 /* poco */ = {
			isa = PBXLegacyTarget;
			buildArgumentsString = poco;
			buildConfigurationList = 74607C1D18EDE6D800571BA6 /* Build configuration list for PBXLegacyTarget "poco" */;
			buildPhases = (
			);
			buildToolPath = /usr/bin/make;
			buildWorkingDirectory = ./../../../../;
			dependencies = (
			);
			name = poco;
			passBuildSettingsInEnvironment = 1;
			productName = poco;
		};
		74607C2018EDE70C00571BA6 /* openssl */ = {
			isa = PBXLegacyTarget;
			buildArgumentsString = openssl;
			buildConfigurationList = 74607C2118EDE70C00571BA6 /* Build configuration list for PBXLegacyTarget "openssl" */;
			buildPhases = (
			);
			buildToolPath = /usr/bin/make;
			buildWorkingDirectory = ./../../../../;
			dependencies = (
			);
			name = openssl;
			passBuildSettingsInEnvironment = 1;
			productName = openssl;
		};
/* End PBXLegacyTarget section */

/* Begin PBXNativeTarget section */
		69FC17F017E6534400B96425 /* TogglDesktop */ = {
			isa = PBXNativeTarget;
			buildConfigurationList = 69FC182217E6534500B96425 /* Build configuration list for PBXNativeTarget "TogglDesktop" */;
			buildPhases = (
				1276406FB7B983D0C81B35AE /* [CP] Check Pods Manifest.lock */,
				69FC17ED17E6534400B96425 /* Sources */,
				69FC17EE17E6534400B96425 /* Frameworks */,
				69FC17EF17E6534400B96425 /* Resources */,
				74E3CDDA17FC37A500C3ADD3 /* Run Script (install bugsnag) */,
				74A50AA818434D90006F37BB /* CopyFiles */,
				BA3BF8502315455B00721020 /* Copy Files for Library in Debug mode */,
				7407F1F41AA80466000380C4 /* Run Script (Fix dynamic library paths in Frameworks) */,
				BA6406F121C8FC690074BC96 /* Run Formatter */,
				CE4DD35122BF90B10398A0A6 /* [CP] Embed Pods Frameworks */,
				B984F0D8FC24E4374FFADFBB /* Upload Bugsnag dSYM */,
			);
			buildRules = (
			);
			dependencies = (
				74456B9C1A77486B002A6338 /* PBXTargetDependency */,
			);
			name = TogglDesktop;
			productName = test2;
			productReference = 69FC17F117E6534400B96425 /* TogglDesktop.app */;
			productType = "com.apple.product-type.application";
		};
		BAE64D512368334000244D2B /* TogglDesktop-AppStore */ = {
			isa = PBXNativeTarget;
			buildConfigurationList = BAE64E482368334000244D2B /* Build configuration list for PBXNativeTarget "TogglDesktop-AppStore" */;
			buildPhases = (
				BAE64D542368334000244D2B /* [CP] Check Pods Manifest.lock */,
				BAE64D552368334000244D2B /* Sources */,
				BAE64DF22368334000244D2B /* Frameworks */,
				BAE64DFD2368334000244D2B /* Resources */,
				BAE64E2A2368334000244D2B /* Run Script (install bugsnag) */,
				BAE64E2B2368334000244D2B /* CopyFiles */,
				BAE64E382368334000244D2B /* Copy Files for Library in Debug mode */,
				BAE64E442368334000244D2B /* Run Script (Fix dynamic library paths in Frameworks) */,
				BAE64E452368334000244D2B /* Run Formatter */,
				BAE64E462368334000244D2B /* [CP] Embed Pods Frameworks */,
				BAE64E472368334000244D2B /* Upload Bugsnag dSYM */,
			);
			buildRules = (
			);
			dependencies = (
				BAE64D522368334000244D2B /* PBXTargetDependency */,
			);
			name = "TogglDesktop-AppStore";
			productName = test2;
			productReference = BAE64E4B2368334000244D2B /* TogglDesktop.app */;
			productType = "com.apple.product-type.application";
		};
/* End PBXNativeTarget section */

/* Begin PBXProject section */
		69FC17E917E6534400B96425 /* Project object */ = {
			isa = PBXProject;
			attributes = {
				LastUpgradeCheck = 1020;
				ORGANIZATIONNAME = Alari;
				TargetAttributes = {
					69FC17F017E6534400B96425 = {
						DevelopmentTeam = B227VTMZ94;
						LastSwiftMigration = 1020;
						ProvisioningStyle = Automatic;
						SystemCapabilities = {
							com.apple.HardenedRuntime = {
								enabled = 1;
							};
							com.apple.Sandbox = {
								enabled = 0;
							};
						};
					};
					BAE64D512368334000244D2B = {
						DevelopmentTeam = B227VTMZ94;
						ProvisioningStyle = Automatic;
						SystemCapabilities = {
							com.apple.Sandbox = {
								enabled = 1;
							};
						};
					};
				};
			};
			buildConfigurationList = 69FC17EC17E6534400B96425 /* Build configuration list for PBXProject "TogglDesktop" */;
			compatibilityVersion = "Xcode 3.2";
			developmentRegion = English;
			hasScannedForEncodings = 0;
			knownRegions = (
				English,
				en,
				Base,
				et,
			);
			mainGroup = 69FC17E817E6534400B96425;
			productRefGroup = 69FC17F217E6534400B96425 /* Products */;
			projectDirPath = "";
			projectReferences = (
				{
					ProductGroup = 74456B871A774858002A6338 /* Products */;
					ProjectRef = 74B680A8180759C300B697AA /* TogglDesktopLibrary.xcodeproj */;
				},
			);
			projectRoot = "";
			targets = (
				69FC17F017E6534400B96425 /* TogglDesktop */,
				BAE64D512368334000244D2B /* TogglDesktop-AppStore */,
				74607C1C18EDE6D800571BA6 /* poco */,
				74607C2018EDE70C00571BA6 /* openssl */,
			);
		};
/* End PBXProject section */

/* Begin PBXReferenceProxy section */
		74456B9A1A774858002A6338 /* TogglDesktopLibrary.dylib */ = {
			isa = PBXReferenceProxy;
			fileType = "compiled.mach-o.dylib";
			path = TogglDesktopLibrary.dylib;
			remoteRef = 74456B991A774858002A6338 /* PBXContainerItemProxy */;
			sourceTree = BUILT_PRODUCTS_DIR;
		};
/* End PBXReferenceProxy section */

/* Begin PBXResourcesBuildPhase section */
		69FC17EF17E6534400B96425 /* Resources */ = {
			isa = PBXResourcesBuildPhase;
			buildActionMask = 2147483647;
			files = (
				BA24E794230BE50600B1D4B2 /* TimelineActivityHoverController.xib in Resources */,
				BA7D33532248981200B953A8 /* ProjectHeaderCellView.xib in Resources */,
				BA05369F225E239600C26E1F /* ProjectWorksapceCellView.xib in Resources */,
				BAA0105022CB66D0007C1541 /* TimelineEmptyTimeEntryCell.xib in Resources */,
				BAF50DE521A29FED0090BA95 /* Images.xcassets in Resources */,
				BA00E9F5234C848A0011A703 /* TimeEntryScrubberItem.xib in Resources */,
				BA34F10122439C3000C27A15 /* EditorViewController.xib in Resources */,
				74E857BC194F8854007A88B9 /* cacert.pem in Resources */,
				BAB818EB228D5AA8008C2367 /* DescriptionContentCellView.xib in Resources */,
				3C6B2489203E01D90063FC08 /* AutoCompleteTableCell.xib in Resources */,
				BA3E75D822293576009AD291 /* SystemMessageView.xib in Resources */,
				BA65A22522B7823200F895FD /* MainDashboardViewController.xib in Resources */,
				BAD15FFE223A530600A8CCC9 /* TimeEntryEmptyView.xib in Resources */,
				BA19FC21226DA079006D8741 /* DateCellViewItem.xib in Resources */,
				BA9C2E06224C84E7002AD2A1 /* ColorViewItem.xib in Resources */,
				3CD30F441F58B02C006FAA0D /* OverlayViewController.xib in Resources */,
				BA7D3355224898E400B953A8 /* ProjectContentCellView.xib in Resources */,
				BA65A25222B7A66A00F895FD /* DatePickerView.xib in Resources */,
				BA014054225711A3000E5B91 /* TagTokenView.xib in Resources */,
				BA47DEB423966F9C005216AD /* InAppMessageViewController.xib in Resources */,
				7430750518204EFB009019CB /* AboutWindowController.xib in Resources */,
				BA4059B1221D2186002969B8 /* TimeHeaderView.xib in Resources */,
				749CB8CD18167D6E00814841 /* PreferencesWindowController.xib in Resources */,
				69FC17FF17E6534400B96425 /* InfoPlist.strings in Resources */,
				BAB0029F2273125C005ECC93 /* DayLabel.xib in Resources */,
				BA9C2DFE224C823C002AD2A1 /* ColorPickerView.xib in Resources */,
				747B74881A0AD28200BB3791 /* ConsoleViewController.xib in Resources */,
				743E584D1A775BB300F17CB0 /* Localizable.strings in Resources */,
				BAE007DE21FAF00D00404379 /* Media.xcassets in Resources */,
				C5DA1FC517F1B38B001C4565 /* LoginViewController.xib in Resources */,
				69FC180517E6534400B96425 /* Credits.rtf in Resources */,
				BAAF56A42223E19C003D0D73 /* TimeDecoratorView.xib in Resources */,
				74F1070218993FFE00E93BD5 /* FeedbackWindowController.xib in Resources */,
				7423393D1829B99C00063FA9 /* IdleNotificationWindowController.xib in Resources */,
				BA8B4C772251FADF00592BC7 /* WorkspaceCellView.xib in Resources */,
				BA6F81E522C5FB1E009B6828 /* TimelineTimeEntryHoverViewController.xib in Resources */,
				69FC180B17E6534500B96425 /* MainMenu.xib in Resources */,
				BA7D334D2248945300B953A8 /* AutoCompleteView.xib in Resources */,
				C5DA1FC017F1B08A001C4565 /* MainWindowController.xib in Resources */,
				BA412C23224E11AC003CA17A /* ClientCellView.xib in Resources */,
				BAF38FEF2241FF20009147D7 /* FloatingErrorView.xib in Resources */,
				74D1D25817EB713F00E709B0 /* TimeEntryListViewController.xib in Resources */,
				3C50BCAC1C1F0574004BAE9E /* (null) in Resources */,
				BA0140482257080F000E5B91 /* TagCellView.xib in Resources */,
				BA9C2DFA224C7E77002AD2A1 /* ProjectCreationView.xib in Resources */,
				BA22EA14239E24EE003551B1 /* TimelineViewController.xib in Resources */,
				BA75FF2822BCC1FC00D3F08C /* TimelineTimeEntryCell.xib in Resources */,
				BA412C29224E196D003CA17A /* NoClientCellView.xib in Resources */,
				BA75FF2C22BCC20D00D3F08C /* TimelineActivityCell.xib in Resources */,
				BA412C29224E196D003CA17A /* NoClientCellView.xib in Resources */,
				BA65A22122B7809300F895FD /* TimelineDashboardViewController.xib in Resources */,
				7498D2481888B226001390B9 /* TimeEntryCell.xib in Resources */,
				3C0158F01C7B414E00FE63AA /* LoadMoreCell.xib in Resources */,
				BA22EA12239E24EE003551B1 /* TimelineEventsListItem.xib in Resources */,
				BA13D21B2269E0B500EB3833 /* CalendarViewController.xib in Resources */,
				BA22EA02239E24EE003551B1 /* TimelineChunkViewController.xib in Resources */,
				74D1D27417EB72D900E709B0 /* TimerEditViewController.xib in Resources */,
				3C1E013F19D2DAE300DBF9A5 /* dsa_pub.pem in Resources */,
				BA75FF2422BCC1EA00D3F08C /* TimelineTimeLabelCell.xib in Resources */,
			);
			runOnlyForDeploymentPostprocessing = 0;
		};
		BAE64DFD2368334000244D2B /* Resources */ = {
			isa = PBXResourcesBuildPhase;
			buildActionMask = 2147483647;
			files = (
				BAE64DFE2368334000244D2B /* ProjectHeaderCellView.xib in Resources */,
				BAE64DFF2368334000244D2B /* ProjectWorksapceCellView.xib in Resources */,
				BA22EA13239E24EE003551B1 /* TimelineEventsListItem.xib in Resources */,
				BAE64E002368334000244D2B /* Images.xcassets in Resources */,
				BA4A7D5223755A3D00A42095 /* TimeEntryScrubberItem.xib in Resources */,
				BAE64E012368334000244D2B /* EditorViewController.xib in Resources */,
				BAE64E022368334000244D2B /* cacert.pem in Resources */,
				BAE64E032368334000244D2B /* DescriptionContentCellView.xib in Resources */,
				BAE64E042368334000244D2B /* AutoCompleteTableCell.xib in Resources */,
				BAE64E052368334000244D2B /* SystemMessageView.xib in Resources */,
				BAE64E062368334000244D2B /* TimeEntryEmptyView.xib in Resources */,
				BAE64E072368334000244D2B /* DateCellViewItem.xib in Resources */,
				BAE64E082368334000244D2B /* ColorViewItem.xib in Resources */,
				BAE64E092368334000244D2B /* OverlayViewController.xib in Resources */,
				BAE64E0A2368334000244D2B /* ProjectContentCellView.xib in Resources */,
				BAE64E0B2368334000244D2B /* TagTokenView.xib in Resources */,
				BA47DEB523966F9C005216AD /* InAppMessageViewController.xib in Resources */,
				BAE64E0C2368334000244D2B /* AboutWindowController.xib in Resources */,
				BAE64E0D2368334000244D2B /* TimeHeaderView.xib in Resources */,
				BAE64E0E2368334000244D2B /* PreferencesWindowController.xib in Resources */,
				BAE64E0F2368334000244D2B /* InfoPlist.strings in Resources */,
				BAE64E102368334000244D2B /* DayLabel.xib in Resources */,
				BAE64E112368334000244D2B /* ColorPickerView.xib in Resources */,
				BAE64E122368334000244D2B /* ConsoleViewController.xib in Resources */,
				BAE64E132368334000244D2B /* Localizable.strings in Resources */,
				BAE64E142368334000244D2B /* Media.xcassets in Resources */,
				BAE64E152368334000244D2B /* LoginViewController.xib in Resources */,
				BAE64E162368334000244D2B /* Credits.rtf in Resources */,
				BAE64E172368334000244D2B /* TimeDecoratorView.xib in Resources */,
				BAE64E182368334000244D2B /* FeedbackWindowController.xib in Resources */,
				BAE64E192368334000244D2B /* IdleNotificationWindowController.xib in Resources */,
				BAE64E1A2368334000244D2B /* WorkspaceCellView.xib in Resources */,
				BAE64E1B2368334000244D2B /* MainMenu.xib in Resources */,
				BAE64E1C2368334000244D2B /* AutoCompleteView.xib in Resources */,
				BAE64E1D2368334000244D2B /* MainWindowController.xib in Resources */,
				BAE64E1E2368334000244D2B /* ClientCellView.xib in Resources */,
				BA22EA15239E24EE003551B1 /* TimelineViewController.xib in Resources */,
				BA22EA03239E24EE003551B1 /* TimelineChunkViewController.xib in Resources */,
				BAE64E1F2368334000244D2B /* FloatingErrorView.xib in Resources */,
				BAE64E202368334000244D2B /* TimeEntryListViewController.xib in Resources */,
				BAE64E212368334000244D2B /* (null) in Resources */,
				BAE64E222368334000244D2B /* TagCellView.xib in Resources */,
				BAE64E232368334000244D2B /* ProjectCreationView.xib in Resources */,
				BAE64E242368334000244D2B /* NoClientCellView.xib in Resources */,
				BAE64E252368334000244D2B /* TimeEntryCell.xib in Resources */,
				BAE64E262368334000244D2B /* LoadMoreCell.xib in Resources */,
				BAE64E272368334000244D2B /* CalendarViewController.xib in Resources */,
				BAE64E282368334000244D2B /* TimerEditViewController.xib in Resources */,
				BAE64E292368334000244D2B /* dsa_pub.pem in Resources */,
			);
			runOnlyForDeploymentPostprocessing = 0;
		};
/* End PBXResourcesBuildPhase section */

/* Begin PBXShellScriptBuildPhase section */
		1276406FB7B983D0C81B35AE /* [CP] Check Pods Manifest.lock */ = {
			isa = PBXShellScriptBuildPhase;
			buildActionMask = 2147483647;
			files = (
			);
			inputFileListPaths = (
			);
			inputPaths = (
				"${PODS_PODFILE_DIR_PATH}/Podfile.lock",
				"${PODS_ROOT}/Manifest.lock",
			);
			name = "[CP] Check Pods Manifest.lock";
			outputFileListPaths = (
			);
			outputPaths = (
				"$(DERIVED_FILE_DIR)/Pods-TogglDesktop-checkManifestLockResult.txt",
			);
			runOnlyForDeploymentPostprocessing = 0;
			shellPath = /bin/sh;
			shellScript = "diff \"${PODS_PODFILE_DIR_PATH}/Podfile.lock\" \"${PODS_ROOT}/Manifest.lock\" > /dev/null\nif [ $? != 0 ] ; then\n    # print error to STDERR\n    echo \"error: The sandbox is not in sync with the Podfile.lock. Run 'pod install' or update your CocoaPods installation.\" >&2\n    exit 1\nfi\n# This output is used by Xcode 'outputs' to avoid re-running this script phase.\necho \"SUCCESS\" > \"${SCRIPT_OUTPUT_FILE_0}\"\n";
			showEnvVarsInLog = 0;
		};
		7407F1F41AA80466000380C4 /* Run Script (Fix dynamic library paths in Frameworks) */ = {
			isa = PBXShellScriptBuildPhase;
			buildActionMask = 2147483647;
			files = (
			);
			inputPaths = (
			);
			name = "Run Script (Fix dynamic library paths in Frameworks)";
			outputPaths = (
			);
			runOnlyForDeploymentPostprocessing = 0;
			shellPath = /bin/sh;
			shellScript = "fix() {\n    pocolib=$1\n    lib=$2\n    oldpath=$(otool -L $pocolib|fgrep $lib|awk -F' ' '{print $1}'|grep -v @loader_path|grep -v \":\")\n    if [ -z \"$oldpath\" ]; then\n    return\n    fi\n    install_name_tool -change $oldpath @loader_path/$lib $pocolib\n    \n    # get shared library id name\n    file=$(otool -D $pocolib |grep -v \":\")\n    # get base name of the path we got\n    basename=${file##*/}\n        # change shared library id name\n        install_name_tool -id @loader_path/$basename $pocolib\n    }\n    \n    fix_poco_paths() {\n        f=$1\n        fix $f libPocoUtil.60.dylib\n        fix $f libPocoData.60.dylib\n        fix $f libPocoNetSSL.60.dylib\n        fix $f libPocoXML.60.dylib\n        fix $f libPocoDataSQLite.60.dylib\n        fix $f libPocoNet.60.dylib\n        fix $f libPocoFoundation.60.dylib\n        fix $f libPocoCrypto.60.dylib\n        fix $f libPocoJSON.60.dylib\n        fix $f libcrypto.1.1.dylib\n        fix $f libssl.1.1.dylib\n    }\n    \n    # Change dylib references in all dylibs found in Frameworks\n    for f in $BUILT_PRODUCTS_DIR/TogglDesktop.app/Contents/Frameworks/*.dylib\n                                                                                        do\n                                                                                        fix_poco_paths $f\n                                                                                        done\n";
		};
		74E3CDDA17FC37A500C3ADD3 /* Run Script (install bugsnag) */ = {
			isa = PBXShellScriptBuildPhase;
			buildActionMask = 2147483647;
			files = (
			);
			inputPaths = (
			);
			name = "Run Script (install bugsnag)";
			outputPaths = (
			);
			runOnlyForDeploymentPostprocessing = 0;
			shellPath = /usr/bin/ruby;
			shellScript = "if ENV[\"DEBUG_INFORMATION_FORMAT\"] != \"dwarf-with-dsym\"\nexit\nend\n\nfork do\nProcess.setsid\nSTDIN.reopen(\"/dev/null\")\nSTDOUT.reopen(\"/dev/null\", \"a\")\nSTDERR.reopen(\"/dev/null\", \"a\")\n\nrequire 'shellwords'\n\nDir[\"#{ENV[\"DWARF_DSYM_FOLDER_PATH\"]}/#{ENV[\"DWARF_DSYM_FILE_NAME\"]}/Contents/Resources/DWARF/*\"].each do |dsym|\nsystem(\"curl -F dsym=@#{Shellwords.escape(dsym)} -F projectRoot=#{Shellwords.escape(ENV[\"PROJECT_DIR\"])} https://upload.bugsnag.com/\")\nend\nend";
		};
		B984F0D8FC24E4374FFADFBB /* Upload Bugsnag dSYM */ = {
			isa = PBXShellScriptBuildPhase;
			buildActionMask = 2147483647;
			files = (
			);
			inputFileListPaths = (
			);
			inputPaths = (
			);
			name = "Upload Bugsnag dSYM";
			outputFileListPaths = (
			);
			outputPaths = (
			);
			runOnlyForDeploymentPostprocessing = 0;
			shellPath = "/usr/bin/env ruby";
			shellScript = "# Bugsnag key\napi_key = \"aa13053a88d5133b688db0f25ec103b7\"\n\nfork do\n  Process.setsid\n  STDIN.reopen(\"/dev/null\")\n  STDOUT.reopen(\"/dev/null\", \"a\")\n  STDERR.reopen(\"/dev/null\", \"a\")\n\n  require 'shellwords'\n\n  Dir[\"#{ENV[\"DWARF_DSYM_FOLDER_PATH\"]}/*/Contents/Resources/DWARF/*\"].each do |dsym|\n    curl_command = \"curl -F dsym=@#{Shellwords.escape(dsym)} -F projectRoot=#{Shellwords.escape(ENV[\"PROJECT_DIR\"])} \"\n    curl_command += \"-F apiKey=#{Shellwords.escape(api_key)} \" if api_key\n    curl_command += \"https://upload.bugsnag.com/\"\n    system(curl_command)\n  end\nend\n";
			showEnvVarsInLog = 0;
		};
		BA6406F121C8FC690074BC96 /* Run Formatter */ = {
			isa = PBXShellScriptBuildPhase;
			buildActionMask = 2147483647;
			files = (
			);
			inputFileListPaths = (
			);
			inputPaths = (
			);
			name = "Run Formatter";
			outputFileListPaths = (
			);
			outputPaths = (
			);
			runOnlyForDeploymentPostprocessing = 0;
			shellPath = /bin/sh;
			shellScript = "# Type a script or drag a script file from your workspace to insert its path.\nset -e\n\nif ! which uncrustify > /dev/null; then\n    echo \"warning: Uncrustify is not installed.\"\nelse\n    cd $SRCROOT/../../../../\n    make fmt\nfi\n";
		};
		BAE64D542368334000244D2B /* [CP] Check Pods Manifest.lock */ = {
			isa = PBXShellScriptBuildPhase;
			buildActionMask = 2147483647;
			files = (
			);
			inputFileListPaths = (
			);
			inputPaths = (
				"${PODS_PODFILE_DIR_PATH}/Podfile.lock",
				"${PODS_ROOT}/Manifest.lock",
			);
			name = "[CP] Check Pods Manifest.lock";
			outputFileListPaths = (
			);
			outputPaths = (
				"$(DERIVED_FILE_DIR)/Pods-TogglDesktop-AppStore-checkManifestLockResult.txt",
			);
			runOnlyForDeploymentPostprocessing = 0;
			shellPath = /bin/sh;
			shellScript = "diff \"${PODS_PODFILE_DIR_PATH}/Podfile.lock\" \"${PODS_ROOT}/Manifest.lock\" > /dev/null\nif [ $? != 0 ] ; then\n    # print error to STDERR\n    echo \"error: The sandbox is not in sync with the Podfile.lock. Run 'pod install' or update your CocoaPods installation.\" >&2\n    exit 1\nfi\n# This output is used by Xcode 'outputs' to avoid re-running this script phase.\necho \"SUCCESS\" > \"${SCRIPT_OUTPUT_FILE_0}\"\n";
			showEnvVarsInLog = 0;
		};
		BAE64E2A2368334000244D2B /* Run Script (install bugsnag) */ = {
			isa = PBXShellScriptBuildPhase;
			buildActionMask = 2147483647;
			files = (
			);
			inputPaths = (
			);
			name = "Run Script (install bugsnag)";
			outputPaths = (
			);
			runOnlyForDeploymentPostprocessing = 0;
			shellPath = /usr/bin/ruby;
			shellScript = "if ENV[\"DEBUG_INFORMATION_FORMAT\"] != \"dwarf-with-dsym\"\nexit\nend\n\nfork do\nProcess.setsid\nSTDIN.reopen(\"/dev/null\")\nSTDOUT.reopen(\"/dev/null\", \"a\")\nSTDERR.reopen(\"/dev/null\", \"a\")\n\nrequire 'shellwords'\n\nDir[\"#{ENV[\"DWARF_DSYM_FOLDER_PATH\"]}/#{ENV[\"DWARF_DSYM_FILE_NAME\"]}/Contents/Resources/DWARF/*\"].each do |dsym|\nsystem(\"curl -F dsym=@#{Shellwords.escape(dsym)} -F projectRoot=#{Shellwords.escape(ENV[\"PROJECT_DIR\"])} https://upload.bugsnag.com/\")\nend\nend";
		};
		BAE64E442368334000244D2B /* Run Script (Fix dynamic library paths in Frameworks) */ = {
			isa = PBXShellScriptBuildPhase;
			buildActionMask = 2147483647;
			files = (
			);
			inputPaths = (
			);
			name = "Run Script (Fix dynamic library paths in Frameworks)";
			outputPaths = (
			);
			runOnlyForDeploymentPostprocessing = 0;
			shellPath = /bin/sh;
			shellScript = "fix() {\n    pocolib=$1\n    lib=$2\n    oldpath=$(otool -L $pocolib|fgrep $lib|awk -F' ' '{print $1}'|grep -v @loader_path|grep -v \":\")\n    if [ -z \"$oldpath\" ]; then\n    return\n    fi\n    install_name_tool -change $oldpath @loader_path/$lib $pocolib\n    \n    # get shared library id name\n    file=$(otool -D $pocolib |grep -v \":\")\n    # get base name of the path we got\n    basename=${file##*/}\n        # change shared library id name\n        install_name_tool -id @loader_path/$basename $pocolib\n    }\n    \n    fix_poco_paths() {\n        f=$1\n        fix $f libPocoUtil.60.dylib\n        fix $f libPocoData.60.dylib\n        fix $f libPocoNetSSL.60.dylib\n        fix $f libPocoXML.60.dylib\n        fix $f libPocoDataSQLite.60.dylib\n        fix $f libPocoNet.60.dylib\n        fix $f libPocoFoundation.60.dylib\n        fix $f libPocoCrypto.60.dylib\n        fix $f libPocoJSON.60.dylib\n        fix $f libcrypto.1.1.dylib\n        fix $f libssl.1.1.dylib\n    }\n    \n    # Change dylib references in all dylibs found in Frameworks\n    for f in $BUILT_PRODUCTS_DIR/TogglDesktop.app/Contents/Frameworks/*.dylib\n                                                                                        do\n                                                                                        fix_poco_paths $f\n                                                                                        done\n";
		};
		BAE64E452368334000244D2B /* Run Formatter */ = {
			isa = PBXShellScriptBuildPhase;
			buildActionMask = 2147483647;
			files = (
			);
			inputFileListPaths = (
			);
			inputPaths = (
			);
			name = "Run Formatter";
			outputFileListPaths = (
			);
			outputPaths = (
			);
			runOnlyForDeploymentPostprocessing = 0;
			shellPath = /bin/sh;
			shellScript = "# Type a script or drag a script file from your workspace to insert its path.\nset -e\n\nif ! which uncrustify > /dev/null; then\n    echo \"warning: Uncrustify is not installed.\"\nelse\n    cd $SRCROOT/../../../../\n    make fmt\nfi\n";
		};
		BAE64E462368334000244D2B /* [CP] Embed Pods Frameworks */ = {
			isa = PBXShellScriptBuildPhase;
			buildActionMask = 2147483647;
			files = (
			);
			inputPaths = (
				"${PODS_ROOT}/Target Support Files/Pods-TogglDesktop-AppStore/Pods-TogglDesktop-AppStore-frameworks.sh",
				"${BUILT_PRODUCTS_DIR}/AppAuth/AppAuth.framework",
				"${BUILT_PRODUCTS_DIR}/Bugsnag/Bugsnag.framework",
				"${BUILT_PRODUCTS_DIR}/GTMAppAuth/GTMAppAuth.framework",
				"${BUILT_PRODUCTS_DIR}/GTMSessionFetcher/GTMSessionFetcher.framework",
				"${BUILT_PRODUCTS_DIR}/MASShortcut/MASShortcut.framework",
			);
			name = "[CP] Embed Pods Frameworks";
			outputPaths = (
				"${TARGET_BUILD_DIR}/${FRAMEWORKS_FOLDER_PATH}/AppAuth.framework",
				"${TARGET_BUILD_DIR}/${FRAMEWORKS_FOLDER_PATH}/Bugsnag.framework",
				"${TARGET_BUILD_DIR}/${FRAMEWORKS_FOLDER_PATH}/GTMAppAuth.framework",
				"${TARGET_BUILD_DIR}/${FRAMEWORKS_FOLDER_PATH}/GTMSessionFetcher.framework",
				"${TARGET_BUILD_DIR}/${FRAMEWORKS_FOLDER_PATH}/MASShortcut.framework",
			);
			runOnlyForDeploymentPostprocessing = 0;
			shellPath = /bin/sh;
			shellScript = "\"${PODS_ROOT}/Target Support Files/Pods-TogglDesktop-AppStore/Pods-TogglDesktop-AppStore-frameworks.sh\"\n";
			showEnvVarsInLog = 0;
		};
		BAE64E472368334000244D2B /* Upload Bugsnag dSYM */ = {
			isa = PBXShellScriptBuildPhase;
			buildActionMask = 2147483647;
			files = (
			);
			inputFileListPaths = (
			);
			inputPaths = (
			);
			name = "Upload Bugsnag dSYM";
			outputFileListPaths = (
			);
			outputPaths = (
			);
			runOnlyForDeploymentPostprocessing = 0;
			shellPath = "/usr/bin/env ruby";
			shellScript = "# Bugsnag key\napi_key = \"aa13053a88d5133b688db0f25ec103b7\"\n\nfork do\n  Process.setsid\n  STDIN.reopen(\"/dev/null\")\n  STDOUT.reopen(\"/dev/null\", \"a\")\n  STDERR.reopen(\"/dev/null\", \"a\")\n\n  require 'shellwords'\n\n  Dir[\"#{ENV[\"DWARF_DSYM_FOLDER_PATH\"]}/*/Contents/Resources/DWARF/*\"].each do |dsym|\n    curl_command = \"curl -F dsym=@#{Shellwords.escape(dsym)} -F projectRoot=#{Shellwords.escape(ENV[\"PROJECT_DIR\"])} \"\n    curl_command += \"-F apiKey=#{Shellwords.escape(api_key)} \" if api_key\n    curl_command += \"https://upload.bugsnag.com/\"\n    system(curl_command)\n  end\nend\n";
			showEnvVarsInLog = 0;
		};
		CE4DD35122BF90B10398A0A6 /* [CP] Embed Pods Frameworks */ = {
			isa = PBXShellScriptBuildPhase;
			buildActionMask = 2147483647;
			files = (
			);
			inputPaths = (
				"${PODS_ROOT}/Target Support Files/Pods-TogglDesktop/Pods-TogglDesktop-frameworks.sh",
				"${BUILT_PRODUCTS_DIR}/AppAuth/AppAuth.framework",
				"${BUILT_PRODUCTS_DIR}/Bugsnag/Bugsnag.framework",
				"${BUILT_PRODUCTS_DIR}/GTMAppAuth/GTMAppAuth.framework",
				"${BUILT_PRODUCTS_DIR}/GTMSessionFetcher/GTMSessionFetcher.framework",
				"${BUILT_PRODUCTS_DIR}/MASShortcut/MASShortcut.framework",
				"${PODS_ROOT}/Sparkle/Sparkle.framework",
				"${PODS_ROOT}/Sparkle/Sparkle.framework.dSYM",
			);
			name = "[CP] Embed Pods Frameworks";
			outputPaths = (
				"${TARGET_BUILD_DIR}/${FRAMEWORKS_FOLDER_PATH}/AppAuth.framework",
				"${TARGET_BUILD_DIR}/${FRAMEWORKS_FOLDER_PATH}/Bugsnag.framework",
				"${TARGET_BUILD_DIR}/${FRAMEWORKS_FOLDER_PATH}/GTMAppAuth.framework",
				"${TARGET_BUILD_DIR}/${FRAMEWORKS_FOLDER_PATH}/GTMSessionFetcher.framework",
				"${TARGET_BUILD_DIR}/${FRAMEWORKS_FOLDER_PATH}/MASShortcut.framework",
				"${TARGET_BUILD_DIR}/${FRAMEWORKS_FOLDER_PATH}/Sparkle.framework",
				"${DWARF_DSYM_FOLDER_PATH}/Sparkle.framework.dSYM",
			);
			runOnlyForDeploymentPostprocessing = 0;
			shellPath = /bin/sh;
			shellScript = "\"${PODS_ROOT}/Target Support Files/Pods-TogglDesktop/Pods-TogglDesktop-frameworks.sh\"\n";
			showEnvVarsInLog = 0;
		};
/* End PBXShellScriptBuildPhase section */

/* Begin PBXSourcesBuildPhase section */
		69FC17ED17E6534400B96425 /* Sources */ = {
			isa = PBXSourcesBuildPhase;
			buildActionMask = 2147483647;
			files = (
				74C15796183A8CE600550613 /* AutocompleteItem.m in Sources */,
				BA787D6D231E58C9003AD3AA /* Array+View.swift in Sources */,
				7484F622191D92C30038885C /* Settings.m in Sources */,
				95C0707A18CDB91500A34D0D /* NSCustomComboBox.m in Sources */,
				3CC450E91A31ED540012440B /* NSTextFieldDuration.m in Sources */,
				BA75FF3722BCC5FB00D3F08C /* TimelineFlowLayout.swift in Sources */,
				7424949E17F1E3D20030121C /* UIEvents.m in Sources */,
				BA65A21F22B7808700F895FD /* TimelineDashboardViewController.swift in Sources */,
				BA75FF2F22BCC56C00D3F08C /* TimelineTimestamp.swift in Sources */,
				BA13D2152269C01500EB3833 /* Date+Utils.swift in Sources */,
				BA22EA0A239E24EE003551B1 /* TimelineChunkCircle.m in Sources */,
				BA5B0E502330EA92008D1DED /* GoogleAuthenticationServer+Objc.swift in Sources */,
				BAAF56A02223DF9A003D0D73 /* VertificalTimeEntryFlowLayout.swift in Sources */,
				BA01E8A1232F77B3006B93EC /* ClickableImageView.m in Sources */,
				C5CB7F0417F43EE100A2AEB1 /* TimeEntryCell.m in Sources */,
				C5DA1FBF17F1B08A001C4565 /* MainWindowController.m in Sources */,
				BAE6379A22B225C70024DD08 /* AddTagButton.swift in Sources */,
				BA2DA0C621A542E30027B7A5 /* NSTextField+Ext.m in Sources */,
				747B74871A0AD28200BB3791 /* ConsoleViewController.m in Sources */,
				BA712EC621BF913800A2D8DD /* TimeEntrySnapshot.swift in Sources */,
				BAA0105222CB72E4007C1541 /* TimelineDashedCornerView.swift in Sources */,
				BAD0E0BD22C49BAC009F5A83 /* TimelineDividerView.swift in Sources */,
				BAB818C3228D5847008C2367 /* DescriptionAutoCompleteTextField.swift in Sources */,
				BA13D2112269BE2F00EB3833 /* DateInfo.swift in Sources */,
				BA5AC61623264651007E6C91 /* TimelineCollectionView.swift in Sources */,
				BA13D20E2269BAA600EB3833 /* DateCellViewItem.swift in Sources */,
				BA47920122F0479200E24F79 /* TimerContainerBox.swift in Sources */,
				BA712EC821BF9F1200A2D8DD /* UndoStack.swift in Sources */,
				BA75FF2722BCC1FC00D3F08C /* TimelineTimeEntryCell.swift in Sources */,
				BA00E9ED234C5A6C0011A703 /* TouchBarService+Name.swift in Sources */,
				BA13D2172269DE3400EB3833 /* NoVibrantPopoverView.swift in Sources */,
				3C6B2488203E01D90063FC08 /* AutoCompleteTable.m in Sources */,
				BA47920022F0479200E24F79 /* NoInteractionView.swift in Sources */,
				BA412C1D224E0D61003CA17A /* ClientDataSource.swift in Sources */,
				BA6EB8402248CBE3003BB8EF /* ProjectStorage.swift in Sources */,
				BAAF567E2223CAC5003D0D73 /* NSButton+TextColor.swift in Sources */,
				BA4791F722F0478A00E24F79 /* NotificationCenter+MainThread.swift in Sources */,
				BA75FF3922BCC6F800D3F08C /* TimelineData.swift in Sources */,
				BA01405222571199000E5B91 /* TagTokenView.swift in Sources */,
				BA05367F225E238D00C26E1F /* ProjectWorksapceCellView.swift in Sources */,
				BA47DEB223966F9C005216AD /* InAppMessageViewController.swift in Sources */,
				745126B619A28AA600390F47 /* Reachability.m in Sources */,
				BA412C21224E1189003CA17A /* ClientCellView.swift in Sources */,
				74C1579B183BA5DA00550613 /* AutocompleteDataSource.m in Sources */,
				BA0E38102225257D00D0121B /* BezierPath+Corner.swift in Sources */,
				BA7D33512248980B00B953A8 /* ProjectContentCellView.swift in Sources */,
				74BA5FCF18B6E770009DAA2D /* NSHoverButton.m in Sources */,
				BA133AC023740EA6003A6A3A /* LoginSignupTouchBar.swift in Sources */,
				BA3E75D422291CEB009AD291 /* SystemMessage.swift in Sources */,
				BAA11AC32251F4D6007F31D2 /* WorkspaceAutoCompleteTextField.swift in Sources */,
				BA32134C236C1E1400D33367 /* IdleNotificationTouchBar.swift in Sources */,
				3C8979CA19235EA2007061E0 /* NSTextFieldClickablePointer.m in Sources */,
				748B3A3419222DB100F31468 /* DisplayCommand.m in Sources */,
				BA9C2E05224C84E7002AD2A1 /* ColorViewItem.swift in Sources */,
				BA96846722C0CD8800E07C89 /* TimeChunk.swift in Sources */,
				7438B3D318253CD2002AE43C /* MenuItemTags.m in Sources */,
				BA75FF2322BCC1EA00D3F08C /* TimelineTimeLabelCell.swift in Sources */,
				7438B3D318253CD2002AE43C /* MenuItemTags.m in Sources */,
				3CE1CAC11C774F2B00D0ADD5 /* LoadMoreCell.m in Sources */,
				749CB8CC18167D6E00814841 /* PreferencesWindowController.m in Sources */,
				BAF3ACCC2341F8AC00E41B33 /* GlobalTouchbarButton.swift in Sources */,
				3C7B4E8D190FA6D200627DC3 /* NSTextFieldVerticallyAligned.m in Sources */,
				BAB0027F22731248005ECC93 /* DayLabel.swift in Sources */,
				3C7B4EB3190FB57A00627DC3 /* NSSecureTextFieldVerticallyAligned.m in Sources */,
				BA75FF3122BCC57700D3F08C /* TimelineTimeEntry.swift in Sources */,
				BA0E38122225260B00D0121B /* TimeEntryCell+Ext.swift in Sources */,
				746947FA1AF3FE3E0024BED7 /* AutotrackerRuleItem.m in Sources */,
				3C6B2487203E01D90063FC08 /* AutoCompleteInput.m in Sources */,
				BA13E05C21C7BA6000835EC1 /* UserNotificationCenter.m in Sources */,
				74098C331919899600CBDFB9 /* Utils.m in Sources */,
				BA0F67B7224A32F700ED0F91 /* CursorButton.swift in Sources */,
				BA9C2E0C224C8F58002AD2A1 /* KeyboardTableView.swift in Sources */,
				BA81896A23016148000710EA /* NSColor+VisibleColor.swift in Sources */,
				69FC180117E6534400B96425 /* main.m in Sources */,
				74F1070118993FFE00E93BD5 /* FeedbackWindowController.m in Sources */,
				BAB818E3228D594D008C2367 /* DescriptionTimeEntryStorage.swift in Sources */,
				BA03725521FE9FD400FC277B /* FlatButton.swift in Sources */,
				BA6572AA224DFA6F00BA4C60 /* HSV.swift in Sources */,
				69FC180817E6534400B96425 /* AppDelegate.m in Sources */,
				BA4791F422F0478A00E24F79 /* NSColor+Utils.swift in Sources */,
				BA34F10022439C3000C27A15 /* EditorViewController.swift in Sources */,
				BA0C3A6722321FBC0081C6DE /* AutoCompleteTableCell+Ext.swift in Sources */,
				3C6B24A4203FC8200063FC08 /* LiteAutoCompleteDataSource.m in Sources */,
				BAB818E5228D5A17008C2367 /* DescriptionDataSource.swift in Sources */,
				BA22EA08239E24EE003551B1 /* TimelineChunkView.m in Sources */,
				BA01404E22571081000E5B91 /* TagDataSource.swift in Sources */,
				BAA0104C22CB59ED007C1541 /* Date+Extension.swift in Sources */,
				BA6572A9224DFA6F00BA4C60 /* ColorGraphicsView.swift in Sources */,
				BAA11AC52251F502007F31D2 /* WorkspaceDataSource.swift in Sources */,
				3CD30F431F58B02C006FAA0D /* OverlayViewController.m in Sources */,
				BA412C25224E147A003CA17A /* ClientAutoCompleteTextField.swift in Sources */,
				BA4791F322F0478A00E24F79 /* String+Search.swift in Sources */,
				74D1D25617EB713F00E709B0 /* TimeEntryListViewController.m in Sources */,
				BAAF56A22223E18B003D0D73 /* TimeDecoratorView.swift in Sources */,
				BAD15FFC223A52D600A8CCC9 /* TimeEntryEmptyView.swift in Sources */,
				BA4059B7221D46F4002969B8 /* TimeEntryCollectionView.m in Sources */,
				BA4791F222F0478A00E24F79 /* NSView+Animation.swift in Sources */,
				BA24E772230BDBB800B1D4B2 /* TimelineBaseCell.swift in Sources */,
				BA4059AF221D215A002969B8 /* TimeHeaderView.swift in Sources */,
				BA9C2E08224C854C002AD2A1 /* ProjectColor.swift in Sources */,
				BA01404622570805000E5B91 /* TagCellView.swift in Sources */,
				BA7D334B2248944C00B953A8 /* AutoCompleteView.swift in Sources */,
				BAA0102B22CB4D5C007C1541 /* TimelineTimeEntryMenu.swift in Sources */,
				BA84363B22533A6600EF5830 /* DesktopLibraryBridge.m in Sources */,
				BA4059B9221D53E7002969B8 /* TimeEntryDatasource.swift in Sources */,
				BA3E75D62229356D009AD291 /* SystemMessageView.swift in Sources */,
				BA22EA10239E24EE003551B1 /* TimelineViewController.m in Sources */,
				BA1FFE71231FB0F300EAD9DC /* PanelSwitcherButton.swift in Sources */,
				BA013FF5225705B6000E5B91 /* HoverTableCellView.swift in Sources */,
				BA4791F622F0478A00E24F79 /* NSView+LayoutConstraint.swift in Sources */,
				749BD0BD1833E28400980494 /* NSBoxClickable.m in Sources */,
				BA00E9F3234C7BB80011A703 /* TimeEntryScrubberFlowLayout.swift in Sources */,
				BA08E087222E709C0075F68E /* ProjectTextField.m in Sources */,
				BA2E5FB1223787C300EB866E /* EditorPopover.swift in Sources */,
				BA7D334F224897FC00B953A8 /* ProjectHeaderCellView.swift in Sources */,
				BA13D20A2269BA6500EB3833 /* CalendarDataSource.swift in Sources */,
				BA49912E22C0BA14008149D9 /* TimelineDateFormatter.swift in Sources */,
				BA65A25022B7A65D00F895FD /* DatePickerView.swift in Sources */,
				BAB508E2237E8FBC00D3D468 /* SystemPermissionManager.swift in Sources */,
				BA053659225DDDBB00C26E1F /* CustomFocusRingButton.swift in Sources */,
				BA75FF2B22BCC20D00D3F08C /* TimelineActivityCell.swift in Sources */,
				BA7D335E2248B48000B953A8 /* AutoCompleteTextField.swift in Sources */,
				BA24E793230BE50600B1D4B2 /* TimelineActivityHoverController.swift in Sources */,
				3C07B75A193C88AE00ED6E6F /* NSCustomTimerComboBox.m in Sources */,
				BA65A22422B7823200F895FD /* MainDashboardViewController.swift in Sources */,
				BAD307D3229C1BD000C727DB /* KeyboardDatePicker.swift in Sources */,
				BA7D335722489BD000B953A8 /* AutoCompleteViewDataSource.swift in Sources */,
				BA01404C22570967000E5B91 /* TagStorage.swift in Sources */,
				74BAD31E18BD7D83002FD4CF /* ViewItem.m in Sources */,
<<<<<<< HEAD
				BAA0104F22CB66D0007C1541 /* TimelineEmptyTimeEntryCell.swift in Sources */,
=======
				BA6D554A2387912C004D068B /* TouchBar+PrivateAPIs.m in Sources */,
>>>>>>> 21373c73
				BA35B21F22E6E95200FA560E /* CalendarCollectionView.swift in Sources */,
				3CD7AD6F19ED579700372797 /* NSResize.m in Sources */,
				BA7D335A22489C8000B953A8 /* ProjectDataSource.swift in Sources */,
				BAC4D399225470DA00254DAD /* AutoCompleteRowView.swift in Sources */,
				BA4AEB9C22C217A4001A898D /* ResizablePopover.swift in Sources */,
				BA4791F122F0478A00E24F79 /* NSView+Xib.swift in Sources */,
				BA712EC221BF907200A2D8DD /* UndoManager.swift in Sources */,
				BAA11AC12251F49E007F31D2 /* WorkspaceStorage.swift in Sources */,
				3C3AF64E20ACC6280088A3A6 /* CountryViewItem.m in Sources */,
				BA13D2062269B7C400EB3833 /* CalendarViewController.swift in Sources */,
				BAFBFCC821CD1D3C004B443F /* SystemService.m in Sources */,
				BAF50DF821A2A18D0090BA95 /* AppIconFactory.m in Sources */,
				74A7346A18297DD100525BBC /* ConvertHexColor.m in Sources */,
				BA65A24D22B79FEC00F895FD /* OGSwitch.swift in Sources */,
				BA4791F822F0478A00E24F79 /* NSView+Shadow+Border.swift in Sources */,
				BA47DEB823969EAC005216AD /* InAppMessage.swift in Sources */,
				74BAAA0B17F37B140079386F /* TimeEntryViewItem.m in Sources */,
				BA412C27224E195C003CA17A /* NoClientCellView.swift in Sources */,
				7423393C1829B99C00063FA9 /* IdleNotificationWindowController.m in Sources */,
				BA4791F522F0478A00E24F79 /* NSView+Ext.swift in Sources */,
				BA22EA06239E24EE003551B1 /* TimelineChunkViewController.m in Sources */,
				BA01404A22570893000E5B91 /* Tag.swift in Sources */,
				BA75FF3322BCC58000D3F08C /* TimelineActivity.swift in Sources */,
				BAB818E9228D5A97008C2367 /* DescriptionContentCellView.swift in Sources */,
				BA6F1B3821EEE998009265E4 /* Theme+Notification.swift in Sources */,
				7430750418204EFB009019CB /* AboutWindowController.m in Sources */,
				BA4791FE22F0479200E24F79 /* PopoverRootView.swift in Sources */,
				74D1D27217EB72D900E709B0 /* TimerEditViewController.m in Sources */,
				3C2F239D21A7B43400CBE6BC /* UnsupportedNotice.m in Sources */,
				BAF3ACD32343325A00E41B33 /* TouchBarService.swift in Sources */,
				741104BF18C7682700BC7A49 /* NSTextFieldWithBackground.m in Sources */,
				BA80BEB2221EAE6F00BDFD35 /* Array+ByGroup.swift in Sources */,
				BA067642233A492F00485C3C /* TogglApplication.m in Sources */,
				74F8FBA318313FA6000F09EE /* NSTextFieldClickable.m in Sources */,
				BA35B22122E6E9E200FA560E /* Key.swift in Sources */,
				BA7B4BCB21C0EF8800B75B14 /* NSAlert+Utils.m in Sources */,
				BA403BAE2230CFBC008B202C /* BetterFocusAutoCompleteInput.m in Sources */,
				BA50ED8522705F9E008323FA /* CalendarFlowLayout.swift in Sources */,
				BA6F81E422C5FB1E009B6828 /* TimelineTimeEntryHoverViewController.swift in Sources */,
				BA75FF3C22BCE94100D3F08C /* TimelineDisplayCommand.m in Sources */,
				BA22EA00239E24EE003551B1 /* TimelineEventsListItem.m in Sources */,
				95C0707718CDB67300A34D0D /* NSCustomComboBoxCell.m in Sources */,
				BA2807E02306A2FA001A9E48 /* NSWindowController+Focusable.swift in Sources */,
				BAAF569E2223D4C7003D0D73 /* DotImageView.swift in Sources */,
				BA014050225710FD000E5B91 /* TagAutoCompleteTextField.swift in Sources */,
				BAE8E845224CA9AC006D534E /* ProjectAutoCompleteTextField.swift in Sources */,
				BA6572A7224DFA6F00BA4C60 /* HSBGen.swift in Sources */,
				BA5B0E4E2330E1C6008D1DED /* GoogleAuthenticationServer.swift in Sources */,
				BA8B4C752251FAD500592BC7 /* WorkspaceCellView.swift in Sources */,
				BA2E3F2C22375E640035D034 /* NSView+Appearance.swift in Sources */,
				743D782A182791FA00978BCC /* idler.c in Sources */,
				BA9C2DF8224C7E44002AD2A1 /* ProjectCreationView.swift in Sources */,
				BA412BFC224E0CBE003CA17A /* ClientStorage.swift in Sources */,
				BA7B4C7C21C293E700B75B14 /* String+Optional.swift in Sources */,
				BA6572A8224DFA6F00BA4C60 /* CurrentColorView.swift in Sources */,
				BA22EA0E239E24EE003551B1 /* TDBarChart.m in Sources */,
				BA4791F922F0478A00E24F79 /* Collection+Safe.swift in Sources */,
				BA2DA12021A691FF0027B7A5 /* TrackingService.m in Sources */,
				BA22EA0C239E24EE003551B1 /* TimelineEventView.m in Sources */,
				3C6B2486203E01D90063FC08 /* AutoCompleteTableCell.m in Sources */,
				BA4791FF22F0479200E24F79 /* VerticallyCenteredTextFieldCell.swift in Sources */,
				BA22EA04239E24EE003551B1 /* TimelineLines.m in Sources */,
				BA6572A6224DFA6F00BA4C60 /* RGB.swift in Sources */,
				3CE30E022052BD8B00AF2E2A /* AutoCompleteTableContainer.m in Sources */,
				BAB508E4237EA54500D3D468 /* ObjcSystemPermissionManager.swift in Sources */,
				BA0C3A65223219470081C6DE /* AutoCompleteCellType.swift in Sources */,
				BA75FF3522BCC5C400D3F08C /* TimelineDatasource.swift in Sources */,
				BA7B4C3721C24B9D00B75B14 /* UndoTextField.m in Sources */,
				BA9C2DFC224C8235002AD2A1 /* ColorPickerView.swift in Sources */,
				BA276A142240F5B500810C51 /* FloatingErrorView.swift in Sources */,
				C5DA1FC417F1B38B001C4565 /* LoginViewController.m in Sources */,
				BA00E9F0234C73990011A703 /* TimeEntryScrubberItem.swift in Sources */,
				743D942F1827C633000E6F70 /* IdleEvent.m in Sources */,
			);
			runOnlyForDeploymentPostprocessing = 0;
		};
		BAE64D552368334000244D2B /* Sources */ = {
			isa = PBXSourcesBuildPhase;
			buildActionMask = 2147483647;
			files = (
				BAE64D562368334000244D2B /* AutocompleteItem.m in Sources */,
				BAE64D572368334000244D2B /* Settings.m in Sources */,
				BA22EA11239E24EE003551B1 /* TimelineViewController.m in Sources */,
				BAE64D582368334000244D2B /* NSCustomComboBox.m in Sources */,
				BAE64D592368334000244D2B /* NSTextFieldDuration.m in Sources */,
				BAE64D5A2368334000244D2B /* UIEvents.m in Sources */,
				BAE64D5B2368334000244D2B /* Date+Utils.swift in Sources */,
				BAE64D5C2368334000244D2B /* GoogleAuthenticationServer+Objc.swift in Sources */,
				BAE64D5D2368334000244D2B /* VertificalTimeEntryFlowLayout.swift in Sources */,
				BAE64D5E2368334000244D2B /* ClickableImageView.m in Sources */,
				BAE64D5F2368334000244D2B /* TimeEntryCell.m in Sources */,
				BAE64D602368334000244D2B /* MainWindowController.m in Sources */,
				BAE64D612368334000244D2B /* AddTagButton.swift in Sources */,
				BAE64D622368334000244D2B /* NSTextField+Ext.m in Sources */,
				BAE64D632368334000244D2B /* ConsoleViewController.m in Sources */,
				BAE64D642368334000244D2B /* (null) in Sources */,
				BAE64D652368334000244D2B /* TimeEntrySnapshot.swift in Sources */,
				BAE64D662368334000244D2B /* DescriptionAutoCompleteTextField.swift in Sources */,
				BAE64D672368334000244D2B /* DateInfo.swift in Sources */,
				BAE64D682368334000244D2B /* DateCellViewItem.swift in Sources */,
				BAE64D692368334000244D2B /* UndoStack.swift in Sources */,
				BAE64D6A2368334000244D2B /* NoVibrantPopoverView.swift in Sources */,
				BAE64D6B2368334000244D2B /* AutoCompleteTable.m in Sources */,
				BAE64D6C2368334000244D2B /* ClientDataSource.swift in Sources */,
				BAE64D6D2368334000244D2B /* ProjectStorage.swift in Sources */,
				BAE64D6E2368334000244D2B /* NSButton+TextColor.swift in Sources */,
				BAE64D6F2368334000244D2B /* (null) in Sources */,
				BAE64D702368334000244D2B /* TagTokenView.swift in Sources */,
				BAE64D712368334000244D2B /* Collection+Safe.swift in Sources */,
				BAE64D722368334000244D2B /* ProjectWorksapceCellView.swift in Sources */,
				BAE64D732368334000244D2B /* Reachability.m in Sources */,
				BAE64D742368334000244D2B /* ClientCellView.swift in Sources */,
				BAE64D752368334000244D2B /* AutocompleteDataSource.m in Sources */,
				BAE64D762368334000244D2B /* BezierPath+Corner.swift in Sources */,
				BA47DEB923969EAC005216AD /* InAppMessage.swift in Sources */,
				BAE64D772368334000244D2B /* ProjectContentCellView.swift in Sources */,
				BAE64D782368334000244D2B /* NSHoverButton.m in Sources */,
				BAE64D792368334000244D2B /* SystemMessage.swift in Sources */,
				BAE64D7A2368334000244D2B /* WorkspaceAutoCompleteTextField.swift in Sources */,
				BAE64D7B2368334000244D2B /* NSTextFieldClickablePointer.m in Sources */,
				BA47DEB323966F9C005216AD /* InAppMessageViewController.swift in Sources */,
				BA63ABEE238284D9004C70CF /* IdleNotificationTouchBar.swift in Sources */,
				BAE64D7C2368334000244D2B /* DisplayCommand.m in Sources */,
				BAE64D7D2368334000244D2B /* ColorViewItem.swift in Sources */,
				BAE64D7E2368334000244D2B /* MenuItemTags.m in Sources */,
				BAE64D7F2368334000244D2B /* LoadMoreCell.m in Sources */,
				BAE64D802368334000244D2B /* PreferencesWindowController.m in Sources */,
				BAE64D812368334000244D2B /* NSTextFieldVerticallyAligned.m in Sources */,
				BA4A7D5623755A4200A42095 /* TimeEntryScrubberItem.swift in Sources */,
				BA22EA09239E24EE003551B1 /* TimelineChunkView.m in Sources */,
				BAE64D822368334000244D2B /* DayLabel.swift in Sources */,
				BAE64D832368334000244D2B /* NSSecureTextFieldVerticallyAligned.m in Sources */,
				BA22EA0D239E24EE003551B1 /* TimelineEventView.m in Sources */,
				BAE64D842368334000244D2B /* TimeEntryCell+Ext.swift in Sources */,
				BAE64D852368334000244D2B /* (null) in Sources */,
				BAE64D862368334000244D2B /* AutotrackerRuleItem.m in Sources */,
				BAE64D872368334000244D2B /* AutoCompleteInput.m in Sources */,
				BAE64D882368334000244D2B /* UserNotificationCenter.m in Sources */,
				BAE64D892368334000244D2B /* Utils.m in Sources */,
				BAE64D8A2368334000244D2B /* CursorButton.swift in Sources */,
				BAE64D8B2368334000244D2B /* KeyboardTableView.swift in Sources */,
				BAE64D8C2368334000244D2B /* NSColor+VisibleColor.swift in Sources */,
				BAE64D8D2368334000244D2B /* main.m in Sources */,
				BAE64D8E2368334000244D2B /* FeedbackWindowController.m in Sources */,
				BAE64D8F2368334000244D2B /* DescriptionTimeEntryStorage.swift in Sources */,
				BAE64D902368334000244D2B /* FlatButton.swift in Sources */,
				BAE64D912368334000244D2B /* HSV.swift in Sources */,
				BAE64D922368334000244D2B /* AppDelegate.m in Sources */,
				BAE64D932368334000244D2B /* EditorViewController.swift in Sources */,
				BAE64D942368334000244D2B /* AutoCompleteTableCell+Ext.swift in Sources */,
				BAE64D952368334000244D2B /* LiteAutoCompleteDataSource.m in Sources */,
				BA4A7D5323755A4200A42095 /* GlobalTouchbarButton.swift in Sources */,
				BAE64D962368334000244D2B /* DescriptionDataSource.swift in Sources */,
				BAE64D972368334000244D2B /* TagDataSource.swift in Sources */,
				BAE64D982368334000244D2B /* ColorGraphicsView.swift in Sources */,
				BAE64D992368334000244D2B /* WorkspaceDataSource.swift in Sources */,
				BAE64D9A2368334000244D2B /* OverlayViewController.m in Sources */,
				BAE64D9B2368334000244D2B /* ClientAutoCompleteTextField.swift in Sources */,
				BAE64D9C2368334000244D2B /* TimeEntryListViewController.m in Sources */,
				BAE64D9D2368334000244D2B /* TimeDecoratorView.swift in Sources */,
				BAE64D9E2368334000244D2B /* TimeEntryEmptyView.swift in Sources */,
				BAE64D9F2368334000244D2B /* (null) in Sources */,
				BAE64DA02368334000244D2B /* TimeEntryCollectionView.m in Sources */,
				BAE64DA12368334000244D2B /* TimeHeaderView.swift in Sources */,
				BAE64DA22368334000244D2B /* (null) in Sources */,
				BAE64DA32368334000244D2B /* ProjectColor.swift in Sources */,
				BAE64DA42368334000244D2B /* TagCellView.swift in Sources */,
				BAE64DA52368334000244D2B /* AutoCompleteView.swift in Sources */,
<<<<<<< HEAD
				BAE64DA62368334000244D2B /* (null) in Sources */,
				BAE64DA72368334000244D2B /* (null) in Sources */,
=======
				BABB85AA23882D7C0084DEAC /* SystemPermissionManager.swift in Sources */,
				BAE64DA62368334000244D2B /* NoInteractionView.swift in Sources */,
				BAE64DA72368334000244D2B /* NSView+Xib.swift in Sources */,
>>>>>>> 21373c73
				BAE64DA82368334000244D2B /* DesktopLibraryBridge.m in Sources */,
				BAE64DA92368334000244D2B /* TimeEntryDatasource.swift in Sources */,
				BAE64DAA2368334000244D2B /* SystemMessageView.swift in Sources */,
				BAE64DAB2368334000244D2B /* HoverTableCellView.swift in Sources */,
				BAE64DAC2368334000244D2B /* NSBoxClickable.m in Sources */,
				BAE64DAD2368334000244D2B /* ProjectTextField.m in Sources */,
				BAE64DAE2368334000244D2B /* EditorPopover.swift in Sources */,
				BAE64DAF2368334000244D2B /* ProjectHeaderCellView.swift in Sources */,
				BAE64DB02368334000244D2B /* (null) in Sources */,
				BAE64DB12368334000244D2B /* CalendarDataSource.swift in Sources */,
				BAE64DB22368334000244D2B /* CustomFocusRingButton.swift in Sources */,
				BAE64DB32368334000244D2B /* AutoCompleteTextField.swift in Sources */,
				BAE64DB42368334000244D2B /* (null) in Sources */,
				BAE64DB52368334000244D2B /* NSCustomTimerComboBox.m in Sources */,
				BAE64DB62368334000244D2B /* KeyboardDatePicker.swift in Sources */,
				BAE64DB72368334000244D2B /* AutoCompleteViewDataSource.swift in Sources */,
				BAE64DB82368334000244D2B /* TagStorage.swift in Sources */,
				BAE64DB92368334000244D2B /* ViewItem.m in Sources */,
				BAE64DBA2368334000244D2B /* CalendarCollectionView.swift in Sources */,
				BAE64DBB2368334000244D2B /* NSResize.m in Sources */,
				BAE64DBC2368334000244D2B /* NSView+LayoutConstraint.swift in Sources */,
				BAE64DBD2368334000244D2B /* ProjectDataSource.swift in Sources */,
				BAE64DBE2368334000244D2B /* AutoCompleteRowView.swift in Sources */,
				BA4A7D5523755A4200A42095 /* TouchBarService+Name.swift in Sources */,
				BA22EA07239E24EE003551B1 /* TimelineChunkViewController.m in Sources */,
				BAE64DBF2368334000244D2B /* (null) in Sources */,
				BAE64DC02368334000244D2B /* ResizablePopover.swift in Sources */,
				BAE64DC12368334000244D2B /* UndoManager.swift in Sources */,
				BAE64DC22368334000244D2B /* WorkspaceStorage.swift in Sources */,
				BAE64DC32368334000244D2B /* CountryViewItem.m in Sources */,
				BAE64DC42368334000244D2B /* CalendarViewController.swift in Sources */,
				BAE64DC52368334000244D2B /* (null) in Sources */,
				BA22EA0B239E24EE003551B1 /* TimelineChunkCircle.m in Sources */,
				BAE64DC62368334000244D2B /* SystemService.m in Sources */,
				BAE64DC72368334000244D2B /* AppIconFactory.m in Sources */,
				BAE64DC82368334000244D2B /* ConvertHexColor.m in Sources */,
				BAE64DC92368334000244D2B /* TimeEntryViewItem.m in Sources */,
				BAE64DCA2368334000244D2B /* NoClientCellView.swift in Sources */,
				BAE64DCB2368334000244D2B /* IdleNotificationWindowController.m in Sources */,
				BAE64DCC2368334000244D2B /* Tag.swift in Sources */,
				BAE64DCD2368334000244D2B /* DescriptionContentCellView.swift in Sources */,
				BAE64DCE2368334000244D2B /* Theme+Notification.swift in Sources */,
				BAE64DCF2368334000244D2B /* AboutWindowController.m in Sources */,
				BAE64DD02368334000244D2B /* TimerEditViewController.m in Sources */,
				BA63ABEF238284DB004C70CF /* LoginSignupTouchBar.swift in Sources */,
				BAE64DD12368334000244D2B /* UnsupportedNotice.m in Sources */,
				BAE64DD22368334000244D2B /* NSTextFieldWithBackground.m in Sources */,
				BAE64DD32368334000244D2B /* Array+ByGroup.swift in Sources */,
				BAE64DD42368334000244D2B /* TogglApplication.m in Sources */,
				BAE64DD52368334000244D2B /* NSTextFieldClickable.m in Sources */,
				BAE64DD62368334000244D2B /* Key.swift in Sources */,
				BAE64DD72368334000244D2B /* NSAlert+Utils.m in Sources */,
				BAE64DD82368334000244D2B /* BetterFocusAutoCompleteInput.m in Sources */,
				BAE64DD92368334000244D2B /* CalendarFlowLayout.swift in Sources */,
				BAE64DDA2368334000244D2B /* NSCustomComboBoxCell.m in Sources */,
				BAE64DDB2368334000244D2B /* NSWindowController+Focusable.swift in Sources */,
				BAE64DDC2368334000244D2B /* DotImageView.swift in Sources */,
				BAE64DDD2368334000244D2B /* TagAutoCompleteTextField.swift in Sources */,
				BAE64DDE2368334000244D2B /* ProjectAutoCompleteTextField.swift in Sources */,
				BA22EA05239E24EE003551B1 /* TimelineLines.m in Sources */,
				BA4A7D5423755A4200A42095 /* TouchBarService.swift in Sources */,
				BAE64DDF2368334000244D2B /* HSBGen.swift in Sources */,
				BAE64DE02368334000244D2B /* GoogleAuthenticationServer.swift in Sources */,
				BAE64DE12368334000244D2B /* WorkspaceCellView.swift in Sources */,
				BA22EA01239E24EE003551B1 /* TimelineEventsListItem.m in Sources */,
				BAE64DE22368334000244D2B /* NSView+Appearance.swift in Sources */,
				BAE64DE32368334000244D2B /* idler.c in Sources */,
				BAE64DE42368334000244D2B /* ProjectCreationView.swift in Sources */,
				BAE64DE52368334000244D2B /* ClientStorage.swift in Sources */,
				BAE64DE62368334000244D2B /* String+Optional.swift in Sources */,
				BAE64DE72368334000244D2B /* CurrentColorView.swift in Sources */,
				BAE64DE82368334000244D2B /* TrackingService.m in Sources */,
				BAE64DE92368334000244D2B /* AutoCompleteTableCell.m in Sources */,
				BAE64DEA2368334000244D2B /* RGB.swift in Sources */,
				BAE64DEB2368334000244D2B /* AutoCompleteTableContainer.m in Sources */,
				BAE64DEC2368334000244D2B /* AutoCompleteCellType.swift in Sources */,
				BAE64DED2368334000244D2B /* UndoTextField.m in Sources */,
				BA22EA0F239E24EE003551B1 /* TDBarChart.m in Sources */,
				BAE64DEE2368334000244D2B /* ColorPickerView.swift in Sources */,
				BAE64DEF2368334000244D2B /* FloatingErrorView.swift in Sources */,
				BAE64DF02368334000244D2B /* LoginViewController.m in Sources */,
				BABB85A923882CEE0084DEAC /* ObjcSystemPermissionManager.swift in Sources */,
				BAE64DF12368334000244D2B /* IdleEvent.m in Sources */,
				BA4A7D5123755A3700A42095 /* TimeEntryScrubberFlowLayout.swift in Sources */,
			);
			runOnlyForDeploymentPostprocessing = 0;
		};
/* End PBXSourcesBuildPhase section */

/* Begin PBXTargetDependency section */
		74456B9C1A77486B002A6338 /* PBXTargetDependency */ = {
			isa = PBXTargetDependency;
			name = TogglDesktopLibrary;
			targetProxy = 74456B9B1A77486B002A6338 /* PBXContainerItemProxy */;
		};
		BAE64D522368334000244D2B /* PBXTargetDependency */ = {
			isa = PBXTargetDependency;
			name = TogglDesktopLibrary;
			targetProxy = BAE64D532368334000244D2B /* PBXContainerItemProxy */;
		};
/* End PBXTargetDependency section */

/* Begin PBXVariantGroup section */
		69FC17FD17E6534400B96425 /* InfoPlist.strings */ = {
			isa = PBXVariantGroup;
			children = (
				69FC17FE17E6534400B96425 /* en */,
				743E58481A775B7700F17CB0 /* et */,
			);
			name = InfoPlist.strings;
			sourceTree = "<group>";
		};
		69FC180317E6534400B96425 /* Credits.rtf */ = {
			isa = PBXVariantGroup;
			children = (
				69FC180417E6534400B96425 /* en */,
				743E58491A775B7700F17CB0 /* et */,
			);
			name = Credits.rtf;
			sourceTree = "<group>";
		};
		69FC180917E6534500B96425 /* MainMenu.xib */ = {
			isa = PBXVariantGroup;
			children = (
				74456B9F1A774E12002A6338 /* Base */,
				743E58461A775B7700F17CB0 /* et */,
			);
			name = MainMenu.xib;
			sourceTree = "<group>";
		};
		743E584F1A775BB300F17CB0 /* Localizable.strings */ = {
			isa = PBXVariantGroup;
			children = (
				743E584E1A775BB300F17CB0 /* et */,
			);
			name = Localizable.strings;
			sourceTree = "<group>";
		};
/* End PBXVariantGroup section */

/* Begin XCBuildConfiguration section */
		69FC182017E6534500B96425 /* Debug */ = {
			isa = XCBuildConfiguration;
			buildSettings = {
				ALWAYS_SEARCH_USER_PATHS = NO;
				CLANG_ANALYZER_LOCALIZABILITY_NONLOCALIZED = YES;
				CLANG_CXX_LANGUAGE_STANDARD = "gnu++0x";
				CLANG_CXX_LIBRARY = "libc++";
				CLANG_ENABLE_OBJC_ARC = YES;
				CLANG_WARN_BLOCK_CAPTURE_AUTORELEASING = YES;
				CLANG_WARN_BOOL_CONVERSION = YES;
				CLANG_WARN_COMMA = YES;
				CLANG_WARN_CONSTANT_CONVERSION = YES;
				CLANG_WARN_DEPRECATED_OBJC_IMPLEMENTATIONS = YES;
				CLANG_WARN_EMPTY_BODY = YES;
				CLANG_WARN_ENUM_CONVERSION = YES;
				CLANG_WARN_INFINITE_RECURSION = YES;
				CLANG_WARN_INT_CONVERSION = YES;
				CLANG_WARN_NON_LITERAL_NULL_CONVERSION = YES;
				CLANG_WARN_OBJC_IMPLICIT_RETAIN_SELF = YES;
				CLANG_WARN_OBJC_LITERAL_CONVERSION = YES;
				CLANG_WARN_RANGE_LOOP_ANALYSIS = YES;
				CLANG_WARN_STRICT_PROTOTYPES = YES;
				CLANG_WARN_SUSPICIOUS_MOVE = YES;
				CLANG_WARN_UNREACHABLE_CODE = YES;
				CLANG_WARN__DUPLICATE_METHOD_MATCH = YES;
				COPY_PHASE_STRIP = NO;
				ENABLE_STRICT_OBJC_MSGSEND = YES;
				ENABLE_TESTABILITY = YES;
				GCC_C_LANGUAGE_STANDARD = gnu99;
				GCC_DYNAMIC_NO_PIC = NO;
				GCC_ENABLE_OBJC_EXCEPTIONS = YES;
				GCC_NO_COMMON_BLOCKS = YES;
				GCC_OPTIMIZATION_LEVEL = 0;
				GCC_PREPROCESSOR_DEFINITIONS = (
					"DEBUG=1",
					"$(inherited)",
				);
				GCC_SYMBOLS_PRIVATE_EXTERN = NO;
				GCC_WARN_64_TO_32_BIT_CONVERSION = YES;
				GCC_WARN_ABOUT_RETURN_TYPE = YES;
				GCC_WARN_UNDECLARED_SELECTOR = YES;
				GCC_WARN_UNINITIALIZED_AUTOS = YES;
				GCC_WARN_UNUSED_FUNCTION = YES;
				GCC_WARN_UNUSED_VARIABLE = YES;
				MACOSX_DEPLOYMENT_TARGET = 10.11;
				ONLY_ACTIVE_ARCH = YES;
				SDKROOT = macosx;
			};
			name = Debug;
		};
		69FC182117E6534500B96425 /* Release */ = {
			isa = XCBuildConfiguration;
			buildSettings = {
				ALWAYS_SEARCH_USER_PATHS = NO;
				CLANG_ANALYZER_LOCALIZABILITY_NONLOCALIZED = YES;
				CLANG_CXX_LANGUAGE_STANDARD = "gnu++0x";
				CLANG_CXX_LIBRARY = "libc++";
				CLANG_ENABLE_OBJC_ARC = YES;
				CLANG_WARN_BLOCK_CAPTURE_AUTORELEASING = YES;
				CLANG_WARN_BOOL_CONVERSION = YES;
				CLANG_WARN_COMMA = YES;
				CLANG_WARN_CONSTANT_CONVERSION = YES;
				CLANG_WARN_DEPRECATED_OBJC_IMPLEMENTATIONS = YES;
				CLANG_WARN_EMPTY_BODY = YES;
				CLANG_WARN_ENUM_CONVERSION = YES;
				CLANG_WARN_INFINITE_RECURSION = YES;
				CLANG_WARN_INT_CONVERSION = YES;
				CLANG_WARN_NON_LITERAL_NULL_CONVERSION = YES;
				CLANG_WARN_OBJC_IMPLICIT_RETAIN_SELF = YES;
				CLANG_WARN_OBJC_LITERAL_CONVERSION = YES;
				CLANG_WARN_RANGE_LOOP_ANALYSIS = YES;
				CLANG_WARN_STRICT_PROTOTYPES = YES;
				CLANG_WARN_SUSPICIOUS_MOVE = YES;
				CLANG_WARN_UNREACHABLE_CODE = YES;
				CLANG_WARN__DUPLICATE_METHOD_MATCH = YES;
				COPY_PHASE_STRIP = YES;
				DEBUG_INFORMATION_FORMAT = "dwarf-with-dsym";
				ENABLE_STRICT_OBJC_MSGSEND = YES;
				GCC_C_LANGUAGE_STANDARD = gnu99;
				GCC_ENABLE_OBJC_EXCEPTIONS = YES;
				GCC_NO_COMMON_BLOCKS = YES;
				GCC_WARN_64_TO_32_BIT_CONVERSION = YES;
				GCC_WARN_ABOUT_RETURN_TYPE = YES;
				GCC_WARN_UNDECLARED_SELECTOR = YES;
				GCC_WARN_UNINITIALIZED_AUTOS = YES;
				GCC_WARN_UNUSED_FUNCTION = YES;
				GCC_WARN_UNUSED_VARIABLE = YES;
				MACOSX_DEPLOYMENT_TARGET = 10.11;
				SDKROOT = macosx;
				SWIFT_COMPILATION_MODE = wholemodule;
			};
			name = Release;
		};
		69FC182317E6534500B96425 /* Debug */ = {
			isa = XCBuildConfiguration;
			baseConfigurationReference = 3A54C9591227E723FEC0DB85 /* Pods-TogglDesktop.debug.xcconfig */;
			buildSettings = {
				ALWAYS_EMBED_SWIFT_STANDARD_LIBRARIES = YES;
				ASSETCATALOG_COMPILER_APPICON_NAME = AppIcon;
				CLANG_CXX_LIBRARY = "compiler-default";
				CLANG_ENABLE_MODULES = YES;
				CODE_SIGN_ENTITLEMENTS = TogglDesktop/TogglDesktop.entitlements;
				CODE_SIGN_IDENTITY = "Mac Developer";
				CODE_SIGN_STYLE = Automatic;
				COMBINE_HIDPI_IMAGES = YES;
				DEVELOPMENT_TEAM = B227VTMZ94;
				ENABLE_HARDENED_RUNTIME = YES;
				FRAMEWORK_SEARCH_PATHS = (
					"$(inherited)",
					"$(SRCROOT)",
					"$(SRCROOT)/../../../../third_party/plcrashreporter/**",
					"$(PROJECT_DIR)",
					"$(SRCROOT)/../../../../third_party",
					"$(SRCROOT)/../../../../third_party/Sparkle",
					"$(SRCROOT)/../../../../third_party/poco/lib/Darwin/x86_64",
				);
				GCC_NO_COMMON_BLOCKS = NO;
				GCC_PRECOMPILE_PREFIX_HEADER = YES;
				GCC_PREFIX_HEADER = "test2/TogglDesktop-Prefix.pch";
				GCC_PREPROCESSOR_DEFINITIONS = (
					"$(inherited)",
					"COCOAPODS=1",
					"SPARKLE=1",
				);
				HEADER_SEARCH_PATHS = (
					"$(inherited)",
					/Applications/Xcode.app/Contents/Developer/Toolchains/XcodeDefault.xctoolchain/usr/include,
					"$(SRCROOT)/../../../../third_party/plcrashreporter/**",
					"$(SRCROOT)/../../../lib/include",
					"$(SRCROOT)/../../../../third_party/Sparkle/Sparkle.framework/**",
					"$(SRCROOT)/../../../../third_party/openssl/include",
				);
				INFOPLIST_FILE = "test2/TogglDesktop-Info.plist";
				LD_RUNPATH_SEARCH_PATHS = "$(inherited) @executable_path/../Frameworks";
				LIBRARY_SEARCH_PATHS = (
					"$(inherited)",
					"$(SRCROOT)",
					../../../lib/osx/build,
					"$(SRCROOT)/../../../../third_party/poco/lib/Darwin/x86_64",
					"$(SRCROOT)/../../../../third_party/openssl/",
				);
				MACOSX_DEPLOYMENT_TARGET = 10.11;
				ONLY_ACTIVE_ARCH = YES;
				OTHER_LDFLAGS = (
					"$(inherited)",
					"-l\"c++\"",
					"-l\"z\"",
					"-framework",
					"\"AppAuth\"",
					"-framework",
					"\"AppKit\"",
					"-framework",
					"\"Bugsnag\"",
					"-framework",
					"\"Carbon\"",
					"-framework",
					"\"Foundation\"",
					"-framework",
					"\"GTMAppAuth\"",
					"-framework",
					"\"GTMSessionFetcher\"",
					"-framework",
					"\"MASShortcut\"",
					"-framework",
					"\"Security\"",
					"-framework",
					"\"Sparkle\"",
					"-framework",
					"\"SystemConfiguration\"",
					"-weak_framework",
					"\"DFRFoundation\"",
				);
				OTHER_SWIFT_FLAGS = "-DSPARKLE";
				PRODUCT_BUNDLE_IDENTIFIER = com.toggl.toggldesktop.TogglDesktop;
				PRODUCT_NAME = TogglDesktop;
				PROVISIONING_PROFILE_SPECIFIER = "";
				SCAN_ALL_SOURCE_FILES_FOR_INCLUDES = NO;
				STRIP_INSTALLED_PRODUCT = NO;
				SWIFT_ACTIVE_COMPILATION_CONDITIONS = "";
				SWIFT_OBJC_BRIDGING_HEADER = "Other/TogglDesktop-Bridging-Header.h";
				SWIFT_OPTIMIZATION_LEVEL = "-Onone";
				SWIFT_VERSION = 5.0;
				SYSTEM_FRAMEWORK_SEARCH_PATHS = "$(inherited) $(SYSTEM_LIBRARY_DIR)/PrivateFrameworks";
				WARNING_CFLAGS = "-Wpartial-availability";
				WRAPPER_EXTENSION = app;
			};
			name = Debug;
		};
		69FC182417E6534500B96425 /* Release */ = {
			isa = XCBuildConfiguration;
			baseConfigurationReference = B671ACF75B3267B013176BD7 /* Pods-TogglDesktop.release.xcconfig */;
			buildSettings = {
				ALWAYS_EMBED_SWIFT_STANDARD_LIBRARIES = YES;
				ASSETCATALOG_COMPILER_APPICON_NAME = AppIcon;
				CLANG_CXX_LIBRARY = "compiler-default";
				CLANG_ENABLE_MODULES = YES;
				CODE_SIGN_ENTITLEMENTS = TogglDesktop/TogglDesktop.entitlements;
				CODE_SIGN_IDENTITY = "Mac Developer";
				CODE_SIGN_STYLE = Automatic;
				COMBINE_HIDPI_IMAGES = YES;
				COPY_PHASE_STRIP = NO;
				DEVELOPMENT_TEAM = B227VTMZ94;
				ENABLE_HARDENED_RUNTIME = YES;
				FRAMEWORK_SEARCH_PATHS = (
					"$(inherited)",
					"$(SRCROOT)",
					"$(SRCROOT)/../../../../third_party/plcrashreporter/**",
					"$(PROJECT_DIR)",
					"$(SRCROOT)/../../../../third_party",
					"$(SRCROOT)/../../../../third_party/Sparkle",
					"$(SRCROOT)/../../../../third_party/poco/lib/Darwin/x86_64",
				);
				GCC_NO_COMMON_BLOCKS = NO;
				GCC_PRECOMPILE_PREFIX_HEADER = YES;
				GCC_PREFIX_HEADER = "test2/TogglDesktop-Prefix.pch";
				GCC_PREPROCESSOR_DEFINITIONS = (
					"$(inherited)",
					"COCOAPODS=1",
					"SPARKLE=1",
				);
				HEADER_SEARCH_PATHS = (
					"$(inherited)",
					/Applications/Xcode.app/Contents/Developer/Toolchains/XcodeDefault.xctoolchain/usr/include,
					"$(SRCROOT)/../../../../third_party/plcrashreporter/**",
					"$(SRCROOT)/../../../lib/include",
					"$(SRCROOT)/../../../../third_party/Sparkle/Sparkle.framework/**",
					"$(SRCROOT)/../../../../third_party/openssl/include",
				);
				INFOPLIST_FILE = "test2/TogglDesktop-Info.plist";
				LD_RUNPATH_SEARCH_PATHS = "$(inherited) @executable_path/../Frameworks";
				LIBRARY_SEARCH_PATHS = (
					"$(inherited)",
					"$(SRCROOT)",
					../../../lib/osx/build,
					"$(SRCROOT)/../../../../third_party/poco/lib/Darwin/x86_64",
					"$(SRCROOT)/../../../../third_party/openssl/",
				);
				MACOSX_DEPLOYMENT_TARGET = 10.11;
				ONLY_ACTIVE_ARCH = NO;
				OTHER_LDFLAGS = (
					"$(inherited)",
					"-l\"c++\"",
					"-l\"z\"",
					"-framework",
					"\"AppAuth\"",
					"-framework",
					"\"AppKit\"",
					"-framework",
					"\"Bugsnag\"",
					"-framework",
					"\"Carbon\"",
					"-framework",
					"\"Foundation\"",
					"-framework",
					"\"GTMAppAuth\"",
					"-framework",
					"\"GTMSessionFetcher\"",
					"-framework",
					"\"MASShortcut\"",
					"-framework",
					"\"Security\"",
					"-framework",
					"\"Sparkle\"",
					"-framework",
					"\"SystemConfiguration\"",
					"-weak_framework",
					"\"DFRFoundation\"",
				);
				OTHER_SWIFT_FLAGS = "-DSPARKLE";
				PRODUCT_BUNDLE_IDENTIFIER = com.toggl.toggldesktop.TogglDesktop;
				PRODUCT_NAME = TogglDesktop;
				PROVISIONING_PROFILE_SPECIFIER = "";
				SCAN_ALL_SOURCE_FILES_FOR_INCLUDES = NO;
				STRIP_INSTALLED_PRODUCT = NO;
				SWIFT_ACTIVE_COMPILATION_CONDITIONS = "";
				SWIFT_OBJC_BRIDGING_HEADER = "Other/TogglDesktop-Bridging-Header.h";
				SWIFT_VERSION = 5.0;
				SYSTEM_FRAMEWORK_SEARCH_PATHS = "$(inherited) $(SYSTEM_LIBRARY_DIR)/PrivateFrameworks";
				WRAPPER_EXTENSION = app;
			};
			name = Release;
		};
		74607C1E18EDE6D800571BA6 /* Debug */ = {
			isa = XCBuildConfiguration;
			buildSettings = {
				CLANG_ENABLE_MODULES = YES;
				CLANG_WARN_BOOL_CONVERSION = YES;
				CLANG_WARN_DIRECT_OBJC_ISA_USAGE = YES_ERROR;
				CLANG_WARN_OBJC_ROOT_CLASS = YES_ERROR;
				DEBUGGING_SYMBOLS = YES;
				GCC_GENERATE_DEBUGGING_SYMBOLS = YES;
				GCC_OPTIMIZATION_LEVEL = 0;
				GCC_PREPROCESSOR_DEFINITIONS = (
					"DEBUG=1",
					"$(inherited)",
				);
				GCC_WARN_ABOUT_RETURN_TYPE = YES_ERROR;
				GCC_WARN_UNDECLARED_SELECTOR = YES;
				GCC_WARN_UNINITIALIZED_AUTOS = YES_AGGRESSIVE;
				GCC_WARN_UNUSED_FUNCTION = YES;
				MACOSX_DEPLOYMENT_TARGET = 10.11;
				OTHER_CFLAGS = "";
				OTHER_LDFLAGS = "";
				PRODUCT_NAME = "$(TARGET_NAME)";
			};
			name = Debug;
		};
		74607C1F18EDE6D800571BA6 /* Release */ = {
			isa = XCBuildConfiguration;
			buildSettings = {
				CLANG_ENABLE_MODULES = YES;
				CLANG_WARN_BOOL_CONVERSION = YES;
				CLANG_WARN_DIRECT_OBJC_ISA_USAGE = YES_ERROR;
				CLANG_WARN_OBJC_ROOT_CLASS = YES_ERROR;
				ENABLE_NS_ASSERTIONS = NO;
				GCC_WARN_ABOUT_RETURN_TYPE = YES_ERROR;
				GCC_WARN_UNDECLARED_SELECTOR = YES;
				GCC_WARN_UNINITIALIZED_AUTOS = YES_AGGRESSIVE;
				GCC_WARN_UNUSED_FUNCTION = YES;
				MACOSX_DEPLOYMENT_TARGET = 10.11;
				OTHER_CFLAGS = "";
				OTHER_LDFLAGS = "";
				PRODUCT_NAME = "$(TARGET_NAME)";
			};
			name = Release;
		};
		74607C2218EDE70C00571BA6 /* Debug */ = {
			isa = XCBuildConfiguration;
			buildSettings = {
				CLANG_ENABLE_MODULES = YES;
				CLANG_WARN_BOOL_CONVERSION = YES;
				CLANG_WARN_DIRECT_OBJC_ISA_USAGE = YES_ERROR;
				CLANG_WARN_OBJC_ROOT_CLASS = YES_ERROR;
				DEBUGGING_SYMBOLS = YES;
				GCC_GENERATE_DEBUGGING_SYMBOLS = YES;
				GCC_OPTIMIZATION_LEVEL = 0;
				GCC_PREPROCESSOR_DEFINITIONS = (
					"DEBUG=1",
					"$(inherited)",
				);
				GCC_WARN_ABOUT_RETURN_TYPE = YES_ERROR;
				GCC_WARN_UNDECLARED_SELECTOR = YES;
				GCC_WARN_UNINITIALIZED_AUTOS = YES_AGGRESSIVE;
				GCC_WARN_UNUSED_FUNCTION = YES;
				MACOSX_DEPLOYMENT_TARGET = 10.11;
				OTHER_CFLAGS = "";
				OTHER_LDFLAGS = "";
				PRODUCT_NAME = "$(TARGET_NAME)";
			};
			name = Debug;
		};
		74607C2318EDE70C00571BA6 /* Release */ = {
			isa = XCBuildConfiguration;
			buildSettings = {
				CLANG_ENABLE_MODULES = YES;
				CLANG_WARN_BOOL_CONVERSION = YES;
				CLANG_WARN_DIRECT_OBJC_ISA_USAGE = YES_ERROR;
				CLANG_WARN_OBJC_ROOT_CLASS = YES_ERROR;
				ENABLE_NS_ASSERTIONS = NO;
				GCC_WARN_ABOUT_RETURN_TYPE = YES_ERROR;
				GCC_WARN_UNDECLARED_SELECTOR = YES;
				GCC_WARN_UNINITIALIZED_AUTOS = YES_AGGRESSIVE;
				GCC_WARN_UNUSED_FUNCTION = YES;
				MACOSX_DEPLOYMENT_TARGET = 10.11;
				OTHER_CFLAGS = "";
				OTHER_LDFLAGS = "";
				PRODUCT_NAME = "$(TARGET_NAME)";
			};
			name = Release;
		};
		BAE64E492368334000244D2B /* Debug */ = {
			isa = XCBuildConfiguration;
			baseConfigurationReference = 523FD02C959288FBFA20F5B1 /* Pods-TogglDesktop-AppStore.debug.xcconfig */;
			buildSettings = {
				ALWAYS_EMBED_SWIFT_STANDARD_LIBRARIES = YES;
				ASSETCATALOG_COMPILER_APPICON_NAME = AppIcon;
				CLANG_CXX_LIBRARY = "compiler-default";
				CLANG_ENABLE_MODULES = YES;
				CODE_SIGN_ENTITLEMENTS = "TogglDesktop/TogglDesktop-AppStore.entitlements";
				CODE_SIGN_IDENTITY = "Mac Developer";
				CODE_SIGN_STYLE = Automatic;
				COMBINE_HIDPI_IMAGES = YES;
				DEVELOPMENT_TEAM = B227VTMZ94;
				ENABLE_HARDENED_RUNTIME = YES;
				FRAMEWORK_SEARCH_PATHS = (
					"$(inherited)",
					"$(SRCROOT)",
					"$(SRCROOT)/../../../../third_party/plcrashreporter/**",
					"$(PROJECT_DIR)",
					"$(SRCROOT)/../../../../third_party",
					"$(SRCROOT)/../../../../third_party/Sparkle",
					"$(SRCROOT)/../../../../third_party/poco/lib/Darwin/x86_64",
				);
				GCC_NO_COMMON_BLOCKS = NO;
				GCC_PRECOMPILE_PREFIX_HEADER = YES;
				GCC_PREFIX_HEADER = "test2/TogglDesktop-Prefix.pch";
				GCC_PREPROCESSOR_DEFINITIONS = (
					"$(inherited)",
					"COCOAPODS=1",
					"APP_STORE=1",
				);
				HEADER_SEARCH_PATHS = (
					"$(inherited)",
					/Applications/Xcode.app/Contents/Developer/Toolchains/XcodeDefault.xctoolchain/usr/include,
					"$(SRCROOT)/../../../../third_party/plcrashreporter/**",
					"$(SRCROOT)/../../../lib/include",
					"$(SRCROOT)/../../../../third_party/Sparkle/Sparkle.framework/**",
					"$(SRCROOT)/../../../../third_party/openssl/include",
				);
				INFOPLIST_FILE = "TogglDesktop-AppStore-Info.plist";
				LD_RUNPATH_SEARCH_PATHS = "$(inherited) @executable_path/../Frameworks";
				LIBRARY_SEARCH_PATHS = (
					"$(inherited)",
					"$(SRCROOT)",
					../../../lib/osx/build,
					"$(SRCROOT)/../../../../third_party/poco/lib/Darwin/x86_64",
					"$(SRCROOT)/../../../../third_party/openssl/",
				);
				MACOSX_DEPLOYMENT_TARGET = 10.11;
				ONLY_ACTIVE_ARCH = YES;
				OTHER_SWIFT_FLAGS = "$(inherited) -DAPP_STORE";
				PRODUCT_BUNDLE_IDENTIFIER = com.toggl.toggldesktop.TogglDesktop;
				PRODUCT_MODULE_NAME = TogglDesktop;
				PRODUCT_NAME = TogglDesktop;
				PROVISIONING_PROFILE_SPECIFIER = "";
				SCAN_ALL_SOURCE_FILES_FOR_INCLUDES = NO;
				STRIP_INSTALLED_PRODUCT = NO;
				SWIFT_OBJC_BRIDGING_HEADER = "Other/TogglDesktop-Bridging-Header.h";
				SWIFT_OPTIMIZATION_LEVEL = "-Onone";
				SWIFT_VERSION = 5.0;
				WRAPPER_EXTENSION = app;
			};
			name = Debug;
		};
		BAE64E4A2368334000244D2B /* Release */ = {
			isa = XCBuildConfiguration;
			baseConfigurationReference = 4BCB2D1F3BD02A806D947C18 /* Pods-TogglDesktop-AppStore.release.xcconfig */;
			buildSettings = {
				ALWAYS_EMBED_SWIFT_STANDARD_LIBRARIES = YES;
				ASSETCATALOG_COMPILER_APPICON_NAME = AppIcon;
				CLANG_CXX_LIBRARY = "compiler-default";
				CLANG_ENABLE_MODULES = YES;
				CODE_SIGN_ENTITLEMENTS = "TogglDesktop/TogglDesktop-AppStore.entitlements";
				CODE_SIGN_IDENTITY = "Mac Developer";
				CODE_SIGN_STYLE = Automatic;
				COMBINE_HIDPI_IMAGES = YES;
				COPY_PHASE_STRIP = NO;
				DEVELOPMENT_TEAM = B227VTMZ94;
				ENABLE_HARDENED_RUNTIME = YES;
				FRAMEWORK_SEARCH_PATHS = (
					"$(inherited)",
					"$(SRCROOT)",
					"$(SRCROOT)/../../../../third_party/plcrashreporter/**",
					"$(PROJECT_DIR)",
					"$(SRCROOT)/../../../../third_party",
					"$(SRCROOT)/../../../../third_party/Sparkle",
					"$(SRCROOT)/../../../../third_party/poco/lib/Darwin/x86_64",
				);
				GCC_NO_COMMON_BLOCKS = NO;
				GCC_PRECOMPILE_PREFIX_HEADER = YES;
				GCC_PREFIX_HEADER = "test2/TogglDesktop-Prefix.pch";
				GCC_PREPROCESSOR_DEFINITIONS = (
					"$(inherited)",
					"COCOAPODS=1",
					"APP_STORE=1",
				);
				HEADER_SEARCH_PATHS = (
					"$(inherited)",
					/Applications/Xcode.app/Contents/Developer/Toolchains/XcodeDefault.xctoolchain/usr/include,
					"$(SRCROOT)/../../../../third_party/plcrashreporter/**",
					"$(SRCROOT)/../../../lib/include",
					"$(SRCROOT)/../../../../third_party/Sparkle/Sparkle.framework/**",
					"$(SRCROOT)/../../../../third_party/openssl/include",
				);
				INFOPLIST_FILE = "TogglDesktop-AppStore-Info.plist";
				LD_RUNPATH_SEARCH_PATHS = "$(inherited) @executable_path/../Frameworks";
				LIBRARY_SEARCH_PATHS = (
					"$(inherited)",
					"$(SRCROOT)",
					../../../lib/osx/build,
					"$(SRCROOT)/../../../../third_party/poco/lib/Darwin/x86_64",
					"$(SRCROOT)/../../../../third_party/openssl/",
				);
				MACOSX_DEPLOYMENT_TARGET = 10.11;
				ONLY_ACTIVE_ARCH = NO;
				OTHER_SWIFT_FLAGS = "$(inherited) -DAPP_STORE";
				PRODUCT_BUNDLE_IDENTIFIER = com.toggl.toggldesktop.TogglDesktop;
				PRODUCT_MODULE_NAME = TogglDesktop;
				PRODUCT_NAME = TogglDesktop;
				PROVISIONING_PROFILE_SPECIFIER = "";
				SCAN_ALL_SOURCE_FILES_FOR_INCLUDES = NO;
				STRIP_INSTALLED_PRODUCT = NO;
				SWIFT_OBJC_BRIDGING_HEADER = "Other/TogglDesktop-Bridging-Header.h";
				SWIFT_VERSION = 5.0;
				WRAPPER_EXTENSION = app;
			};
			name = Release;
		};
/* End XCBuildConfiguration section */

/* Begin XCConfigurationList section */
		69FC17EC17E6534400B96425 /* Build configuration list for PBXProject "TogglDesktop" */ = {
			isa = XCConfigurationList;
			buildConfigurations = (
				69FC182017E6534500B96425 /* Debug */,
				69FC182117E6534500B96425 /* Release */,
			);
			defaultConfigurationIsVisible = 0;
			defaultConfigurationName = Release;
		};
		69FC182217E6534500B96425 /* Build configuration list for PBXNativeTarget "TogglDesktop" */ = {
			isa = XCConfigurationList;
			buildConfigurations = (
				69FC182317E6534500B96425 /* Debug */,
				69FC182417E6534500B96425 /* Release */,
			);
			defaultConfigurationIsVisible = 0;
			defaultConfigurationName = Release;
		};
		74607C1D18EDE6D800571BA6 /* Build configuration list for PBXLegacyTarget "poco" */ = {
			isa = XCConfigurationList;
			buildConfigurations = (
				74607C1E18EDE6D800571BA6 /* Debug */,
				74607C1F18EDE6D800571BA6 /* Release */,
			);
			defaultConfigurationIsVisible = 0;
			defaultConfigurationName = Release;
		};
		74607C2118EDE70C00571BA6 /* Build configuration list for PBXLegacyTarget "openssl" */ = {
			isa = XCConfigurationList;
			buildConfigurations = (
				74607C2218EDE70C00571BA6 /* Debug */,
				74607C2318EDE70C00571BA6 /* Release */,
			);
			defaultConfigurationIsVisible = 0;
			defaultConfigurationName = Release;
		};
		BAE64E482368334000244D2B /* Build configuration list for PBXNativeTarget "TogglDesktop-AppStore" */ = {
			isa = XCConfigurationList;
			buildConfigurations = (
				BAE64E492368334000244D2B /* Debug */,
				BAE64E4A2368334000244D2B /* Release */,
			);
			defaultConfigurationIsVisible = 0;
			defaultConfigurationName = Release;
		};
/* End XCConfigurationList section */
	};
	rootObject = 69FC17E917E6534400B96425 /* Project object */;
}<|MERGE_RESOLUTION|>--- conflicted
+++ resolved
@@ -219,7 +219,6 @@
 		BA6572A8224DFA6F00BA4C60 /* CurrentColorView.swift in Sources */ = {isa = PBXBuildFile; fileRef = BA6572A2224DFA6F00BA4C60 /* CurrentColorView.swift */; };
 		BA6572A9224DFA6F00BA4C60 /* ColorGraphicsView.swift in Sources */ = {isa = PBXBuildFile; fileRef = BA6572A3224DFA6F00BA4C60 /* ColorGraphicsView.swift */; };
 		BA6572AA224DFA6F00BA4C60 /* HSV.swift in Sources */ = {isa = PBXBuildFile; fileRef = BA6572A4224DFA6F00BA4C60 /* HSV.swift */; };
-<<<<<<< HEAD
 		BA65A21F22B7808700F895FD /* TimelineDashboardViewController.swift in Sources */ = {isa = PBXBuildFile; fileRef = BA65A21E22B7808700F895FD /* TimelineDashboardViewController.swift */; };
 		BA65A22122B7809300F895FD /* TimelineDashboardViewController.xib in Resources */ = {isa = PBXBuildFile; fileRef = BA65A22022B7809300F895FD /* TimelineDashboardViewController.xib */; };
 		BA65A22422B7823200F895FD /* MainDashboardViewController.swift in Sources */ = {isa = PBXBuildFile; fileRef = BA65A22222B7823200F895FD /* MainDashboardViewController.swift */; };
@@ -227,9 +226,7 @@
 		BA65A24D22B79FEC00F895FD /* OGSwitch.swift in Sources */ = {isa = PBXBuildFile; fileRef = BA65A22D22B79FEC00F895FD /* OGSwitch.swift */; };
 		BA65A25022B7A65D00F895FD /* DatePickerView.swift in Sources */ = {isa = PBXBuildFile; fileRef = BA65A24F22B7A65D00F895FD /* DatePickerView.swift */; };
 		BA65A25222B7A66A00F895FD /* DatePickerView.xib in Resources */ = {isa = PBXBuildFile; fileRef = BA65A25122B7A66A00F895FD /* DatePickerView.xib */; };
-=======
 		BA6D554A2387912C004D068B /* TouchBar+PrivateAPIs.m in Sources */ = {isa = PBXBuildFile; fileRef = BA6D55492387912C004D068B /* TouchBar+PrivateAPIs.m */; };
->>>>>>> 21373c73
 		BA6EB8402248CBE3003BB8EF /* ProjectStorage.swift in Sources */ = {isa = PBXBuildFile; fileRef = BA6EB83F2248CBE3003BB8EF /* ProjectStorage.swift */; };
 		BA6F1B3821EEE998009265E4 /* Theme+Notification.swift in Sources */ = {isa = PBXBuildFile; fileRef = BA6F1B3721EEE998009265E4 /* Theme+Notification.swift */; };
 		BA6F81E422C5FB1E009B6828 /* TimelineTimeEntryHoverViewController.swift in Sources */ = {isa = PBXBuildFile; fileRef = BA6F81E222C5FB1E009B6828 /* TimelineTimeEntryHoverViewController.swift */; };
@@ -923,12 +920,9 @@
 		BA47DEB023966F9C005216AD /* InAppMessageViewController.swift */ = {isa = PBXFileReference; lastKnownFileType = sourcecode.swift; path = InAppMessageViewController.swift; sourceTree = "<group>"; };
 		BA47DEB123966F9C005216AD /* InAppMessageViewController.xib */ = {isa = PBXFileReference; lastKnownFileType = file.xib; path = InAppMessageViewController.xib; sourceTree = "<group>"; };
 		BA47DEB723969EAC005216AD /* InAppMessage.swift */ = {isa = PBXFileReference; lastKnownFileType = sourcecode.swift; path = InAppMessage.swift; sourceTree = "<group>"; };
-<<<<<<< HEAD
 		BA49912D22C0BA14008149D9 /* TimelineDateFormatter.swift */ = {isa = PBXFileReference; lastKnownFileType = sourcecode.swift; path = TimelineDateFormatter.swift; sourceTree = "<group>"; };
 		BA4A7D502375527B00A42095 /* TouchBar.h */ = {isa = PBXFileReference; fileEncoding = 4; lastKnownFileType = sourcecode.c.h; name = TouchBar.h; path = test2/TouchBar.h; sourceTree = SOURCE_ROOT; };
-=======
 		BA4A7D502375527B00A42095 /* TouchBar+PrivateAPIs.h */ = {isa = PBXFileReference; fileEncoding = 4; lastKnownFileType = sourcecode.c.h; name = "TouchBar+PrivateAPIs.h"; path = "test2/TouchBar+PrivateAPIs.h"; sourceTree = SOURCE_ROOT; };
->>>>>>> 21373c73
 		BA4AEB9B22C217A4001A898D /* ResizablePopover.swift */ = {isa = PBXFileReference; lastKnownFileType = sourcecode.swift; path = ResizablePopover.swift; sourceTree = "<group>"; };
 		BA50ED8422705F9E008323FA /* CalendarFlowLayout.swift */ = {isa = PBXFileReference; lastKnownFileType = sourcecode.swift; path = CalendarFlowLayout.swift; sourceTree = "<group>"; };
 		BA5AC61523264651007E6C91 /* TimelineCollectionView.swift */ = {isa = PBXFileReference; lastKnownFileType = sourcecode.swift; path = TimelineCollectionView.swift; sourceTree = "<group>"; };
@@ -939,7 +933,6 @@
 		BA6572A2224DFA6F00BA4C60 /* CurrentColorView.swift */ = {isa = PBXFileReference; fileEncoding = 4; lastKnownFileType = sourcecode.swift; path = CurrentColorView.swift; sourceTree = "<group>"; };
 		BA6572A3224DFA6F00BA4C60 /* ColorGraphicsView.swift */ = {isa = PBXFileReference; fileEncoding = 4; lastKnownFileType = sourcecode.swift; path = ColorGraphicsView.swift; sourceTree = "<group>"; };
 		BA6572A4224DFA6F00BA4C60 /* HSV.swift */ = {isa = PBXFileReference; fileEncoding = 4; lastKnownFileType = sourcecode.swift; path = HSV.swift; sourceTree = "<group>"; };
-<<<<<<< HEAD
 		BA65A21E22B7808700F895FD /* TimelineDashboardViewController.swift */ = {isa = PBXFileReference; lastKnownFileType = sourcecode.swift; path = TimelineDashboardViewController.swift; sourceTree = "<group>"; };
 		BA65A22022B7809300F895FD /* TimelineDashboardViewController.xib */ = {isa = PBXFileReference; lastKnownFileType = file.xib; path = TimelineDashboardViewController.xib; sourceTree = "<group>"; };
 		BA65A22222B7823200F895FD /* MainDashboardViewController.swift */ = {isa = PBXFileReference; lastKnownFileType = sourcecode.swift; path = MainDashboardViewController.swift; sourceTree = "<group>"; };
@@ -947,9 +940,7 @@
 		BA65A22D22B79FEC00F895FD /* OGSwitch.swift */ = {isa = PBXFileReference; fileEncoding = 4; lastKnownFileType = sourcecode.swift; path = OGSwitch.swift; sourceTree = "<group>"; };
 		BA65A24F22B7A65D00F895FD /* DatePickerView.swift */ = {isa = PBXFileReference; lastKnownFileType = sourcecode.swift; path = DatePickerView.swift; sourceTree = "<group>"; };
 		BA65A25122B7A66A00F895FD /* DatePickerView.xib */ = {isa = PBXFileReference; lastKnownFileType = file.xib; path = DatePickerView.xib; sourceTree = "<group>"; };
-=======
 		BA6D55492387912C004D068B /* TouchBar+PrivateAPIs.m */ = {isa = PBXFileReference; lastKnownFileType = sourcecode.c.objc; path = "TouchBar+PrivateAPIs.m"; sourceTree = "<group>"; };
->>>>>>> 21373c73
 		BA6EB83F2248CBE3003BB8EF /* ProjectStorage.swift */ = {isa = PBXFileReference; lastKnownFileType = sourcecode.swift; path = ProjectStorage.swift; sourceTree = "<group>"; };
 		BA6F1B3721EEE998009265E4 /* Theme+Notification.swift */ = {isa = PBXFileReference; lastKnownFileType = sourcecode.swift; path = "Theme+Notification.swift"; sourceTree = "<group>"; };
 		BA6F81E222C5FB1E009B6828 /* TimelineTimeEntryHoverViewController.swift */ = {isa = PBXFileReference; lastKnownFileType = sourcecode.swift; path = TimelineTimeEntryHoverViewController.swift; sourceTree = "<group>"; };
@@ -2530,11 +2521,8 @@
 				BA7D335722489BD000B953A8 /* AutoCompleteViewDataSource.swift in Sources */,
 				BA01404C22570967000E5B91 /* TagStorage.swift in Sources */,
 				74BAD31E18BD7D83002FD4CF /* ViewItem.m in Sources */,
-<<<<<<< HEAD
 				BAA0104F22CB66D0007C1541 /* TimelineEmptyTimeEntryCell.swift in Sources */,
-=======
 				BA6D554A2387912C004D068B /* TouchBar+PrivateAPIs.m in Sources */,
->>>>>>> 21373c73
 				BA35B21F22E6E95200FA560E /* CalendarCollectionView.swift in Sources */,
 				3CD7AD6F19ED579700372797 /* NSResize.m in Sources */,
 				BA7D335A22489C8000B953A8 /* ProjectDataSource.swift in Sources */,
@@ -2703,14 +2691,9 @@
 				BAE64DA32368334000244D2B /* ProjectColor.swift in Sources */,
 				BAE64DA42368334000244D2B /* TagCellView.swift in Sources */,
 				BAE64DA52368334000244D2B /* AutoCompleteView.swift in Sources */,
-<<<<<<< HEAD
-				BAE64DA62368334000244D2B /* (null) in Sources */,
-				BAE64DA72368334000244D2B /* (null) in Sources */,
-=======
 				BABB85AA23882D7C0084DEAC /* SystemPermissionManager.swift in Sources */,
 				BAE64DA62368334000244D2B /* NoInteractionView.swift in Sources */,
 				BAE64DA72368334000244D2B /* NSView+Xib.swift in Sources */,
->>>>>>> 21373c73
 				BAE64DA82368334000244D2B /* DesktopLibraryBridge.m in Sources */,
 				BAE64DA92368334000244D2B /* TimeEntryDatasource.swift in Sources */,
 				BAE64DAA2368334000244D2B /* SystemMessageView.swift in Sources */,
