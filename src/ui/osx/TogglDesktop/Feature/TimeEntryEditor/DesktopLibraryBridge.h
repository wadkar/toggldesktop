--- conflicted
+++ resolved
@@ -114,18 +114,16 @@
 
 - (NSString * _Nullable) formatDurationTimestampt:(NSTimeInterval) duration;
 
-<<<<<<< HEAD
 #pragma mark - Colors
 
 - (NSColor *) getAdaptiveColorForShapeFromColor:(NSColor *) color;
 - (NSColor *) getAdaptiveColorForTextFromColor:(NSColor *) color;
-=======
+
 #pragma mark - Onboarding Actions
 
 - (void)userDidClickOnTimelineTab;
 - (void)userDidTurnOnRecordActivity;
 - (void)userDidEditOrAddTimeEntryDirectlyOnTimelineView;
->>>>>>> 77028e7a
 
 @end
 
