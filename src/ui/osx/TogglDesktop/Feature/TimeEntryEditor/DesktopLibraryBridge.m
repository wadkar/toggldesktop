//
//  DesktopLibraryBridge.m
//  TogglDesktop
//
//  Created by Nghia Tran on 4/2/19.
//  Copyright © 2019 Alari. All rights reserved.
//

#import "DesktopLibraryBridge.h"
#import "TimeEntryViewItem.h"
#import "toggl_api.h"
#import "AutocompleteItem.h"
#import "Utils.h"
#import "UIEvents.h"

@implementation DesktopLibraryBridge

void *ctx;

+ (instancetype)shared
{
	static DesktopLibraryBridge *instance = nil;
	static dispatch_once_t onceToken;

	dispatch_once(&onceToken, ^{
		instance = [[DesktopLibraryBridge alloc] init];
	});
	return instance;
}

- (NSString *)createClientWithWorkspaceID:(uint64_t)workspaceID
							   clientName:(NSString *)clientName
{
	char *clientGUID = toggl_create_client(ctx,
										   workspaceID,
										   [clientName UTF8String]);
	NSString *guid = [NSString stringWithUTF8String:clientGUID];

	free(clientGUID);
	return guid;
}

- (NSString *)createProjectWithTimeEntryGUID:(NSString *)timeEntryGUID
								 workspaceID:(uint64_t)workspaceID
									clientID:(uint64_t)clientID
								  clientGUID:(NSString *)clientGUID
								 projectName:(NSString *)projectName
									colorHex:(NSString *)colorHex
									isPublic:(BOOL)isPublic
{
	char_t *projectGUID = toggl_add_project(ctx,
											[timeEntryGUID UTF8String],
											workspaceID,
											clientID,
											[clientGUID UTF8String],
											[projectName UTF8String],
											!isPublic,
											[colorHex UTF8String]);
	NSString *guid = [NSString stringWithUTF8String:projectGUID];

	free(projectGUID);
	return guid;
}

- (void)setBillableForTimeEntryWithTimeEntryGUID:(NSString *)timeEntryGUID
									  isBillable:(BOOL)isBillable
{
	toggl_set_time_entry_billable(ctx, [timeEntryGUID UTF8String], isBillable);
}

- (void)setProjectForTimeEntryWithGUID:(NSString *)guid
								taskID:(uint64_t)taskID
							 projectID:(uint64_t)projectID
						   projectGUID:(NSString *)projectGUID
{
	toggl_set_time_entry_project(ctx,
								 [guid UTF8String],
								 taskID,
								 projectID,
								 [projectGUID UTF8String]);
}

- (void)togglEditor
{
	toggl_view_time_entry_list(ctx);
}

- (void)updateTimeEntryWithDescription:(NSString *)descriptionName guid:(NSString *)guid
{
	toggl_set_time_entry_description(ctx,
									 [guid UTF8String],
									 [descriptionName UTF8String]);
}

- (void)updateTimeEntryWithTags:(NSArray<NSString *> *)tags guid:(NSString *)guid
{
	const char *value = [[tags componentsJoinedByString:@"\t"] UTF8String];

	toggl_set_time_entry_tags(ctx,
							  [guid UTF8String],
							  value);
}

- (void)updateTimeEntryWithStartDate:(NSDate *)startDate
								guid:(NSString *)guid
{
	toggl_set_time_entry_date(ctx,
							  [guid UTF8String],
							  [startDate timeIntervalSince1970]);
}

- (void)updateTimeEntryWithDuration:(NSString *)duration
							   guid:(NSString *)guid
{
	toggl_set_time_entry_duration(ctx,
								  [guid UTF8String],
								  [duration UTF8String]);
}

- (void)updateTimeEntryWithStartTime:(NSString *)startTime
								guid:(NSString *)guid
{
	toggl_set_time_entry_start(ctx,
							   [guid UTF8String],
							   [startTime UTF8String]);
}

- (void)updateTimeEntryWithEndTime:(NSString *)endTime
							  guid:(NSString *)guid
{
	toggl_set_time_entry_end(ctx,
							 [guid UTF8String],
							 [endTime UTF8String]);
}

- (void)deleteTimeEntryImte:(TimeEntryViewItem *)item
{
	// If description is empty and duration is less than 15 seconds delete without confirmation
	if ([item confirmlessDelete])
	{
		toggl_delete_time_entry(ctx, [item.GUID UTF8String]);
		return;
	}
	NSString *msg = [NSString stringWithFormat:@"Delete time entry \"%@\"?", item.Description];

	NSAlert *alert = [[NSAlert alloc] init];
	[alert addButtonWithTitle:@"OK"];
	[alert addButtonWithTitle:@"Cancel"];
	[alert setMessageText:msg];
	[alert setInformativeText:@"Deleted time entries cannot be restored."];
	[alert setAlertStyle:NSWarningAlertStyle];
	if ([alert runModal] != NSAlertFirstButtonReturn)
	{
		return;
	}

	// Delete
	toggl_delete_time_entry(ctx, [item.GUID UTF8String]);
}

- (void)updateDescriptionForTimeEntry:(TimeEntryViewItem *)timeEntry autocomplete:(AutocompleteItem *)autocomplete
{
	toggl_set_time_entry_project(ctx,
								 [timeEntry.GUID UTF8String],
								 autocomplete.TaskID,
								 autocomplete.ProjectID,
								 0);
	toggl_set_time_entry_description(ctx,
									 [timeEntry.GUID UTF8String],
									 [autocomplete.Description UTF8String]);
}

- (NSString *)convertDuratonInSecond:(int64_t)durationInSecond
{
	char *str = toggl_format_tracking_time_duration(durationInSecond);
	NSString *newValue = [NSString stringWithUTF8String:str];

	free(str);
	return [newValue copy];
}

<<<<<<< HEAD
#pragma mark - Timeline

- (void)enableTimelineRecord:(BOOL)isEnabled
{
	toggl_timeline_toggle_recording(ctx, isEnabled);
}

- (void)timelineSetPreviousDate
{
	toggl_view_timeline_prev_day(ctx);
}

- (void)timelineSetNextDate
{
	toggl_view_timeline_next_day(ctx);
}

- (void)fetchTimelineData
{
	toggl_view_timeline_data(ctx);
}

- (void)timelineGetCurrentDate
{
	toggl_view_timeline_current_day(ctx);
}

- (NSString *)starNewTimeEntryAtStarted:(NSTimeInterval)started ended:(NSTimeInterval)ended
{
	char *guid = toggl_start(ctx,
							 @"".UTF8String,
							 "0",
							 0,
							 0,
							 0,
							 NULL,
							 false,
							 started,
							 ended
							 );
	NSString *GUID = [NSString stringWithUTF8String:guid];

	free(guid);
	return GUID;
}

- (void)startEditorAtGUID:(NSString *)GUID
{
	toggl_edit(ctx, [GUID UTF8String], false, kFocusedFieldNameDescription);
=======
- (void)setEditorWindowSize:(CGSize)size
{
	toggl_set_window_edit_size_width(ctx, size.width);
	toggl_set_window_edit_size_height(ctx, size.height);
}

- (CGSize)getEditorWindowSize
{
	NSInteger width = toggl_get_window_edit_size_width(ctx);
	NSInteger height = toggl_get_window_edit_size_height(ctx);

	// Prevent small size
	const CGSize minimumSize = CGSizeMake(274.0, 381.0);

	width = MAX(minimumSize.width, width);
	height = MAX(minimumSize.height, height);
	return CGSizeMake(width, height);
>>>>>>> d7e8b6d0
}

@end<|MERGE_RESOLUTION|>--- conflicted
+++ resolved
@@ -179,7 +179,6 @@
 	return [newValue copy];
 }
 
-<<<<<<< HEAD
 #pragma mark - Timeline
 
 - (void)enableTimelineRecord:(BOOL)isEnabled
@@ -229,7 +228,8 @@
 - (void)startEditorAtGUID:(NSString *)GUID
 {
 	toggl_edit(ctx, [GUID UTF8String], false, kFocusedFieldNameDescription);
-=======
+}
+
 - (void)setEditorWindowSize:(CGSize)size
 {
 	toggl_set_window_edit_size_width(ctx, size.width);
@@ -247,7 +247,6 @@
 	width = MAX(minimumSize.width, width);
 	height = MAX(minimumSize.height, height);
 	return CGSizeMake(width, height);
->>>>>>> d7e8b6d0
 }
 
 @end