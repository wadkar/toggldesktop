--- conflicted
+++ resolved
@@ -8,11 +8,6 @@
 
 import Cocoa
 import Carbon.HIToolbox
-
-protocol EditorViewControllerDelegate: class {
-
-    func editorShouldDismissPopover()
-}
 
 final class EditorViewController: NSViewController {
 
@@ -37,11 +32,15 @@
     @IBOutlet weak var tagStackView: NSStackView!
     @IBOutlet weak var tagAddButton: AddTagButton!
     @IBOutlet weak var tagInputContainerView: NSBox!
+    @IBOutlet weak var datePickerView: KeyboardDatePicker!
+    @IBOutlet weak var dayNameButton: CursorButton!
+    @IBOutlet weak var nextDateBtn: NSButton!
+    @IBOutlet weak var previousDateBtn: NSButton!
     @IBOutlet weak var durationTextField: UndoTextField!
     @IBOutlet weak var startAtTextField: UndoTextField!
     @IBOutlet weak var endAtTextField: UndoTextField!
+    @IBOutlet weak var dateSelectionBox: NSBox!
     @IBOutlet weak var workspaceLbl: NSTextField!
-    @IBOutlet weak var datePickerContainerView: NSView!
 
     // MARK: Variables
 
@@ -56,11 +55,14 @@
             setFocusOnTextField(shouldFocusByDefault: defaultFocus)
         }
     }
-    weak var delegate: EditorViewControllerDelegate?
     private var selectedProjectItem: ProjectContentItem?
-    private lazy var projectDatasource = ProjectDataSource(items: ProjectStorage.shared.items, updateNotificationName: .ProjectStorageChangedNotification)
-    private lazy var descriptionDatasource = DescriptionDataSource(items: DescriptionTimeEntryStorage.shared.items, updateNotificationName: .DescrptionTimeEntryStorageChangedNotification)
-    private lazy var tagDatasource = TagDataSource(items: TagStorage.shared.tags, updateNotificationName: .TagStorageChangedNotification)
+    private lazy var projectDatasource = ProjectDataSource(items: ProjectStorage.shared.items,
+                                                           updateNotificationName: .ProjectStorageChangedNotification)
+    private lazy var descriptionDatasource = DescriptionDataSource(items: DescriptionTimeEntryStorage.shared.items,
+                                                                   updateNotificationName: .DescrptionTimeEntryStorageChangedNotification)
+    private lazy var tagDatasource = TagDataSource(items: TagStorage.shared.tags,
+                                                   updateNotificationName: .TagStorageChangedNotification)
+
     private lazy var borderColor: NSColor = {
         if #available(OSX 10.13, *) {
             return NSColor(named: NSColor.Name("upload-border-color"))!
@@ -68,8 +70,22 @@
             return ConvertHexColor.hexCode(toNSColor: "#ACACAC")
         }
     }()
+    private lazy var calendarViewControler: CalendarViewController = {
+        let controller = CalendarViewController(nibName: NSNib.Name("CalendarViewController"), bundle: nil)
+        controller.delegate = self
+        return controller
+    }()
+    private lazy var calendarPopover: NoVibrantPopoverView = {
+        let popover = NoVibrantPopoverView()
+        popover.behavior = .semitransient
+        popover.contentViewController = calendarViewControler
+        return popover
+    }()
+    private lazy var dayNameAttribute: [NSAttributedString.Key : Any] = {
+        return [NSAttributedString.Key.font : NSFont.systemFont(ofSize: 14),
+                NSAttributedString.Key.foregroundColor: NSColor.labelColor]
+    }()
     fileprivate var isRegisterTimerNotification = false
-    private lazy var datePickerView: DatePickerView = DatePickerView.xibView()
 
     // MARK: View Cyclex
 
@@ -93,7 +109,6 @@
 
     @IBAction func closeBtnOnTap(_ sender: Any) {
         DesktopLibraryBridge.shared().togglEditor()
-        delegate?.editorShouldDismissPopover()
     }
 
     @IBAction func tagAddButtonOnTap(_ sender: Any) {
@@ -103,6 +118,33 @@
 
         // Expand the view
         openTagAutoCompleteView()
+    }
+
+    @IBAction func nextDateBtnOnTap(_ sender: Any) {
+        guard let startDate = timeEntry.started,
+            let nextDate = startDate.nextDate(),
+            !timeEntry.isRunning() else {
+            return
+        }
+        DesktopLibraryBridge.shared().updateTimeEntry(withStart: nextDate, guid: timeEntry.guid)
+    }
+
+    @IBAction func previousDateBtnOnTap(_ sender: Any) {
+        guard let startDate = timeEntry.started,
+            let nextDate = startDate.previousDate(),
+            !timeEntry.isRunning() else {
+                return
+        }
+        DesktopLibraryBridge.shared().updateTimeEntry(withStart: nextDate, guid: timeEntry.guid)
+    }
+
+    @IBAction func datePickerChanged(_ sender: Any) {
+        DesktopLibraryBridge.shared().updateTimeEntry(withStart: datePickerView.dateValue, guid: timeEntry.guid)
+    }
+    
+    @IBAction func dayButtonOnTap(_ sender: Any) {
+        guard !timeEntry.isRunning() else { return }
+        calendarPopover.present(from: dateSelectionBox.bounds, of: dateSelectionBox, preferredEdge: .maxY)
     }
 
     @IBAction func durationTextFieldOnChange(_ sender: Any) {
@@ -170,6 +212,7 @@
         projectTextField.autoCompleteDelegate = self
         projectTextField.dotImageView = projectDotImageView
         projectTextField.layoutArrowBtn(with: view)
+        dayNameButton.cursor = .pointingHand
 
         durationTextField.delegate = self
         startAtTextField.delegate = self
@@ -178,12 +221,6 @@
         var calendar = Calendar.current
         calendar.timeZone = TimeZone.current
 
-<<<<<<< HEAD
-        // Picker View
-        datePickerContainerView.addSubview(datePickerView)
-        datePickerView.edgesToSuperView()
-        datePickerView.delegate = self
-=======
         // Date picker
         datePickerView.keyOnAction = {[weak self] key in
             guard let strongSelf = self else { return }
@@ -199,7 +236,6 @@
 
         // Tags
         tagAddButton.delegate = self
->>>>>>> d7e8b6d0
     }
 
     fileprivate func initDatasource() {
@@ -221,6 +257,7 @@
         billableCheckBox.state = timeEntry.billable ? .on : .off
         billableCheckBox.isHidden = !timeEntry.canSeeBillable
         projectTextField.setTimeEntry(timeEntry)
+        calendarViewControler.prepareLayout(with: timeEntry.started)
 
         // Update description with condition to prevent lossing text
         if !(oldValue?.guid == timeEntry.guid && descriptionTextField.currentEditor() != nil) || !timeEntry.isRunning() {
@@ -311,7 +348,10 @@
     }
 
     private func renderDatePicker() {
-        datePickerView.currentDate = timeEntry.started ?? Date()
+        let startDay = timeEntry.started!
+        datePickerView.dateValue = startDay
+        let dayName = startDay.dayOfWeekString() ?? "Unknown"
+        dayNameButton.attributedTitle = NSAttributedString(string: "\(dayName),", attributes: dayNameAttribute)
     }
 
     private func renderTime() {
@@ -565,6 +605,15 @@
     }
 }
 
+// MARK: CalendarViewControllerDelegate
+
+extension EditorViewController: CalendarViewControllerDelegate {
+
+    func calendarViewControllerDidSelect(date: Date) {
+        DesktopLibraryBridge.shared().updateTimeEntry(withStart: date, guid: timeEntry.guid)
+    }
+}
+
 // MARK: Undo
 
 extension EditorViewController {
@@ -610,32 +659,6 @@
     }
 }
 
-<<<<<<< HEAD
-// MARK: DatePickerViewDelegate
-
-extension EditorViewController: DatePickerViewDelegate {
-
-    func datePickerOnChanged(_ sender: DatePickerView, date: Date) {
-        DesktopLibraryBridge.shared().updateTimeEntry(withStart: date, guid: timeEntry.guid)
-    }
-
-    func datePickerShouldClose(_ sender: DatePickerView) {
-        closeBtnOnTap(self)
-    }
-
-    func isTimeEntryRunning(_ sender: DatePickerView) -> Bool {
-        return timeEntry.isRunning()
-    }
-
-    func shouldOpenCalendar(_ sender: DatePickerView) -> Bool {
-        return true
-    }
-
-    func datePickerDidTapPreviousDate(_ sender: DatePickerView) {
-    }
-
-    func datePickerDidTapNextDate(_ sender: DatePickerView) {
-=======
 // MARK: AddTagButtonDelegate
 
 extension EditorViewController: AddTagButtonDelegate {
@@ -650,6 +673,5 @@
         // Notify the change manually
         // because stringValue doesn't notify the delegate
         tagTextField.handleTextDidChange()
->>>>>>> d7e8b6d0
     }
 }