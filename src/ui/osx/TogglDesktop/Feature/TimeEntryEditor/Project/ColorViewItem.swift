--- conflicted
+++ resolved
@@ -28,15 +28,10 @@
     }
     
     func render(_ color: ProjectColor) {
-<<<<<<< HEAD
         guard let color = ConvertHexColor.hexCode(toNSColor: color.hex) else {
             return
         }
         boxView.fillColor = color.getAdaptiveColorForShape()
-=======
-        guard let color = ConvertHexColor.hexCode(toNSColor: color.hex) else { return }
-        boxView.fillColor = color
->>>>>>> 77028e7a
     }
 
     override var isSelected: Bool {
