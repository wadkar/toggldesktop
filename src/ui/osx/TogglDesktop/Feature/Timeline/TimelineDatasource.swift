//
//  TimelineDatasource.swift
//  TogglDesktop
//
//  Created by Nghia Tran on 6/21/19.
//  Copyright © 2019 Alari. All rights reserved.
//

import Cocoa

protocol TimelineDatasourceDelegate: class {

    func shouldPresentTimeEntryEditor(in view: NSView, timeEntry: TimeEntryViewItem, cell: TimelineTimeEntryCell)
    func shouldPresentTimeEntryHover(in view: NSView, timeEntry: TimelineTimeEntry)
    func shouldPresentActivityHover(in view: TimelineBaseCell, activity: TimelineActivity)
    func startNewTimeEntry(at started: TimeInterval, ended: TimeInterval)
    func shouldUpdatePanelSize(with activityFrame: CGRect)
    func shouldUpdateEndTime(_ endtime: TimeInterval, for entry: TimelineTimeEntry)
    func shouldUpdateStartTime(_ start: TimeInterval, for entry: TimelineTimeEntry)
    func shouldPresentResizePopover(at cell: TimelineTimeEntryCell, onTopCorner: Bool)
}

final class TimelineDatasource: NSObject {

    fileprivate struct Constants {
        static let TimeLabelCellID = NSUserInterfaceItemIdentifier("TimelineTimeLabelCell")
        static let TimeLabelCellXIB = NSNib.Name("TimelineTimeLabelCell")
        static let TimeEntryCellID = NSUserInterfaceItemIdentifier("TimelineTimeEntryCell")
        static let TimeEntryCellXIB = NSNib.Name("TimelineTimeEntryCell")
        static let EmptyTimeEntryCellID = NSUserInterfaceItemIdentifier("TimelineEmptyTimeEntryCell")
        static let EmptyTimeEntryCellXIB = NSNib.Name("TimelineEmptyTimeEntryCell")
        static let ActivityCellID = NSUserInterfaceItemIdentifier("TimelineActivityCell")
        static let ActivityCellXIB = NSNib.Name("TimelineActivityCell")
        static let DividerViewID = NSUserInterfaceItemIdentifier("DividerViewID")
        static let BackgroundViewID = NSUserInterfaceItemIdentifier("BackgroundViewID")
    }

    enum ZoomLevel: Int {
        case x1 = 0 // normal
        case x2
        case x3
        case x4

        // The span represent how long between current TimeLabel -> Next label
        var span: TimeInterval {
            switch self {
            case .x4:
                return 7200.0 // Each 2 hours
            case .x1,
                .x2,
                .x3:
                return 3600 // Each 1 hour
            }
        }

        var nextLevel: ZoomLevel? {
            return ZoomLevel(rawValue: self.rawValue + 1)
        }

        var previousLevel: ZoomLevel? {
            return ZoomLevel(rawValue: self.rawValue - 1)
        }

        // If the zoom is x4, two TE could so close
        // This minimum gap prevents it happends
        var minimumGap: CGFloat {
            return 2.0
        }
    }

    // MARK: Variables

    weak var delegate: TimelineDatasourceDelegate?
    private unowned let collectionView: NSCollectionView
    private let flow: TimelineFlowLayout
    private(set) var timeline: TimelineData?
    private var zoomLevel: ZoomLevel = .x1
    private var isUserResizing = false

    // MARK: Init

    init(_ collectionView: NSCollectionView) {
        self.collectionView = collectionView
        self.flow = TimelineFlowLayout()
        super.init()
        flow.flowDelegate = self
        collectionView.delegate = self
        collectionView.dataSource = self
        collectionView.collectionViewLayout = flow
        collectionView.register(NSNib(nibNamed: Constants.TimeLabelCellXIB, bundle: nil), forItemWithIdentifier: Constants.TimeLabelCellID)
        collectionView.register(NSNib(nibNamed: Constants.TimeEntryCellXIB, bundle: nil), forItemWithIdentifier: Constants.TimeEntryCellID)
        collectionView.register(NSNib(nibNamed: Constants.ActivityCellXIB, bundle: nil), forItemWithIdentifier: Constants.ActivityCellID)
        collectionView.register(NSNib(nibNamed: Constants.EmptyTimeEntryCellXIB, bundle: nil), forItemWithIdentifier: Constants.EmptyTimeEntryCellID)
        collectionView.register(TimelineDividerView.self, forSupplementaryViewOfKind: NSCollectionView.elementKindSectionFooter, withIdentifier: Constants.DividerViewID)
        collectionView.register(TimelineBackgroundView.self, forSupplementaryViewOfKind: NSCollectionView.elementKindSectionHeader, withIdentifier: Constants.BackgroundViewID)
    }

    func render(_ timeline: TimelineData) {
<<<<<<< HEAD
        // Skip reload if the user is resizing
        guard !isUserResizing else { return }
=======
        self.timeline?.cleanUp()
        self.timeline = nil

>>>>>>> 35f578ce
        self.timeline = timeline
        flow.currentDate = Date(timeIntervalSince1970: timeline.start)
        collectionView.reloadData()
    }

    func update(_ zoomLevel: ZoomLevel) {
        self.zoomLevel = zoomLevel
        timeline?.render(with: zoomLevel)
        flow.apply(zoomLevel)
        collectionView.reloadData()
        scrollToVisibleItem()
    }

    func scrollToVisibleItem() {
        guard let timeline = timeline else { return }

        // Skip if both are empty
        if timeline.timeEntries.isEmpty && timeline.activities.isEmpty {
            return
        }

        // Get the section should be presented
        var section: TimelineData.Section?
        if !timeline.timeEntries.isEmpty {
            section = .timeEntry
        } else if !timeline.activities.isEmpty {
            section = .activity
        }

        // Scroll to visible item
        if let section = section {
            // Force render with correct frame then scrolling to desire item
            collectionView.setNeedsDisplay(collectionView.frame)
            collectionView.displayIfNeeded()
            collectionView.scrollToItems(at: Set<IndexPath>(arrayLiteral: IndexPath(item: 0, section: section.rawValue)),
                                         scrollPosition: [.centeredHorizontally, .centeredVertically])
        }
    }

    func timeEntryCell(for guid: String) -> TimelineTimeEntryCell? {
        let cell = collectionView.visibleItems().first { item -> Bool in
            if let cell = item as? TimelineTimeEntryCell,
                cell.timeEntry.timeEntry.guid == guid {
                return true
            }
            return false
        }
        return cell as? TimelineTimeEntryCell
    }
}

extension TimelineDatasource: NSCollectionViewDataSource, NSCollectionViewDelegateFlowLayout, NSCollectionViewDelegate {

    func numberOfSections(in collectionView: NSCollectionView) -> Int {
        guard let timeline = timeline else { return 0 }
        return timeline.numberOfSections
    }

    func collectionView(_ collectionView: NSCollectionView, numberOfItemsInSection section: Int) -> Int {
        guard let timeline = timeline else { return 0 }
        return timeline.numberOfItems(in: section)
    }

    func collectionView(_ collectionView: NSCollectionView, itemForRepresentedObjectAt indexPath: IndexPath) -> NSCollectionViewItem {
        guard let timeline = timeline,
            let section = TimelineData.Section(rawValue: indexPath.section),
            let item = timeline.item(at: indexPath) else { return NSCollectionViewItem() }

        switch section {
        case .timeLabel:
            let cell = collectionView.makeItem(withIdentifier: Constants.TimeLabelCellID, for: indexPath) as! TimelineTimeLabelCell
            let chunk = item as! TimelineTimestamp
            cell.render(chunk)
            return cell
        case .timeEntry:
            switch item {
            case let timeEntry as TimelineTimeEntry:
                let cell = collectionView.makeItem(withIdentifier: Constants.TimeEntryCellID, for: indexPath) as! TimelineTimeEntryCell
                cell.menuDelegate = self
                cell.delegate = self
                cell.config(for: timeEntry)
                return cell
            case let emptyTimeEntry as TimelineBaseTimeEntry:
                let cell = collectionView.makeItem(withIdentifier: Constants.EmptyTimeEntryCellID, for: indexPath) as! TimelineEmptyTimeEntryCell
                cell.config(for: emptyTimeEntry, at: zoomLevel)
                return cell
            default:
                fatalError("We haven't support yet")
            }

        case .activity:
            let cell = collectionView.makeItem(withIdentifier: Constants.ActivityCellID, for: indexPath) as! TimelineActivityCell
            cell.delegate = self
            let activity = item as! TimelineActivity
            cell.config(for: activity)
            return cell
        }
    }

    func collectionView(_ collectionView: NSCollectionView, viewForSupplementaryElementOfKind kind: NSCollectionView.SupplementaryElementKind, at indexPath: IndexPath) -> NSView {
        guard let section = TimelineData.Section(rawValue: indexPath.section) else { return NSView() }
        if kind == NSCollectionView.elementKindSectionFooter {
            let view = collectionView.makeSupplementaryView(ofKind: kind,
                                                            withIdentifier: Constants.DividerViewID,
                                                            for: indexPath) as! TimelineDividerView
            view.draw(for: section)
            return view
        } else if kind == NSCollectionView.elementKindSectionHeader {
            let view = collectionView.makeSupplementaryView(ofKind: kind,
                                                            withIdentifier: Constants.BackgroundViewID,
                                                            for: indexPath)
            return view
        }
        return NSView()
    }

    func collectionView(_ collectionView: NSCollectionView, didSelectItemsAt indexPaths: Set<IndexPath>) {
        guard let indexPath = indexPaths.first,
            let cell = collectionView.item(at: indexPath),
            let item = timeline?.item(at: indexPath) else { return }
        switch item {
        case let timeEntry as TimelineTimeEntry:
            if let cell = cell as? TimelineTimeEntryCell {
                delegate?.shouldPresentTimeEntryEditor(in: cell.popoverView, timeEntry: timeEntry.timeEntry, cell: cell)
                collectionView.deselectItems(at: indexPaths)
            }
        case let item as TimelineBaseTimeEntry:
            delegate?.startNewTimeEntry(at: item.start, ended: item.end)
            collectionView.deselectItems(at: indexPaths)
        default:
            break
        }
    }

    func collectionView(_ collectionView: NSCollectionView, willDisplay item: NSCollectionViewItem, forRepresentedObjectAt indexPath: IndexPath) {
        switch item {
        case let cell as TimelineTimeEntryCell:
            cell.foregroundBox.updateTrackingAreas()
        default:
            break
        }
    }
}

// MARK: TimelineFlowLayoutDelegate

extension TimelineDatasource: TimelineFlowLayoutDelegate {

    func timechunkForItem(at indexPath: IndexPath) -> TimeChunk? {
        return timeline?.timechunkForItem(at: indexPath)
    }

    func isEmptyTimeEntry(at indexPath: IndexPath) -> Bool {
        guard let item = timeline?.item(at: indexPath),
            type(of: item) == TimelineBaseTimeEntry.self else { return false }
        return true
    }

    func columnForItem(at indexPath: IndexPath) -> Int {
        guard let item = timeline?.item(at: indexPath) as? TimelineBaseTimeEntry else { return 0 }
        return item.col
    }

    func shouldDrawDetailBubble(at indexPath: IndexPath) -> Bool {
        guard let item = timeline?.item(at: indexPath) as? TimelineBaseTimeEntry else { return false }
        return item.hasDetailInfo
    }

    func flowLayoutDidUpdateLayout(with activityFrame: CGRect) {
        delegate?.shouldUpdatePanelSize(with: activityFrame)
    }
}

// MARK: TimelineTimeEntryCellDelegate

extension TimelineDatasource: TimelineTimeEntryCellDelegate {

    func timeEntryCellShouldContinue(for entry: TimelineTimeEntry, sender: TimelineTimeEntryCell) {
        timeline?.continueTimeEntry(entry)
    }

    func timeEntryCellShouldStartNew(for entry: TimelineTimeEntry, sender: TimelineTimeEntryCell) {
        timeline?.startNewFromEnd(entry)
    }

    func timeEntryCellShouldDelete(for entry: TimelineTimeEntry, sender: TimelineTimeEntryCell) {
        timeline?.delete(entry, undoManager: collectionView.undoManager)
    }

    func timeEntryCellShouldChangeFirstEntryStopTime(for entry: TimelineTimeEntry, sender: TimelineTimeEntryCell) {
        timeline?.changeFirstEntryStopTime(at: entry)
    }

    func timeEntryCellShouldChangeLastEntryStartTime(for entry: TimelineTimeEntry, sender: TimelineTimeEntryCell) {
        timeline?.changeLastEntryStartTime(at: entry)
    }
}

// MARK: TimelineBaseCellDelegate

extension TimelineDatasource: TimelineBaseCellDelegate {

    func timelineCellMouseDidEntered(_ sender: TimelineBaseCell) {
        switch sender {
        case let timeEntryCell as TimelineTimeEntryCell:
            guard let timeEntry = timeEntryCell.timeEntry else { return }
            delegate?.shouldPresentTimeEntryHover(in: timeEntryCell.popoverView, timeEntry: timeEntry)
<<<<<<< HEAD
=======
        case let activityCell as TimelineActivityCell:
            guard let activity = activityCell.activity else { return }
            delegate?.shouldPresentActivityHover(in: sender, activity: activity)
>>>>>>> 35f578ce
        default:
            break
        }
    }

    func timelineCellUpdateEndTime(with event: NSEvent, sender: TimelineBaseCell) {
        isUserResizing = false
        switch sender {
        case let timeEntryCell as TimelineTimeEntryCell:
            guard let timeEntry = timeEntryCell.timeEntry else { return }
            let endAt = convertPointForEndTime(with: event, startTime: timeEntry.start)

            // Update in libray
            delegate?.shouldUpdateEndTime(endAt, for: timeEntry)
        default:
            break
        }
    }

    func timelineCellRedrawEndTime(with event: NSEvent, sender: TimelineBaseCell) {
        isUserResizing = true
        switch sender {
        case let timeEntryCell as TimelineTimeEntryCell:
            guard let timeEntry = timeEntryCell.timeEntry else { return }
            let endAt = convertPointForEndTime(with: event, startTime: timeEntry.start)

            // Update the end time and re-draw
            timeEntry.end = endAt
            flow.invalidateLayout()
            delegate?.shouldPresentResizePopover(at: timeEntryCell, onTopCorner: false)
        default:
            break
        }
    }

    func timelineCellRedrawStartTime(with event: NSEvent, sender: TimelineBaseCell) {
        isUserResizing = true
        switch sender {
        case let timeEntryCell as TimelineTimeEntryCell:
            guard let timeEntry = timeEntryCell.timeEntry else { return }
            let startTime = convertPointForStartTime(with: event, endTime: timeEntry.end)

            // Update and re-draw
            timeEntry.start = startTime
            flow.invalidateLayout()
            delegate?.shouldPresentResizePopover(at: timeEntryCell, onTopCorner: true)
        default:
            break
        }
    }

    func timelineCellUpdateStartTime(with event: NSEvent, sender: TimelineBaseCell) {
        isUserResizing = false
        switch sender {
        case let timeEntryCell as TimelineTimeEntryCell:
            guard let timeEntry = timeEntryCell.timeEntry else { return }
            let startTime = convertPointForStartTime(with: event, endTime: timeEntry.end)

            // Update library
            delegate?.shouldUpdateStartTime(startTime, for: timeEntry)
        default:
            break
        }
    }

    func timelineCellOpenEditor(_ sender: TimelineBaseCell) {
        if let cell = sender as? TimelineTimeEntryCell {
            delegate?.shouldPresentTimeEntryEditor(in: cell.popoverView, timeEntry: cell.timeEntry.timeEntry, cell: cell)
        }
    }

    private func convertPointForStartTime(with event: NSEvent, endTime: TimeInterval) -> TimeInterval {
        // Convert point to timestamp, depend on the zoom
        let point = collectionView.convert(event.locationInWindow, from: nil)
        let start = flow.convertTimestamp(from: point)

        // Get safe value
        return start < endTime ? start : endTime - 1
    }

    private func convertPointForEndTime(with event: NSEvent, startTime: TimeInterval) -> TimeInterval {
        // Convert point to timestamp, depend on the zoom
        let point = collectionView.convert(event.locationInWindow, from: nil)
        let endedAt = flow.convertTimestamp(from: point)

        // Get safe value
        return endedAt > startTime ? endedAt : startTime + 1
    }
}

// MARK: TimelineActivityCellDelegate

extension TimelineDatasource: TimelineActivityCellDelegate {

    func timelineActivityPresentPopover(_ sender: TimelineActivityCell) {
        guard let activity = sender.activity else { return }
        delegate?.shouldPresentActivityHover(in: sender.view, activity: activity)
    }
}<|MERGE_RESOLUTION|>--- conflicted
+++ resolved
@@ -12,7 +12,7 @@
 
     func shouldPresentTimeEntryEditor(in view: NSView, timeEntry: TimeEntryViewItem, cell: TimelineTimeEntryCell)
     func shouldPresentTimeEntryHover(in view: NSView, timeEntry: TimelineTimeEntry)
-    func shouldPresentActivityHover(in view: TimelineBaseCell, activity: TimelineActivity)
+    func shouldPresentActivityHover(in view: NSView, activity: TimelineActivity)
     func startNewTimeEntry(at started: TimeInterval, ended: TimeInterval)
     func shouldUpdatePanelSize(with activityFrame: CGRect)
     func shouldUpdateEndTime(_ endtime: TimeInterval, for entry: TimelineTimeEntry)
@@ -96,14 +96,10 @@
     }
 
     func render(_ timeline: TimelineData) {
-<<<<<<< HEAD
         // Skip reload if the user is resizing
         guard !isUserResizing else { return }
-=======
         self.timeline?.cleanUp()
         self.timeline = nil
-
->>>>>>> 35f578ce
         self.timeline = timeline
         flow.currentDate = Date(timeIntervalSince1970: timeline.start)
         collectionView.reloadData()
@@ -311,12 +307,6 @@
         case let timeEntryCell as TimelineTimeEntryCell:
             guard let timeEntry = timeEntryCell.timeEntry else { return }
             delegate?.shouldPresentTimeEntryHover(in: timeEntryCell.popoverView, timeEntry: timeEntry)
-<<<<<<< HEAD
-=======
-        case let activityCell as TimelineActivityCell:
-            guard let activity = activityCell.activity else { return }
-            delegate?.shouldPresentActivityHover(in: sender, activity: activity)
->>>>>>> 35f578ce
         default:
             break
         }
