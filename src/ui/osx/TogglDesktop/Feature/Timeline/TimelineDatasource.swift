//
//  TimelineDatasource.swift
//  TogglDesktop
//
//  Created by Nghia Tran on 6/21/19.
//  Copyright © 2019 Alari. All rights reserved.
//

import Cocoa

protocol TimelineDatasourceDelegate: class {

    func shouldPresentTimeEntryEditor(in view: NSView, timeEntry: TimeEntryViewItem, cell: TimelineTimeEntryCell)
    func shouldPresentTimeEntryHover(in view: NSView, timeEntry: TimelineTimeEntry)
    func shouldPresentActivityHover(in view: NSView, activity: TimelineActivity)
    func startNewTimeEntry(at started: TimeInterval, ended: TimeInterval)
    func shouldUpdatePanelSize(with activityFrame: CGRect)
    func shouldUpdateEndTime(_ endtime: TimeInterval, for entry: TimelineTimeEntry)
    func shouldUpdateStartTime(_ start: TimeInterval, for entry: TimelineTimeEntry, keepEndTimeFixed: Bool)
    func shouldPresentResizePopover(at cell: TimelineTimeEntryCell, onTopCorner: Bool)
    func shouldHideAllPopover()
}

final class TimelineDatasource: NSObject {

    private struct Constants {
        static let TimeLabelCellID = NSUserInterfaceItemIdentifier("TimelineTimeLabelCell")
        static let TimeLabelCellXIB = NSNib.Name("TimelineTimeLabelCell")
        static let TimeEntryCellID = NSUserInterfaceItemIdentifier("TimelineTimeEntryCell")
        static let TimeEntryCellXIB = NSNib.Name("TimelineTimeEntryCell")
        static let EmptyTimeEntryCellID = NSUserInterfaceItemIdentifier("TimelineEmptyTimeEntryCell")
        static let EmptyTimeEntryCellXIB = NSNib.Name("TimelineEmptyTimeEntryCell")
        static let ActivityCellID = NSUserInterfaceItemIdentifier("TimelineActivityCell")
        static let ActivityCellXIB = NSNib.Name("TimelineActivityCell")
        static let DividerViewID = NSUserInterfaceItemIdentifier("DividerViewID")
        static let BackgroundViewID = NSUserInterfaceItemIdentifier("TimelineBackgroundCell")
        static let BackgroundViewXIB = NSNib.Name("TimelineBackgroundCell")
    }

    enum ZoomLevel: Int {
        case x1 = 0 // normal
        case x2
        case x3
        case x4

        // The span represent how long between current TimeLabel -> Next label
        var span: TimeInterval {
            switch self {
            case .x4:
                return 7200.0 // Each 2 hours
            case .x1,
                .x2,
                .x3:
                return 3600 // Each 1 hour
            }
        }

        var nextLevel: ZoomLevel? {
            return ZoomLevel(rawValue: self.rawValue + 1)
        }

        var previousLevel: ZoomLevel? {
            return ZoomLevel(rawValue: self.rawValue - 1)
        }

        // If the zoom is x4, two TE could so close
        // This minimum gap prevents it happends
        var minimumGap: CGFloat {
            return 2.0
        }
    }

    // MARK: Variables

    weak var delegate: TimelineDatasourceDelegate?
    private unowned let collectionView: NSCollectionView
    private let flow: TimelineFlowLayout
    private(set) var timeline: TimelineData?
    private var zoomLevel: ZoomLevel = .x1
    private var isUserResizing = false
    private var draggingSession = TimelineDraggingSession()
    private var isUserOnAction: Bool { return isUserResizing || draggingSession.isDragging }

    // MARK: Init

    init(_ collectionView: NSCollectionView) {
        self.collectionView = collectionView
        self.flow = TimelineFlowLayout()
        super.init()
        flow.flowDelegate = self
        collectionView.delegate = self
        collectionView.dataSource = self
        collectionView.collectionViewLayout = flow
        collectionView.register(NSNib(nibNamed: Constants.TimeLabelCellXIB, bundle: nil), forItemWithIdentifier: Constants.TimeLabelCellID)
        collectionView.register(NSNib(nibNamed: Constants.TimeEntryCellXIB, bundle: nil), forItemWithIdentifier: Constants.TimeEntryCellID)
        collectionView.register(NSNib(nibNamed: Constants.ActivityCellXIB, bundle: nil), forItemWithIdentifier: Constants.ActivityCellID)
        collectionView.register(NSNib(nibNamed: Constants.EmptyTimeEntryCellXIB, bundle: nil), forItemWithIdentifier: Constants.EmptyTimeEntryCellID)
        collectionView.register(TimelineDividerView.self, forSupplementaryViewOfKind: NSCollectionView.elementKindSectionFooter, withIdentifier: Constants.DividerViewID)
        collectionView.register(NSNib(nibNamed: Constants.BackgroundViewXIB, bundle: nil), forItemWithIdentifier: Constants.BackgroundViewID)
        registerForDragAndDrop()
    }

    func render(_ timeline: TimelineData) {
<<<<<<< HEAD
        // Skip reload if the user is on action (Resize or drag)
        guard !isUserOnAction else { return }
=======
        // Skip reload if the user is resizing
        guard !isUserResizing else { return }
        self.timeline?.cleanUp()
        self.timeline = nil
>>>>>>> 95363a1f
        self.timeline = timeline
        flow.currentDate = Date(timeIntervalSince1970: timeline.start)
        collectionView.reloadData()
    }

    func update(_ zoomLevel: ZoomLevel) {
        self.zoomLevel = zoomLevel
        timeline?.render(with: zoomLevel)
        flow.apply(zoomLevel)
        collectionView.reloadData()
        scrollToVisibleItem()
    }

    func scrollToVisibleItem() {
        guard let timeline = timeline else { return }

        // Skip if both are empty
        if timeline.timeEntries.isEmpty && timeline.activities.isEmpty {
            return
        }

        // Get the section should be presented
        var section: TimelineData.Section?
        if !timeline.timeEntries.isEmpty {
            section = .timeEntry
        } else if !timeline.activities.isEmpty {
            section = .activity
        }

        // Scroll to visible item
        if let section = section {
            // Force render with correct frame then scrolling to desire item
            collectionView.setNeedsDisplay(collectionView.frame)
            collectionView.displayIfNeeded()
            collectionView.scrollToItems(at: Set<IndexPath>(arrayLiteral: IndexPath(item: 0, section: section.rawValue)),
                                         scrollPosition: [.centeredHorizontally, .centeredVertically])
        }
    }

    func timeEntryCell(for guid: String) -> TimelineTimeEntryCell? {
        let cell = collectionView.visibleItems().first { item -> Bool in
            if let cell = item as? TimelineTimeEntryCell,
                cell.timeEntry.timeEntry.guid == guid {
                return true
            }
            return false
        }
        return cell as? TimelineTimeEntryCell
    }
}

extension TimelineDatasource: NSCollectionViewDataSource, NSCollectionViewDelegateFlowLayout, NSCollectionViewDelegate {

    func numberOfSections(in collectionView: NSCollectionView) -> Int {
        guard let timeline = timeline else { return 0 }
        return timeline.numberOfSections
    }

    func collectionView(_ collectionView: NSCollectionView, numberOfItemsInSection section: Int) -> Int {
        guard let timeline = timeline else { return 0 }
        return timeline.numberOfItems(in: section)
    }

    func collectionView(_ collectionView: NSCollectionView, itemForRepresentedObjectAt indexPath: IndexPath) -> NSCollectionViewItem {
        guard let timeline = timeline,
            let section = TimelineData.Section(rawValue: indexPath.section),
            let item = timeline.item(at: indexPath) else { return NSCollectionViewItem() }

        switch section {
        case .timeLabel:
            let cell = collectionView.makeItem(withIdentifier: Constants.TimeLabelCellID, for: indexPath) as! TimelineTimeLabelCell
            let chunk = item as! TimelineTimestamp
            cell.render(chunk)
            return cell
        case .timeEntry:
            switch item {
            case let timeEntry as TimelineTimeEntry:
                let cell = collectionView.makeItem(withIdentifier: Constants.TimeEntryCellID, for: indexPath) as! TimelineTimeEntryCell
                cell.menuDelegate = self
                cell.delegate = self
                cell.config(for: timeEntry)
                return cell
            case let emptyTimeEntry as TimelineBaseTimeEntry:
                let cell = collectionView.makeItem(withIdentifier: Constants.EmptyTimeEntryCellID, for: indexPath) as! TimelineEmptyTimeEntryCell
                cell.config(for: emptyTimeEntry, at: zoomLevel)
                return cell
            default:
                fatalError("We haven't support yet")
            }

        case .activity:
            let cell = collectionView.makeItem(withIdentifier: Constants.ActivityCellID, for: indexPath) as! TimelineActivityCell
            cell.delegate = self
            let activity = item as! TimelineActivity
            cell.config(for: activity)
            return cell
        case .background:
            return collectionView.makeItem(withIdentifier: Constants.BackgroundViewID, for: indexPath)
        }
    }

    func collectionView(_ collectionView: NSCollectionView, viewForSupplementaryElementOfKind kind: NSCollectionView.SupplementaryElementKind, at indexPath: IndexPath) -> NSView {
        guard let section = TimelineData.Section(rawValue: indexPath.section) else { return NSView() }
        if kind == NSCollectionView.elementKindSectionFooter {
            let view = collectionView.makeSupplementaryView(ofKind: kind,
                                                            withIdentifier: Constants.DividerViewID,
                                                            for: indexPath) as! TimelineDividerView
            view.draw(for: section)
            return view
        }
        return NSView()
    }

    func collectionView(_ collectionView: NSCollectionView, didSelectItemsAt indexPaths: Set<IndexPath>) {
        // Skip selection if the dragging
        guard !draggingSession.isDragging else { return }
        guard let indexPath = indexPaths.first,
            let cell = collectionView.item(at: indexPath),
            let item = timeline?.item(at: indexPath) else { return }
        switch item {
        case let timeEntry as TimelineTimeEntry:
            if let cell = cell as? TimelineTimeEntryCell {
                delegate?.shouldPresentTimeEntryEditor(in: cell.popoverView, timeEntry: timeEntry.timeEntry, cell: cell)
                collectionView.deselectItems(at: indexPaths)
            }
        case let item as TimelineBaseTimeEntry:
            delegate?.startNewTimeEntry(at: item.start, ended: item.end)
            collectionView.deselectItems(at: indexPaths)
        default:
            break
        }
    }

    func collectionView(_ collectionView: NSCollectionView, willDisplay item: NSCollectionViewItem, forRepresentedObjectAt indexPath: IndexPath) {
        switch item {
        case let cell as TimelineTimeEntryCell:
            cell.foregroundBox.updateTrackingAreas()
        default:
            break
        }
    }
}

// MARK: TimelineFlowLayoutDelegate

extension TimelineDatasource: TimelineFlowLayoutDelegate {

    func timechunkForItem(at indexPath: IndexPath) -> TimeChunk? {
        return timeline?.timechunkForItem(at: indexPath)
    }

    func isEmptyTimeEntry(at indexPath: IndexPath) -> Bool {
        guard let item = timeline?.item(at: indexPath),
            type(of: item) == TimelineBaseTimeEntry.self else { return false }
        return true
    }

    func columnForItem(at indexPath: IndexPath) -> Int {
        guard let item = timeline?.item(at: indexPath) as? TimelineBaseTimeEntry else { return 0 }
        return item.col
    }

    func shouldDrawDetailBubble(at indexPath: IndexPath) -> Bool {
        guard let item = timeline?.item(at: indexPath) as? TimelineBaseTimeEntry else { return false }
        return item.hasDetailInfo
    }

    func flowLayoutDidUpdateLayout(with activityFrame: CGRect) {
        delegate?.shouldUpdatePanelSize(with: activityFrame)
    }
}

// MARK: TimelineTimeEntryCellDelegate

extension TimelineDatasource: TimelineTimeEntryCellDelegate {

    func timeEntryCellShouldContinue(for entry: TimelineTimeEntry, sender: TimelineTimeEntryCell) {
        timeline?.continueTimeEntry(entry)
    }

    func timeEntryCellShouldStartNew(for entry: TimelineTimeEntry, sender: TimelineTimeEntryCell) {
        timeline?.startNewFromEnd(entry)
    }

    func timeEntryCellShouldDelete(for entry: TimelineTimeEntry, sender: TimelineTimeEntryCell) {
        timeline?.delete(entry, undoManager: collectionView.undoManager)
    }

    func timeEntryCellShouldChangeFirstEntryStopTime(for entry: TimelineTimeEntry, sender: TimelineTimeEntryCell) {
        timeline?.changeFirstEntryStopTime(at: entry)
    }

    func timeEntryCellShouldChangeLastEntryStartTime(for entry: TimelineTimeEntry, sender: TimelineTimeEntryCell) {
        timeline?.changeLastEntryStartTime(at: entry)
    }
}

// MARK: TimelineBaseCellDelegate

extension TimelineDatasource: TimelineBaseCellDelegate {

    func timelineCellMouseDidEntered(_ sender: TimelineBaseCell) {
        switch sender {
        case let timeEntryCell as TimelineTimeEntryCell:
            guard let timeEntry = timeEntryCell.timeEntry else { return }
            delegate?.shouldPresentTimeEntryHover(in: timeEntryCell.popoverView, timeEntry: timeEntry)
        default:
            break
        }
    }

    func timelineCellUpdateEndTime(with event: NSEvent, sender: TimelineBaseCell) {
        isUserResizing = false
        switch sender {
        case let timeEntryCell as TimelineTimeEntryCell:
            guard let timeEntry = timeEntryCell.timeEntry else { return }
            let endAt = convertPointForEndTime(with: event, startTime: timeEntry.start)

            // Update in libray
            delegate?.shouldUpdateEndTime(endAt, for: timeEntry)
        default:
            break
        }
    }

    func timelineCellRedrawEndTime(with event: NSEvent, sender: TimelineBaseCell) {
        isUserResizing = true
        switch sender {
        case let timeEntryCell as TimelineTimeEntryCell:
            guard let timeEntry = timeEntryCell.timeEntry else { return }
            let endAt = convertPointForEndTime(with: event, startTime: timeEntry.start)

            // Update the end time and re-draw
            timeEntry.end = endAt
            flow.invalidateLayout()
            delegate?.shouldPresentResizePopover(at: timeEntryCell, onTopCorner: false)
        default:
            break
        }
    }

    func timelineCellRedrawStartTime(with event: NSEvent, sender: TimelineBaseCell) {
        isUserResizing = true
        switch sender {
        case let timeEntryCell as TimelineTimeEntryCell:
            guard let timeEntry = timeEntryCell.timeEntry else { return }
            let startTime = convertPointForStartTime(with: event, endTime: timeEntry.end)

            // Update and re-draw
            timeEntry.start = startTime
            flow.invalidateLayout()
            delegate?.shouldPresentResizePopover(at: timeEntryCell, onTopCorner: true)
        default:
            break
        }
    }

    func timelineCellUpdateStartTime(with event: NSEvent, sender: TimelineBaseCell) {
        isUserResizing = false
        switch sender {
        case let timeEntryCell as TimelineTimeEntryCell:
            guard let timeEntry = timeEntryCell.timeEntry else { return }
            let startTime = convertPointForStartTime(with: event, endTime: timeEntry.end)

            // Update library
            delegate?.shouldUpdateStartTime(startTime, for: timeEntry, keepEndTimeFixed: true)
        default:
            break
        }
    }

    func timelineCellOpenEditor(_ sender: TimelineBaseCell) {
        if let cell = sender as? TimelineTimeEntryCell {
            delegate?.shouldPresentTimeEntryEditor(in: cell.popoverView, timeEntry: cell.timeEntry.timeEntry, cell: cell)
        }
    }

    private func convertPointForStartTime(with event: NSEvent, endTime: TimeInterval) -> TimeInterval {
        // Convert point to timestamp, depend on the zoom
        let point = collectionView.convert(event.locationInWindow, from: nil)
        let start = flow.convertTimestamp(from: point)

        // Get safe value
        return start < endTime ? start : endTime - 1
    }

    private func convertPointForEndTime(with event: NSEvent, startTime: TimeInterval) -> TimeInterval {
        // Convert point to timestamp, depend on the zoom
        let point = collectionView.convert(event.locationInWindow, from: nil)
        let endedAt = flow.convertTimestamp(from: point)

        // Get safe value
        return endedAt > startTime ? endedAt : startTime + 1
    }
}

// MARK: TimelineActivityCellDelegate

extension TimelineDatasource: TimelineActivityCellDelegate {

    func timelineActivityPresentPopover(_ sender: TimelineActivityCell) {
        guard let activity = sender.activity else { return }
        delegate?.shouldPresentActivityHover(in: sender.view, activity: activity)
    }
}

// MARK: Private

extension TimelineDatasource {

    private func registerForDragAndDrop() {
        collectionView.registerForDraggedTypes([NSPasteboard.PasteboardType.string])
        collectionView.setDraggingSourceOperationMask(NSDragOperation.move, forLocal: true)
    }
}

// MARK: Drag and Drop

extension TimelineDatasource {

    func collectionView(_ collectionView: NSCollectionView, canDragItemsAt indexPaths: Set<IndexPath>, with event: NSEvent) -> Bool {
        guard let firstIndex = indexPaths.first,
            let draggedCell = collectionView.item(at: firstIndex) else { return false }

        print("canDragItemsAt")

        // Only accept drag on Timeline Entry
        switch draggedCell {
        case let cell as TimelineTimeEntryCell:
            guard let timeEntry = cell.timeEntry else { return false }

            // Calculate the distance between the mouse position on the selected TE and the Start Time
            // It's essential to update the time later
            let point = collectionView.convert(event.locationInWindow, from: nil)
            let mouseTimestamp = flow.convertTimestamp(from: point)
            draggingSession.mouseDistanceFromTop = abs(mouseTimestamp - timeEntry.start)
            return true
        default:
            return false
        }
    }

    func collectionView(_ collectionView: NSCollectionView, pasteboardWriterForItemAt indexPath: IndexPath) -> NSPasteboardWriting? {
        let data = NSKeyedArchiver.archivedData(withRootObject: Array(indexPath))
        let pbItem = NSPasteboardItem()
        pbItem.setData(data, forType: NSPasteboard.PasteboardType.string)
        return pbItem
    }

    func collectionView(_ collectionView: NSCollectionView, draggingSession session: NSDraggingSession, willBeginAt screenPoint: NSPoint, forItemsAt indexPaths: Set<IndexPath>) {
        print("Will begin dragging at indexes \(indexPaths), screenpoint = \(screenPoint)")
        draggingSession.indexPath = indexPaths.first
        delegate?.shouldHideAllPopover()
    }

    func collectionView(_ collectionView: NSCollectionView, validateDrop draggingInfo: NSDraggingInfo, proposedIndexPath proposedDropIndexPath: AutoreleasingUnsafeMutablePointer<NSIndexPath>, dropOperation proposedDropOperation: UnsafeMutablePointer<NSCollectionView.DropOperation>) -> NSDragOperation {
        let dropIndexPath = proposedDropIndexPath.pointee
        print("validate drop at section=\(dropIndexPath.section) row=\(dropIndexPath.item), operation = \(proposedDropOperation.pointee.rawValue)")

        // Local position of the dragging mouse
        let position = collectionView.convert(draggingInfo.draggingLocation, from: nil)

        // Only allow to drop on the TimeEntry section
        guard flow.isInTimeEntrySection(at: position) else {
            return []
        }

        return .copy
    }

    func collectionView(_ collectionView: NSCollectionView, acceptDrop draggingInfo: NSDraggingInfo, indexPath: IndexPath, dropOperation: NSCollectionView.DropOperation) -> Bool {
        print("accept drop")

        // Verify that the drop position is in the Timeline Entry Section
        let position = collectionView.convert(draggingInfo.draggingLocation, from: nil)
        guard flow.isInTimeEntrySection(at: position) else { return false }

        // Get all things
        guard let indexPath = draggingSession.indexPath,
            let cell = collectionView.item(at: indexPath) as? TimelineTimeEntryCell,
            let timeEntry = cell.timeEntry else {
                return false
        }

        // Update position
        let delta = draggingSession.mouseDistanceFromTop ?? 0.0
        let mouseTimestamp = flow.convertTimestamp(from: position)
        let droppedStartTime = abs(mouseTimestamp - delta)

        // Update UI
        let duration = timeEntry.end - timeEntry.start
        timeEntry.start = droppedStartTime
        timeEntry.end = timeEntry.start + duration
        flow.invalidateLayout()

        // Save
        draggingSession.acceptDrop(at: droppedStartTime, for: timeEntry)
        return true
    }

    func collectionView(_ collectionView: NSCollectionView, draggingSession session: NSDraggingSession, endedAt screenPoint: NSPoint, dragOperation operation: NSDragOperation) {
        let startTime = draggingSession.finalStartTime
        let timeEntry = draggingSession.item

        // Reset all
        draggingSession.reset()

        // Update lib
        if let startTime = startTime, let timeEntry = timeEntry {
            delegate?.shouldUpdateStartTime(startTime, for: timeEntry, keepEndTimeFixed: false)
        }
    }
}<|MERGE_RESOLUTION|>--- conflicted
+++ resolved
@@ -101,15 +101,10 @@
     }
 
     func render(_ timeline: TimelineData) {
-<<<<<<< HEAD
-        // Skip reload if the user is on action (Resize or drag)
-        guard !isUserOnAction else { return }
-=======
         // Skip reload if the user is resizing
         guard !isUserResizing else { return }
         self.timeline?.cleanUp()
         self.timeline = nil
->>>>>>> 95363a1f
         self.timeline = timeline
         flow.currentDate = Date(timeIntervalSince1970: timeline.start)
         collectionView.reloadData()
