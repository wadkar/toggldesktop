//
//  TimelineActivity.swift
//  TogglDesktop
//
//  Created by Nghia Tran on 6/21/19.
//  Copyright © 2019 Alari. All rights reserved.
//

import Foundation

/// Represent a single Timline event
struct TimelineEvent {

    // MARK: Variables

    let title: String
    let fileName: String
    let duration: TimeInterval
    let durationStr: String
    let isHeader: Bool
    let subEvents: [TimelineEvent]

    // MARK: Variables

    init(title: String, fileName: String, duration: TimeInterval, durationStr: String, isHeader: Bool, subEvents: [TimelineEvent]) {
        self.title = title
        self.fileName = fileName
        self.duration = duration
        self.durationStr = durationStr
        self.isHeader = isHeader
        self.subEvents = subEvents
    }
}

/// Represent the one big Activity within 15 mins
/// It might consist of many sub-events (TimelineEvent)
struct TimelineActivity {

    private static let LightestBlueColor = NSColor(red:0.020, green:0.667, blue:0.961, alpha:1.0)
    private static let DarkestBlueColor = NSColor(red:0.702, green:0.898, blue:0.988, alpha:1.0)

    // MARK: Variables

    let started: TimeInterval
    let ended: TimeInterval
    let duration: TimeInterval
    let startTimeStr: String
    let endTimeStr: String
    let events: [TimelineEvent]
    var isSmall = false
    let color: NSColor

    // MARK: Init

    init(started: TimeInterval, duration: TimeInterval, startTimeStr: String, endTimeStr: String, events: [TimelineEvent]) {
        self.started = started
        self.duration = duration
        self.startTimeStr = startTimeStr
        self.endTimeStr = endTimeStr
        self.events = events
        self.ended = started + duration
        let ratio = CGFloat(duration / 900.0)
<<<<<<< HEAD
        self.color = TimelineActivity.getColor(from: TimelineActivity.LightestBlueColor.getAdaptiveColorForShape(),
                                               darkest: TimelineActivity.DarkestBlueColor.getAdaptiveColorForShape(),
                                               ratio: ratio)
=======

        // Calculate the color brightness depend on how much ratio
        self.color = TimelineActivity.getColor(from: TimelineActivity.LightestBlueColor, darkest: TimelineActivity.DarkestBlueColor, ratio: ratio)
>>>>>>> 5dfdf265
    }

    // MARK: Public

    /// Get time chunk for the ColelctionViewFlowLayout
    /// - Returns: TimeChunk
    func timechunk() -> TimeChunk? {
        let newEnded = min(started + 900, ended) // Draw at max 15 mins 
        return TimeChunk(start: started, end: newEnded)
    }

    /// Small func to determine the color with given ratio
    /// - Parameters:
    ///   - lightest: The Lightest color
    ///   - darkest: The Darkest
    ///   - ratio: The current ratio (0...1.0)
    /// - Returns: The proper color
    private static func getColor(from lightest: NSColor, darkest: NSColor, ratio: CGFloat) -> NSColor {
        let red = darkest.redComponent + (lightest.redComponent - darkest.redComponent) * ratio
        let blue = darkest.blueComponent + (lightest.blueComponent - darkest.blueComponent) * ratio
        let green = darkest.greenComponent + (lightest.greenComponent - darkest.greenComponent) * ratio
        return NSColor(red: red, green: green, blue: blue, alpha: 1.0)
    }
}<|MERGE_RESOLUTION|>--- conflicted
+++ resolved
@@ -60,15 +60,9 @@
         self.events = events
         self.ended = started + duration
         let ratio = CGFloat(duration / 900.0)
-<<<<<<< HEAD
         self.color = TimelineActivity.getColor(from: TimelineActivity.LightestBlueColor.getAdaptiveColorForShape(),
                                                darkest: TimelineActivity.DarkestBlueColor.getAdaptiveColorForShape(),
                                                ratio: ratio)
-=======
-
-        // Calculate the color brightness depend on how much ratio
-        self.color = TimelineActivity.getColor(from: TimelineActivity.LightestBlueColor, darkest: TimelineActivity.DarkestBlueColor, ratio: ratio)
->>>>>>> 5dfdf265
     }
 
     // MARK: Public
